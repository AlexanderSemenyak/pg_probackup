--- conflicted
+++ resolved
@@ -26,12 +26,7 @@
             initdb_params=['--data-checksums'])
 
         if self.get_version(node1) < self.version_to_num('9.6.0'):
-<<<<<<< HEAD
-            return unittest.skip(
-=======
-            self.del_test_dir(module_name, fname)
             self.skipTest(
->>>>>>> 858de550
                 'Skipped because backup from replica is not supported in PG 9.5')
 
         self.init_pb(backup_dir)
@@ -233,12 +228,7 @@
                 'max_wal_size': '32MB'})
 
         if self.get_version(master) < self.version_to_num('9.6.0'):
-<<<<<<< HEAD
-            return unittest.skip(
-=======
-            self.del_test_dir(module_name, fname)
             self.skipTest(
->>>>>>> 858de550
                 'Skipped because backup from replica is not supported in PG 9.5')
 
         self.init_pb(backup_dir)
@@ -375,12 +365,7 @@
                 'archive_timeout': '10s'})
 
         if self.get_version(master) < self.version_to_num('9.6.0'):
-<<<<<<< HEAD
-            return unittest.skip(
-=======
-            self.del_test_dir(module_name, fname)
             self.skipTest(
->>>>>>> 858de550
                 'Skipped because backup from replica is not supported in PG 9.5')
 
         self.init_pb(backup_dir)
@@ -433,12 +418,7 @@
             pg_options={'archive_timeout': '10s'})
 
         if self.get_version(master) < self.version_to_num('9.6.0'):
-<<<<<<< HEAD
-            return unittest.skip(
-=======
-            self.del_test_dir(module_name, fname)
             self.skipTest(
->>>>>>> 858de550
                 'Skipped because backup from replica is not supported in PG 9.5')
 
         self.init_pb(backup_dir)
@@ -546,12 +526,7 @@
                 'max_wal_size': '32MB'})
 
         if self.get_version(master) < self.version_to_num('9.6.0'):
-<<<<<<< HEAD
-            return unittest.skip(
-=======
-            self.del_test_dir(module_name, fname)
             self.skipTest(
->>>>>>> 858de550
                 'Skipped because backup from replica is not supported in PG 9.5')
 
         self.init_pb(backup_dir)
@@ -637,12 +612,7 @@
                 'wal_level': 'replica'})
 
         if self.get_version(master) < self.version_to_num('9.6.0'):
-<<<<<<< HEAD
-            return unittest.skip(
-=======
-            self.del_test_dir(module_name, fname)
             self.skipTest(
->>>>>>> 858de550
                 'Skipped because backup from replica is not supported in PG 9.5')
 
         self.init_pb(backup_dir)
@@ -724,12 +694,7 @@
                 'wal_level': 'replica'})
 
         if self.get_version(master) < self.version_to_num('9.6.0'):
-<<<<<<< HEAD
-            return unittest.skip(
-=======
-            self.del_test_dir(module_name, fname)
             self.skipTest(
->>>>>>> 858de550
                 'Skipped because backup from replica is not supported in PG 9.5')
 
         self.init_pb(backup_dir)
@@ -827,12 +792,7 @@
                 'wal_level': 'replica'})
 
         if self.get_version(master) < self.version_to_num('9.6.0'):
-<<<<<<< HEAD
-            return unittest.skip(
-=======
-            self.del_test_dir(module_name, fname)
             self.skipTest(
->>>>>>> 858de550
                 'Skipped because backup from replica is not supported in PG 9.5')
 
         self.init_pb(backup_dir)
@@ -911,12 +871,7 @@
                 'wal_level': 'replica'})
 
         if self.get_version(master) < self.version_to_num('9.6.0'):
-<<<<<<< HEAD
-            return unittest.skip(
-=======
-            self.del_test_dir(module_name, fname)
             self.skipTest(
->>>>>>> 858de550
                 'Skipped because backup from replica is not supported in PG 9.5')
 
         self.init_pb(backup_dir)
@@ -1000,12 +955,7 @@
                 'shared_buffers': '128MB'})
 
         if self.get_version(master) < self.version_to_num('9.6.0'):
-<<<<<<< HEAD
-            return unittest.skip(
-=======
-            self.del_test_dir(module_name, fname)
             self.skipTest(
->>>>>>> 858de550
                 'Skipped because backup from replica is not supported in PG 9.5')
 
         self.init_pb(backup_dir)
@@ -1104,12 +1054,7 @@
                 'shared_buffers': '128MB'})
 
         if self.get_version(master) < self.version_to_num('9.6.0'):
-<<<<<<< HEAD
-            return unittest.skip(
-=======
-            self.del_test_dir(module_name, fname)
             self.skipTest(
->>>>>>> 858de550
                 'Skipped because backup from replica is not supported in PG 9.5')
 
         self.init_pb(backup_dir)
@@ -1182,12 +1127,7 @@
                 'wal_level': 'replica'})
 
         if self.get_version(master) < self.version_to_num('9.6.0'):
-<<<<<<< HEAD
-            return unittest.skip(
-=======
-            self.del_test_dir(module_name, fname)
             self.skipTest(
->>>>>>> 858de550
                 'Skipped because backup from replica is not supported in PG 9.5')
 
         self.init_pb(backup_dir)
@@ -1305,12 +1245,7 @@
                 'archive_timeout': '30s'})
 
         if self.get_version(node1) < self.version_to_num('9.6.0'):
-<<<<<<< HEAD
-            return unittest.skip(
-=======
-            self.del_test_dir(module_name, fname)
             self.skipTest(
->>>>>>> 858de550
                 'Skipped because backup from replica is not supported in PG 9.5')
 
         self.init_pb(backup_dir)
@@ -1430,12 +1365,7 @@
                 'archive_timeout': '30s'})
 
         if self.get_version(node1) < self.version_to_num('9.6.0'):
-<<<<<<< HEAD
-            return unittest.skip(
-=======
-            self.del_test_dir(module_name, fname)
             self.skipTest(
->>>>>>> 858de550
                 'Skipped because backup from replica is not supported in PG 9.5')
 
         self.init_pb(backup_dir)
@@ -1552,12 +1482,7 @@
             initdb_params=['--data-checksums'])
 
         if self.get_version(master) < self.version_to_num('9.6.0'):
-<<<<<<< HEAD
-            return unittest.skip(
-=======
-            self.del_test_dir(module_name, fname)
             self.skipTest(
->>>>>>> 858de550
                 'Skipped because backup from replica is not supported in PG 9.5')
 
         self.init_pb(backup_dir)
