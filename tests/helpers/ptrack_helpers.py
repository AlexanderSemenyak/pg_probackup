--- conflicted
+++ resolved
@@ -446,55 +446,8 @@
             'postgres',
             'CREATE ROLE {0} WITH LOGIN REPLICATION'.format(role))
 
-<<<<<<< HEAD
-        # PG >= 10
-        node.safe_psql(
-            'postgres',
-            'GRANT USAGE ON SCHEMA pg_catalog TO {0}; '
-            'GRANT EXECUTE ON FUNCTION pg_catalog.current_setting(text) TO {0}; '
-            'GRANT EXECUTE ON FUNCTION pg_catalog.pg_is_in_recovery() TO {0}; '
-            'GRANT EXECUTE ON FUNCTION pg_catalog.pg_start_backup(text, boolean, boolean) TO {0}; '
-            'GRANT EXECUTE ON FUNCTION pg_catalog.pg_stop_backup(boolean, boolean) TO {0}; '
-            'GRANT EXECUTE ON FUNCTION pg_catalog.pg_create_restore_point(text) TO {0}; '
-            'GRANT EXECUTE ON FUNCTION pg_catalog.pg_switch_wal() TO {0}; '
-            'GRANT EXECUTE ON FUNCTION pg_catalog.pg_last_wal_replay_lsn() TO {0}; '
-            'GRANT EXECUTE ON FUNCTION pg_catalog.txid_current() TO {0}; '
-            'GRANT EXECUTE ON FUNCTION pg_catalog.txid_current_snapshot() TO {0}; '
-            'GRANT EXECUTE ON FUNCTION pg_catalog.txid_snapshot_xmax(txid_snapshot) TO {0}; '
-            'GRANT EXECUTE ON FUNCTION pg_catalog.pg_control_checkpoint() TO {0};'.format(role))
-=======
-        # PG 9.5
-        if self.get_version(node) < 90600:
-            node.safe_psql(
-                'postgres',
-                'GRANT USAGE ON SCHEMA pg_catalog TO {0}; '
-                'GRANT EXECUTE ON FUNCTION pg_catalog.current_setting(text) TO {0}; '
-                'GRANT EXECUTE ON FUNCTION pg_catalog.pg_is_in_recovery() TO {0}; '
-                'GRANT EXECUTE ON FUNCTION pg_catalog.pg_start_backup(text, boolean) TO {0}; '
-                'GRANT EXECUTE ON FUNCTION pg_catalog.pg_stop_backup() TO {0}; '
-                'GRANT EXECUTE ON FUNCTION pg_catalog.pg_create_restore_point(text) TO {0}; '
-                'GRANT EXECUTE ON FUNCTION pg_catalog.pg_switch_xlog() TO {0}; '
-                'GRANT EXECUTE ON FUNCTION pg_catalog.txid_current() TO {0}; '
-                'GRANT EXECUTE ON FUNCTION pg_catalog.txid_current_snapshot() TO {0}; '
-                'GRANT EXECUTE ON FUNCTION pg_catalog.txid_snapshot_xmax(txid_snapshot) TO {0};'.format(role))
-        # PG 9.6
-        elif self.get_version(node) > 90600 and self.get_version(node) < 100000:
-            node.safe_psql(
-                'postgres',
-                'GRANT USAGE ON SCHEMA pg_catalog TO {0}; '
-                'GRANT EXECUTE ON FUNCTION pg_catalog.current_setting(text) TO {0}; '
-                'GRANT EXECUTE ON FUNCTION pg_catalog.pg_is_in_recovery() TO {0}; '
-                'GRANT EXECUTE ON FUNCTION pg_catalog.pg_start_backup(text, boolean, boolean) TO {0}; '
-                'GRANT EXECUTE ON FUNCTION pg_catalog.pg_stop_backup(boolean) TO {0}; '
-                'GRANT EXECUTE ON FUNCTION pg_catalog.pg_create_restore_point(text) TO {0}; '
-                'GRANT EXECUTE ON FUNCTION pg_catalog.pg_switch_xlog() TO {0}; '
-                'GRANT EXECUTE ON FUNCTION pg_catalog.pg_last_xlog_replay_location() TO {0}; '
-                'GRANT EXECUTE ON FUNCTION pg_catalog.txid_current() TO {0}; '
-                'GRANT EXECUTE ON FUNCTION pg_catalog.txid_current_snapshot() TO {0}; '
-                'GRANT EXECUTE ON FUNCTION pg_catalog.txid_snapshot_xmax(txid_snapshot) TO {0}; '
-                'GRANT EXECUTE ON FUNCTION pg_catalog.pg_control_checkpoint() TO {0};'.format(role))
         # >= 10 && < 15
-        elif self.get_version(node) >= 100000 and self.get_version(node) < 150000:
+        if self.get_version(node) < 150000:
             node.safe_psql(
                 'postgres',
                 'GRANT USAGE ON SCHEMA pg_catalog TO {0}; '
@@ -525,7 +478,6 @@
                 'GRANT EXECUTE ON FUNCTION pg_catalog.txid_current_snapshot() TO {0}; '
                 'GRANT EXECUTE ON FUNCTION pg_catalog.txid_snapshot_xmax(txid_snapshot) TO {0}; '
                 'GRANT EXECUTE ON FUNCTION pg_catalog.pg_control_checkpoint() TO {0};'.format(role))
->>>>>>> d25a594d
 
     def create_tblspace_in_node(self, node, tblspc_name, tblspc_path=None, cfs=False):
         res = node.execute(
