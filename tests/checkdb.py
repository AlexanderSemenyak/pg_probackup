--- conflicted
+++ resolved
@@ -38,7 +38,7 @@
         node.safe_psql(
             "postgres",
             "create index on t_heap(id)")
-            
+
         node.safe_psql(
             "postgres",
             "create table idxpart (a int) "
@@ -649,67 +649,6 @@
             "REVOKE ALL ON ALL FUNCTIONS IN SCHEMA information_schema FROM PUBLIC; "
             "REVOKE ALL ON ALL SEQUENCES IN SCHEMA information_schema FROM PUBLIC;")
 
-<<<<<<< HEAD
-=======
-        # PG 9.5
-        if self.get_version(node) < 90600:
-            node.safe_psql(
-                'backupdb',
-                'CREATE ROLE backup WITH LOGIN; '
-                'GRANT CONNECT ON DATABASE backupdb to backup; '
-                'GRANT USAGE ON SCHEMA pg_catalog TO backup; '
-                'GRANT USAGE ON SCHEMA public TO backup; '
-                'GRANT SELECT ON TABLE pg_catalog.pg_proc TO backup; '
-                'GRANT SELECT ON TABLE pg_catalog.pg_extension TO backup; '
-                'GRANT SELECT ON TABLE pg_catalog.pg_database TO backup; '
-                'GRANT SELECT ON TABLE pg_catalog.pg_am TO backup; '
-                'GRANT SELECT ON TABLE pg_catalog.pg_class TO backup; '
-                'GRANT SELECT ON TABLE pg_catalog.pg_index TO backup; '
-                'GRANT SELECT ON TABLE pg_catalog.pg_namespace TO backup; '
-                'GRANT EXECUTE ON FUNCTION pg_catalog.current_setting(text) TO backup; '
-                'GRANT EXECUTE ON FUNCTION pg_catalog.set_config(text, text, boolean) TO backup; '
-                'GRANT EXECUTE ON FUNCTION pg_catalog.texteq(text, text) TO backup; '
-                'GRANT EXECUTE ON FUNCTION pg_catalog.nameeq(name, name) TO backup; '
-                'GRANT EXECUTE ON FUNCTION pg_catalog.namene(name, name) TO backup; '
-                'GRANT EXECUTE ON FUNCTION pg_catalog.int8(integer) TO backup; '
-                'GRANT EXECUTE ON FUNCTION pg_catalog.oideq(oid, oid) TO backup; '
-                'GRANT EXECUTE ON FUNCTION pg_catalog.charne("char", "char") TO backup; '
-                'GRANT EXECUTE ON FUNCTION pg_catalog.pg_is_in_recovery() TO backup; '
-                'GRANT EXECUTE ON FUNCTION pg_catalog.string_to_array(text, text) TO backup; '
-                'GRANT EXECUTE ON FUNCTION pg_catalog.array_position(anyarray, anyelement) TO backup; '
-                'GRANT EXECUTE ON FUNCTION bt_index_check(regclass, bool) TO backup;') # amcheck-next function
-
-        # PG 9.6
-        elif self.get_version(node) > 90600 and self.get_version(node) < 100000:
-            node.safe_psql(
-                'backupdb',
-                'CREATE ROLE backup WITH LOGIN; '
-                'GRANT CONNECT ON DATABASE backupdb to backup; '
-                'GRANT USAGE ON SCHEMA pg_catalog TO backup; '
-                'GRANT USAGE ON SCHEMA public TO backup; '
-                'GRANT SELECT ON TABLE pg_catalog.pg_proc TO backup; '
-                'GRANT SELECT ON TABLE pg_catalog.pg_extension TO backup; '
-                'GRANT SELECT ON TABLE pg_catalog.pg_database TO backup; '
-                'GRANT SELECT ON TABLE pg_catalog.pg_am TO backup; '
-                'GRANT SELECT ON TABLE pg_catalog.pg_class TO backup; '
-                'GRANT SELECT ON TABLE pg_catalog.pg_index TO backup; '
-                'GRANT SELECT ON TABLE pg_catalog.pg_namespace TO backup; '
-                'GRANT EXECUTE ON FUNCTION pg_catalog.current_setting(text) TO backup; '
-                'GRANT EXECUTE ON FUNCTION pg_catalog.set_config(text, text, boolean) TO backup; '
-                'GRANT EXECUTE ON FUNCTION pg_catalog.texteq(text, text) TO backup; '
-                'GRANT EXECUTE ON FUNCTION pg_catalog.nameeq(name, name) TO backup; '
-                'GRANT EXECUTE ON FUNCTION pg_catalog.namene(name, name) TO backup; '
-                'GRANT EXECUTE ON FUNCTION pg_catalog.int8(integer) TO backup; '
-                'GRANT EXECUTE ON FUNCTION pg_catalog.oideq(oid, oid) TO backup; '
-                'GRANT EXECUTE ON FUNCTION pg_catalog.charne("char", "char") TO backup; '
-                'GRANT EXECUTE ON FUNCTION pg_catalog.pg_is_in_recovery() TO backup; '
-                'GRANT EXECUTE ON FUNCTION pg_catalog.pg_control_system() TO backup; '
-                'GRANT EXECUTE ON FUNCTION pg_catalog.string_to_array(text, text) TO backup; '
-                'GRANT EXECUTE ON FUNCTION pg_catalog.array_position(anyarray, anyelement) TO backup; '
-#                'GRANT EXECUTE ON FUNCTION bt_index_check(regclass) TO backup; '
-                'GRANT EXECUTE ON FUNCTION bt_index_check(regclass, bool) TO backup;')
-
->>>>>>> d25a594d
         # PG 10
         if self.get_version(node) < 110000:
             node.safe_psql(
@@ -737,24 +676,13 @@
                 'GRANT EXECUTE ON FUNCTION pg_catalog.pg_control_system() TO backup; '
                 'GRANT EXECUTE ON FUNCTION pg_catalog.string_to_array(text, text) TO backup; '
                 'GRANT EXECUTE ON FUNCTION pg_catalog.array_position(anyarray, anyelement) TO backup;'
-<<<<<<< HEAD
-                'GRANT EXECUTE ON FUNCTION bt_index_check(regclass) TO backup; '
-                'GRANT EXECUTE ON FUNCTION bt_index_check(regclass, bool) TO backup;'
+                'GRANT EXECUTE ON FUNCTION bt_index_check(regclass) TO backup;'
             )
-=======
-                'GRANT EXECUTE ON FUNCTION bt_index_check(regclass) TO backup;')
-
->>>>>>> d25a594d
             if ProbackupTest.enterprise:
                 # amcheck-1.1
                 node.safe_psql(
                     'backupdb',
                     'GRANT EXECUTE ON FUNCTION bt_index_check(regclass, bool) TO backup')
-            else:
-                # amcheck-1.0
-                node.safe_psql(
-                    'backupdb',
-                    'GRANT EXECUTE ON FUNCTION bt_index_check(regclass) TO backup')
         # >= 11 < 14
         elif self.get_version(node) > 110000 and self.get_version(node) < 140000:
             node.safe_psql(
@@ -783,13 +711,8 @@
                 'GRANT EXECUTE ON FUNCTION pg_catalog.string_to_array(text, text) TO backup; '
                 'GRANT EXECUTE ON FUNCTION pg_catalog.array_position(anyarray, anyelement) TO backup; '
                 'GRANT EXECUTE ON FUNCTION bt_index_check(regclass) TO backup; '
-<<<<<<< HEAD
                 'GRANT EXECUTE ON FUNCTION bt_index_check(regclass, bool) TO backup;'
             )
-=======
-                'GRANT EXECUTE ON FUNCTION bt_index_check(regclass, bool) TO backup;')
-
->>>>>>> d25a594d
             # checkunique parameter
             if ProbackupTest.enterprise:
                 if (self.get_version(node) >= 111300 and self.get_version(node) < 120000
@@ -826,13 +749,8 @@
                 'GRANT EXECUTE ON FUNCTION pg_catalog.string_to_array(text, text) TO backup; '
                 'GRANT EXECUTE ON FUNCTION pg_catalog.array_position(anycompatiblearray, anycompatible) TO backup; '
                 'GRANT EXECUTE ON FUNCTION bt_index_check(regclass) TO backup; '
-<<<<<<< HEAD
                 'GRANT EXECUTE ON FUNCTION bt_index_check(regclass, bool) TO backup;'
             )
-=======
-                'GRANT EXECUTE ON FUNCTION bt_index_check(regclass, bool) TO backup;')
-
->>>>>>> d25a594d
             # checkunique parameter
             if ProbackupTest.enterprise:
                 node.safe_psql(
@@ -841,15 +759,9 @@
 
         if ProbackupTest.enterprise:
             node.safe_psql(
-<<<<<<< HEAD
                 "backupdb",
                 "GRANT EXECUTE ON FUNCTION pg_catalog.pgpro_version() TO backup;"
                 "GRANT EXECUTE ON FUNCTION pg_catalog.pgpro_edition() TO backup;")
-=======
-                'backupdb',
-                'GRANT EXECUTE ON FUNCTION pg_catalog.pgpro_version() TO backup; '
-                'GRANT EXECUTE ON FUNCTION pg_catalog.pgpro_edition() TO backup;')
->>>>>>> d25a594d
 
         # checkdb
         try:
