--- conflicted
+++ resolved
@@ -1459,12 +1459,6 @@
             initdb_params=['--data-checksums'],
             pg_options={'max_wal_size': '40MB'})
 
-<<<<<<< HEAD
-=======
-        if self.get_version(node) < self.version_to_num('10.0'):
-            self.skipTest('You need PostgreSQL >= 10 for this test')
-
->>>>>>> 5f66a60a
         self.init_pb(backup_dir)
         self.add_instance(backup_dir, 'node', node)
         self.set_archiving(backup_dir, 'node', node)
