--- conflicted
+++ resolved
@@ -104,13 +104,6 @@
         """
         test group access for PG >= 11
         """
-<<<<<<< HEAD
-        fname = self.id().split('.')[3]
-=======
-        if self.pg_config_version < self.version_to_num('10.0'):
-            self.skipTest('You need PostgreSQL >= 10 for this test')
-
->>>>>>> 4c823b39
         wal_dir = os.path.join(
             os.path.join(self.tmp_path, self.module_name, self.fname), 'wal_dir')
         import shutil
