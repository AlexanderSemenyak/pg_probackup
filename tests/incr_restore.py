import os
import unittest
from .helpers.ptrack_helpers import ProbackupTest, ProbackupException
import subprocess
from datetime import datetime
import sys
from time import sleep
from datetime import datetime, timedelta
import hashlib
import shutil
import json
from testgres import QueryException


class IncrRestoreTest(ProbackupTest, unittest.TestCase):

    # @unittest.skip("skip")
    def test_basic_incr_restore(self):
        """incremental restore in CHECKSUM mode"""
        node = self.make_simple_node(
            base_dir=os.path.join(self.module_name, self.fname, 'node'),
            initdb_params=['--data-checksums'])

        backup_dir = os.path.join(self.tmp_path, self.module_name, self.fname, 'backup')
        self.init_pb(backup_dir)
        self.add_instance(backup_dir, 'node', node)
        self.set_archiving(backup_dir, 'node', node)
        node.slow_start()

        node.pgbench_init(scale=50)

        self.backup_node(backup_dir, 'node', node)

        pgbench = node.pgbench(
            stdout=subprocess.PIPE, stderr=subprocess.STDOUT,
            options=['-T', '10', '-c', '1', '--no-vacuum'])
        pgbench.wait()
        pgbench.stdout.close()

        self.backup_node(backup_dir, 'node', node, backup_type='page')

        pgbench = node.pgbench(
            stdout=subprocess.PIPE, stderr=subprocess.STDOUT,
            options=['-T', '10', '-c', '1'])
        pgbench.wait()
        pgbench.stdout.close()

        self.backup_node(backup_dir, 'node', node, backup_type='page')

        pgbench = node.pgbench(
            stdout=subprocess.PIPE, stderr=subprocess.STDOUT,
            options=['-T', '10', '-c', '1', '--no-vacuum'])
        pgbench.wait()
        pgbench.stdout.close()

        backup_id = self.backup_node(backup_dir, 'node', node, backup_type='page')

        pgdata = self.pgdata_content(node.data_dir)

        pgbench = node.pgbench(
            stdout=subprocess.PIPE, stderr=subprocess.STDOUT,
            options=['-T', '10', '-c', '1', '--no-vacuum'])
        pgbench.wait()
        pgbench.stdout.close()

        node.stop()

        self.restore_node(
            backup_dir, 'node', node,
            options=["-j", "4", "--incremental-mode=checksum"])

        pgdata_restored = self.pgdata_content(node.data_dir)
        self.compare_pgdata(pgdata, pgdata_restored)

    # @unittest.skip("skip")
    def test_basic_incr_restore_into_missing_directory(self):
        """"""
        node = self.make_simple_node(
            base_dir=os.path.join(self.module_name, self.fname, 'node'),
            initdb_params=['--data-checksums'])

        backup_dir = os.path.join(self.tmp_path, self.module_name, self.fname, 'backup')
        self.init_pb(backup_dir)
        self.add_instance(backup_dir, 'node', node)
        self.set_archiving(backup_dir, 'node', node)
        node.slow_start()

        node.pgbench_init(scale=10)

        self.backup_node(backup_dir, 'node', node)

        pgbench = node.pgbench(
            stdout=subprocess.PIPE, stderr=subprocess.STDOUT,
            options=['-T', '10', '-c', '1', '--no-vacuum'])
        pgbench.wait()
        pgbench.stdout.close()

        self.backup_node(backup_dir, 'node', node, backup_type='page')

        pgbench = node.pgbench(
            stdout=subprocess.PIPE, stderr=subprocess.STDOUT,
            options=['-T', '10', '-c', '1'])
        pgbench.wait()
        pgbench.stdout.close()

        self.backup_node(backup_dir, 'node', node, backup_type='page')

        pgdata = self.pgdata_content(node.data_dir)

        node.cleanup()

        self.restore_node(
            backup_dir, 'node', node,
            options=["-j", "4", "--incremental-mode=checksum"])

        pgdata_restored = self.pgdata_content(node.data_dir)
        self.compare_pgdata(pgdata, pgdata_restored)

    # @unittest.skip("skip")
    def test_checksum_corruption_detection(self):
        """
        """
        node = self.make_simple_node(
            base_dir=os.path.join(self.module_name, self.fname, 'node'),
            initdb_params=['--data-checksums'])

        backup_dir = os.path.join(self.tmp_path, self.module_name, self.fname, 'backup')
        self.init_pb(backup_dir)
        self.add_instance(backup_dir, 'node', node)
        self.set_archiving(backup_dir, 'node', node)
        node.slow_start()

        node.pgbench_init(scale=10)

        self.backup_node(backup_dir, 'node', node)

        pgbench = node.pgbench(
            stdout=subprocess.PIPE, stderr=subprocess.STDOUT,
            options=['-T', '10', '-c', '1', '--no-vacuum'])
        pgbench.wait()
        pgbench.stdout.close()

        self.backup_node(backup_dir, 'node', node, backup_type='page')

        pgbench = node.pgbench(
            stdout=subprocess.PIPE, stderr=subprocess.STDOUT,
            options=['-T', '10', '-c', '1'])
        pgbench.wait()
        pgbench.stdout.close()

        self.backup_node(backup_dir, 'node', node, backup_type='page')

        pgbench = node.pgbench(
            stdout=subprocess.PIPE, stderr=subprocess.STDOUT,
            options=['-T', '10', '-c', '1', '--no-vacuum'])
        pgbench.wait()
        pgbench.stdout.close()

        backup_id = self.backup_node(backup_dir, 'node', node, backup_type='page')

        pgdata = self.pgdata_content(node.data_dir)

        node.stop()

        self.restore_node(
            backup_dir, 'node', node,
            options=["-j", "4", "--incremental-mode=lsn"])

        pgdata_restored = self.pgdata_content(node.data_dir)
        self.compare_pgdata(pgdata, pgdata_restored)

    # @unittest.skip("skip")
    def test_incr_restore_with_tablespace(self):
        """
        """
        node = self.make_simple_node(
            base_dir=os.path.join(self.module_name, self.fname, 'node'),
            set_replication=True,
            initdb_params=['--data-checksums'])

        backup_dir = os.path.join(self.tmp_path, self.module_name, self.fname, 'backup')
        self.init_pb(backup_dir)
        self.add_instance(backup_dir, 'node', node)
        node.slow_start()

        self.backup_node(backup_dir, 'node', node, options=['--stream'])

        tblspace = self.get_tblspace_path(node, 'tblspace')
        some_directory = self.get_tblspace_path(node, 'some_directory')

        # stuff new destination with garbage
        self.restore_node(backup_dir, 'node', node, data_dir=some_directory)

        self.create_tblspace_in_node(node, 'tblspace')
        node.pgbench_init(scale=10, tablespace='tblspace')

        self.backup_node(backup_dir, 'node', node, options=['--stream'])
        pgdata = self.pgdata_content(node.data_dir)

        node.stop()

        self.restore_node(
            backup_dir, 'node', node,
            options=[
                "-j", "4", "--incremental-mode=checksum", "--force",
                "-T{0}={1}".format(tblspace, some_directory)])

        pgdata_restored = self.pgdata_content(node.data_dir)
        self.compare_pgdata(pgdata, pgdata_restored)

    # @unittest.skip("skip")
    def test_incr_restore_with_tablespace_1(self):
        """recovery to target timeline"""
        node = self.make_simple_node(
            base_dir=os.path.join(self.module_name, self.fname, 'node'),
            initdb_params=['--data-checksums'],
            set_replication=True)

        backup_dir = os.path.join(self.tmp_path, self.module_name, self.fname, 'backup')
        self.init_pb(backup_dir)
        self.add_instance(backup_dir, 'node', node)
        node.slow_start()

        self.backup_node(backup_dir, 'node', node, options=['--stream'])

        tblspace = self.get_tblspace_path(node, 'tblspace')
        some_directory = self.get_tblspace_path(node, 'some_directory')

        self.restore_node(backup_dir, 'node', node, data_dir=some_directory)

        self.create_tblspace_in_node(node, 'tblspace')
        node.pgbench_init(scale=10, tablespace='tblspace')

        self.backup_node(backup_dir, 'node', node, options=['--stream'])

        pgbench = node.pgbench(
            stdout=subprocess.PIPE, stderr=subprocess.STDOUT,
            options=['-T', '10', '-c', '1', '--no-vacuum'])
        pgbench.wait()
        pgbench.stdout.close()

        self.backup_node(
            backup_dir, 'node', node, backup_type='delta', options=['--stream'])

        pgbench = node.pgbench(
            stdout=subprocess.PIPE, stderr=subprocess.STDOUT,
            options=['-T', '10', '-c', '1', '--no-vacuum'])
        pgbench.wait()
        pgbench.stdout.close()

        self.backup_node(
            backup_dir, 'node', node, backup_type='delta', options=['--stream'])

        pgdata = self.pgdata_content(node.data_dir)

        node.stop()

        self.restore_node(
            backup_dir, 'node', node,
            options=["-j", "4", "--incremental-mode=checksum"])

        pgdata_restored = self.pgdata_content(node.data_dir)
        self.compare_pgdata(pgdata, pgdata_restored)

    # @unittest.skip("skip")
    def test_incr_restore_with_tablespace_2(self):
        """
        If "--tablespace-mapping" option is used with incremental restore,
        then new directory must be empty.
        """
        node = self.make_simple_node(
            base_dir=os.path.join(self.module_name, self.fname, 'node'),
            initdb_params=['--data-checksums'],
            set_replication=True)

        backup_dir = os.path.join(self.tmp_path, self.module_name, self.fname, 'backup')
        self.init_pb(backup_dir)
        self.add_instance(backup_dir, 'node', node)
        node.slow_start()

        self.backup_node(backup_dir, 'node', node, options=['--stream'])

        node_1 = self.make_simple_node(
            base_dir=os.path.join(self.module_name, self.fname, 'node_1'))

        # fill node1 with data
        out = self.restore_node(
            backup_dir, 'node', node,
            data_dir=node_1.data_dir,
            options=['--incremental-mode=checksum', '--force'])

        self.assertIn("WARNING: Backup catalog was initialized for system id", out)

        tblspace = self.get_tblspace_path(node, 'tblspace')
        self.create_tblspace_in_node(node, 'tblspace')
        node.pgbench_init(scale=5, tablespace='tblspace')

        node.safe_psql(
            'postgres',
            'vacuum')

        self.backup_node(backup_dir, 'node', node, backup_type='delta', options=['--stream'])

        pgdata = self.pgdata_content(node.data_dir)

        try:
            self.restore_node(
                backup_dir, 'node', node,
                data_dir=node_1.data_dir,
                options=['--incremental-mode=checksum', '-T{0}={1}'.format(tblspace, tblspace)])
            # we should die here because exception is what we expect to happen
            self.assertEqual(
                1, 0,
                "Expecting Error because remapped directory is not empty.\n "
                "Output: {0} \n CMD: {1}".format(
                    repr(self.output), self.cmd))
        except ProbackupException as e:
            self.assertIn(
                'ERROR: Remapped tablespace destination is not empty',
                e.message,
                '\n Unexpected Error Message: {0}\n CMD: {1}'.format(
                    repr(e.message), self.cmd))

        out = self.restore_node(
            backup_dir, 'node', node,
            data_dir=node_1.data_dir,
            options=[
                '--force', '--incremental-mode=checksum',
                '-T{0}={1}'.format(tblspace, tblspace)])

        pgdata_restored = self.pgdata_content(node_1.data_dir)
        self.compare_pgdata(pgdata, pgdata_restored)

    # @unittest.skip("skip")
    def test_incr_restore_with_tablespace_3(self):
        """
        """
        node = self.make_simple_node(
            base_dir=os.path.join(self.module_name, self.fname, 'node'),
            set_replication=True,
            initdb_params=['--data-checksums'])

        backup_dir = os.path.join(self.tmp_path, self.module_name, self.fname, 'backup')
        self.init_pb(backup_dir)
        self.add_instance(backup_dir, 'node', node)
        node.slow_start()

        self.create_tblspace_in_node(node, 'tblspace1')
        node.pgbench_init(scale=10, tablespace='tblspace1')

        # take backup with tblspace1
        self.backup_node(backup_dir, 'node', node, options=['--stream'])
        pgdata = self.pgdata_content(node.data_dir)

        self.drop_tblspace(node, 'tblspace1')

        self.create_tblspace_in_node(node, 'tblspace2')
        node.pgbench_init(scale=10, tablespace='tblspace2')

        node.stop()

        self.restore_node(
            backup_dir, 'node', node,
            options=[
                "-j", "4",
                "--incremental-mode=checksum"])

        pgdata_restored = self.pgdata_content(node.data_dir)
        self.compare_pgdata(pgdata, pgdata_restored)

    # @unittest.skip("skip")
    def test_incr_restore_with_tablespace_4(self):
        """
        Check that system ID mismatch is detected,
        """
        node = self.make_simple_node(
            base_dir=os.path.join(self.module_name, self.fname, 'node'),
            set_replication=True,
            initdb_params=['--data-checksums'])

        backup_dir = os.path.join(self.tmp_path, self.module_name, self.fname, 'backup')
        self.init_pb(backup_dir)
        self.add_instance(backup_dir, 'node', node)
        node.slow_start()

        self.create_tblspace_in_node(node, 'tblspace1')
        node.pgbench_init(scale=10, tablespace='tblspace1')

        # take backup of node1 with tblspace1
        self.backup_node(backup_dir, 'node', node, options=['--stream'])
        pgdata = self.pgdata_content(node.data_dir)

        self.drop_tblspace(node, 'tblspace1')
        node.cleanup()

        # recreate node
        node = self.make_simple_node(
            base_dir=os.path.join(self.module_name, self.fname, 'node'),
            set_replication=True,
            initdb_params=['--data-checksums'])
        node.slow_start()

        self.create_tblspace_in_node(node, 'tblspace1')
        node.pgbench_init(scale=10, tablespace='tblspace1')
        node.stop()

        try:
            self.restore_node(
                backup_dir, 'node', node,
                options=[
                    "-j", "4",
                    "--incremental-mode=checksum"])
            # we should die here because exception is what we expect to happen
            self.assertEqual(
                1, 0,
                "Expecting Error because destination directory has wrong system id.\n "
                "Output: {0} \n CMD: {1}".format(
                    repr(self.output), self.cmd))
        except ProbackupException as e:
            self.assertIn(
                'WARNING: Backup catalog was initialized for system id',
                e.message,
                '\n Unexpected Error Message: {0}\n CMD: {1}'.format(
                    repr(e.message), self.cmd))
            self.assertIn(
                'ERROR: Incremental restore is not allowed',
                e.message,
                '\n Unexpected Error Message: {0}\n CMD: {1}'.format(
                    repr(e.message), self.cmd))

        out = self.restore_node(
            backup_dir, 'node', node,
            options=[
                "-j", "4", "--force",
                "--incremental-mode=checksum"])

        pgdata_restored = self.pgdata_content(node.data_dir)
        self.compare_pgdata(pgdata, pgdata_restored)

    # @unittest.expectedFailure
    @unittest.skip("skip")
    def test_incr_restore_with_tablespace_5(self):
        """
        More complicated case, we restore backup
        with tablespace, which we remap into directory
        with some old content, that belongs to an instance
        with different system id.
        """
        node1 = self.make_simple_node(
            base_dir=os.path.join(self.module_name, self.fname, 'node1'),
            set_replication=True,
            initdb_params=['--data-checksums'])

        backup_dir = os.path.join(self.tmp_path, self.module_name, self.fname, 'backup')
        self.init_pb(backup_dir)
        self.add_instance(backup_dir, 'node', node1)
        node1.slow_start()

        self.create_tblspace_in_node(node1, 'tblspace')
        node1.pgbench_init(scale=10, tablespace='tblspace')

        # take backup of node1 with tblspace
        self.backup_node(backup_dir, 'node', node1, options=['--stream'])
        pgdata = self.pgdata_content(node1.data_dir)

        node1.stop()

        # recreate node
        node2 = self.make_simple_node(
            base_dir=os.path.join(self.module_name, self.fname, 'node2'),
            set_replication=True,
            initdb_params=['--data-checksums'])
        node2.slow_start()

        self.create_tblspace_in_node(node2, 'tblspace')
        node2.pgbench_init(scale=10, tablespace='tblspace')
        node2.stop()

        tblspc1_path = self.get_tblspace_path(node1, 'tblspace')
        tblspc2_path = self.get_tblspace_path(node2, 'tblspace')

        out = self.restore_node(
            backup_dir, 'node', node1,
            options=[
                "-j", "4", "--force",
                "--incremental-mode=checksum",
                "-T{0}={1}".format(tblspc1_path, tblspc2_path)])

        # check that tblspc1_path is empty
        self.assertFalse(
            os.listdir(tblspc1_path),
            "Dir is not empty: '{0}'".format(tblspc1_path))

        pgdata_restored = self.pgdata_content(node1.data_dir)
        self.compare_pgdata(pgdata, pgdata_restored)

    # @unittest.skip("skip")
    def test_incr_restore_with_tablespace_6(self):
        """
        Empty pgdata, not empty tablespace
        """
        node = self.make_simple_node(
            base_dir=os.path.join(self.module_name, self.fname, 'node'),
            set_replication=True,
            initdb_params=['--data-checksums'])

        backup_dir = os.path.join(self.tmp_path, self.module_name, self.fname, 'backup')
        self.init_pb(backup_dir)
        self.add_instance(backup_dir, 'node', node)
        node.slow_start()

        self.create_tblspace_in_node(node, 'tblspace')
        node.pgbench_init(scale=10, tablespace='tblspace')

        # take backup of node with tblspace
        self.backup_node(backup_dir, 'node', node, options=['--stream'])
        pgdata = self.pgdata_content(node.data_dir)

        node.cleanup()

        try:
            self.restore_node(
                backup_dir, 'node', node,
                options=[
                    "-j", "4",
                    "--incremental-mode=checksum"])
            # we should die here because exception is what we expect to happen
            self.assertEqual(
                1, 0,
                "Expecting Error because there is running postmaster "
                "process in destination directory.\n "
                "Output: {0} \n CMD: {1}".format(
                    repr(self.output), self.cmd))
        except ProbackupException as e:
            self.assertIn(
                'ERROR: PGDATA is empty, but tablespace destination is not',
                e.message,
                '\n Unexpected Error Message: {0}\n CMD: {1}'.format(
                    repr(e.message), self.cmd))

        out = self.restore_node(
            backup_dir, 'node', node,
            options=[
                "-j", "4", "--force",
                "--incremental-mode=checksum"])

        self.assertIn(
            "INFO: Destination directory and tablespace directories are empty, "
            "disable incremental restore", out)

        pgdata_restored = self.pgdata_content(node.data_dir)
        self.compare_pgdata(pgdata, pgdata_restored)

    # @unittest.skip("skip")
    def test_incr_restore_with_tablespace_7(self):
        """
        Restore backup without tablespace into
        PGDATA with tablespace.
        """
        node = self.make_simple_node(
            base_dir=os.path.join(self.module_name, self.fname, 'node'),
            set_replication=True,
            initdb_params=['--data-checksums'])

        backup_dir = os.path.join(self.tmp_path, self.module_name, self.fname, 'backup')
        self.init_pb(backup_dir)
        self.add_instance(backup_dir, 'node', node)
        node.slow_start()

        # take backup of node with tblspace
        self.backup_node(backup_dir, 'node', node, options=['--stream'])
        pgdata = self.pgdata_content(node.data_dir)

        self.create_tblspace_in_node(node, 'tblspace')
        node.pgbench_init(scale=5, tablespace='tblspace')
        node.stop()

#        try:
#            self.restore_node(
#                backup_dir, 'node', node,
#                options=[
#                    "-j", "4",
#                    "--incremental-mode=checksum"])
#            # we should die here because exception is what we expect to happen
#            self.assertEqual(
#                1, 0,
#                "Expecting Error because there is running postmaster "
#                "process in destination directory.\n "
#                "Output: {0} \n CMD: {1}".format(
#                    repr(self.output), self.cmd))
#        except ProbackupException as e:
#            self.assertIn(
#                'ERROR: PGDATA is empty, but tablespace destination is not',
#                e.message,
#                '\n Unexpected Error Message: {0}\n CMD: {1}'.format(
#                    repr(e.message), self.cmd))

        out = self.restore_node(
            backup_dir, 'node', node,
            options=[
                "-j", "4", "--incremental-mode=checksum"])

        pgdata_restored = self.pgdata_content(node.data_dir)
        self.compare_pgdata(pgdata, pgdata_restored)

    # @unittest.skip("skip")
    def test_basic_incr_restore_sanity(self):
        """recovery to target timeline"""
        node = self.make_simple_node(
            base_dir=os.path.join(self.module_name, self.fname, 'node'),
            initdb_params=['--data-checksums'],
            set_replication=True)

        backup_dir = os.path.join(self.tmp_path, self.module_name, self.fname, 'backup')
        self.init_pb(backup_dir)
        self.add_instance(backup_dir, 'node', node)
        node.slow_start()

        self.backup_node(backup_dir, 'node', node, options=['--stream'])

        try:
            self.restore_node(
                backup_dir, 'node', node,
                options=["-j", "4", "--incremental-mode=checksum"])
            # we should die here because exception is what we expect to happen
            self.assertEqual(
                1, 0,
                "Expecting Error because there is running postmaster "
                "process in destination directory.\n "
                "Output: {0} \n CMD: {1}".format(
                    repr(self.output), self.cmd))
        except ProbackupException as e:
            self.assertIn(
                'WARNING: Postmaster with pid',
                e.message,
                '\n Unexpected Error Message: {0}\n CMD: {1}'.format(
                    repr(e.message), self.cmd))
            self.assertIn(
                'ERROR: Incremental restore is not allowed',
                e.message,
                '\n Unexpected Error Message: {0}\n CMD: {1}'.format(
                    repr(e.message), self.cmd))

        node_1 = self.make_simple_node(
            base_dir=os.path.join(self.module_name, self.fname, 'node_1'))

        try:
            self.restore_node(
                backup_dir, 'node', node_1, data_dir=node_1.data_dir,
                options=["-j", "4", "--incremental-mode=checksum"])
            # we should die here because exception is what we expect to happen
            self.assertEqual(
                1, 0,
                "Expecting Error because destination directory has wrong system id.\n "
                "Output: {0} \n CMD: {1}".format(
                    repr(self.output), self.cmd))
        except ProbackupException as e:
            self.assertIn(
                'WARNING: Backup catalog was initialized for system id',
                e.message,
                '\n Unexpected Error Message: {0}\n CMD: {1}'.format(
                    repr(e.message), self.cmd))
            self.assertIn(
                'ERROR: Incremental restore is not allowed',
                e.message,
                '\n Unexpected Error Message: {0}\n CMD: {1}'.format(
                    repr(e.message), self.cmd))

    # @unittest.skip("skip")
    def test_incr_checksum_restore(self):
        """
                        /----C-----D
        ------A----B---*--------X

        X - is instance, we want to return it to C state.
        """
        node = self.make_simple_node(
            base_dir=os.path.join(self.module_name, self.fname, 'node'),
            initdb_params=['--data-checksums'],
            pg_options={'wal_log_hints': 'on'})

        backup_dir = os.path.join(self.tmp_path, self.module_name, self.fname, 'backup')
        self.init_pb(backup_dir)
        self.add_instance(backup_dir, 'node', node)
        self.set_archiving(backup_dir, 'node', node)
        node.slow_start()

        node.pgbench_init(scale=50)
        self.backup_node(backup_dir, 'node', node)

        pgbench = node.pgbench(options=['-T', '10', '-c', '1', '--no-vacuum'])
        pgbench.wait()

        self.backup_node(backup_dir, 'node', node, backup_type='page')

        pgbench = node.pgbench(options=['-T', '10', '-c', '1', '--no-vacuum'])
        pgbench.wait()

        xid = node.safe_psql(
            'postgres',
            'select txid_current()').decode('utf-8').rstrip()

        # --A-----B--------X
        pgbench = node.pgbench(options=['-T', '30', '-c', '1', '--no-vacuum'])
        pgbench.wait()
        node.stop(['-m', 'immediate', '-D', node.data_dir])

        node_1 = self.make_simple_node(
            base_dir=os.path.join(self.module_name, self.fname, 'node_1'))
        node_1.cleanup()

        self.restore_node(
            backup_dir, 'node', node_1, data_dir=node_1.data_dir,
            options=[
                '--recovery-target-action=promote',
                '--recovery-target-xid={0}'.format(xid)])

        self.set_auto_conf(node_1, {'port': node_1.port})
        node_1.slow_start()

        #               /--
        # --A-----B----*----X
        pgbench = node_1.pgbench(options=['-T', '10', '-c', '1'])
        pgbench.wait()

        #               /--C
        # --A-----B----*----X
        self.backup_node(backup_dir, 'node', node_1,
            data_dir=node_1.data_dir, backup_type='page')

        #               /--C------
        # --A-----B----*----X
        pgbench = node_1.pgbench(options=['-T', '50', '-c', '1'])
        pgbench.wait()

        #               /--C------D
        # --A-----B----*----X
        self.backup_node(backup_dir, 'node', node_1,
            data_dir=node_1.data_dir, backup_type='page')

        pgdata = self.pgdata_content(node_1.data_dir)

        self.restore_node(
            backup_dir, 'node', node,
            options=["-j", "4", "--incremental-mode=checksum"])

        pgdata_restored = self.pgdata_content(node.data_dir)

        self.set_auto_conf(node, {'port': node.port})
        node.slow_start()

        self.compare_pgdata(pgdata, pgdata_restored)


    # @unittest.skip("skip")
    def test_incr_lsn_restore(self):
        """
                        /----C-----D
        ------A----B---*--------X

        X - is instance, we want to return it to C state.
        """
        node = self.make_simple_node(
            base_dir=os.path.join(self.module_name, self.fname, 'node'),
            initdb_params=['--data-checksums'],
            pg_options={'wal_log_hints': 'on'})

        backup_dir = os.path.join(self.tmp_path, self.module_name, self.fname, 'backup')
        self.init_pb(backup_dir)
        self.add_instance(backup_dir, 'node', node)
        self.set_archiving(backup_dir, 'node', node)
        node.slow_start()

        node.pgbench_init(scale=50)
        self.backup_node(backup_dir, 'node', node)

        pgbench = node.pgbench(options=['-T', '10', '-c', '1', '--no-vacuum'])
        pgbench.wait()

        self.backup_node(backup_dir, 'node', node, backup_type='page')

        pgbench = node.pgbench(options=['-T', '10', '-c', '1', '--no-vacuum'])
        pgbench.wait()

        xid = node.safe_psql(
            'postgres',
            'select txid_current()').decode('utf-8').rstrip()

        # --A-----B--------X
        pgbench = node.pgbench(options=['-T', '30', '-c', '1', '--no-vacuum'])
        pgbench.wait()
        node.stop(['-m', 'immediate', '-D', node.data_dir])

        node_1 = self.make_simple_node(
            base_dir=os.path.join(self.module_name, self.fname, 'node_1'))
        node_1.cleanup()

        self.restore_node(
            backup_dir, 'node', node_1, data_dir=node_1.data_dir,
            options=[
                '--recovery-target-action=promote',
                '--recovery-target-xid={0}'.format(xid)])

        self.set_auto_conf(node_1, {'port': node_1.port})
        node_1.slow_start()

        #               /--
        # --A-----B----*----X
        pgbench = node_1.pgbench(options=['-T', '10', '-c', '1'])
        pgbench.wait()

        #               /--C
        # --A-----B----*----X
        self.backup_node(backup_dir, 'node', node_1,
            data_dir=node_1.data_dir, backup_type='page')

        #               /--C------
        # --A-----B----*----X
        pgbench = node_1.pgbench(options=['-T', '50', '-c', '1'])
        pgbench.wait()

        #               /--C------D
        # --A-----B----*----X
        self.backup_node(backup_dir, 'node', node_1,
            data_dir=node_1.data_dir, backup_type='page')

        pgdata = self.pgdata_content(node_1.data_dir)

        self.restore_node(
            backup_dir, 'node', node, options=["-j", "4", "--incremental-mode=lsn"])

        pgdata_restored = self.pgdata_content(node.data_dir)

        self.set_auto_conf(node, {'port': node.port})
        node.slow_start()

        self.compare_pgdata(pgdata, pgdata_restored)

    # @unittest.skip("skip")
    def test_incr_lsn_sanity(self):
        """
                /----A-----B
        F------*--------X

        X - is instance, we want to return it to state B.
        fail is expected behaviour in case of lsn restore.
        """
        node = self.make_simple_node(
            base_dir=os.path.join(self.module_name, self.fname, 'node'),
            initdb_params=['--data-checksums'],
            pg_options={'wal_log_hints': 'on'})

        backup_dir = os.path.join(self.tmp_path, self.module_name, self.fname, 'backup')
        self.init_pb(backup_dir)
        self.add_instance(backup_dir, 'node', node)
        self.set_archiving(backup_dir, 'node', node)
        node.slow_start()

        self.backup_node(backup_dir, 'node', node)
        node.pgbench_init(scale=10)

        node_1 = self.make_simple_node(
            base_dir=os.path.join(self.module_name, self.fname, 'node_1'))
        node_1.cleanup()

        self.restore_node(
            backup_dir, 'node', node_1, data_dir=node_1.data_dir)

        self.set_auto_conf(node_1, {'port': node_1.port})
        node_1.slow_start()

        pgbench = node_1.pgbench(options=['-T', '10', '-c', '1'])
        pgbench.wait()

        self.backup_node(backup_dir, 'node', node_1,
            data_dir=node_1.data_dir, backup_type='full')

        pgbench = node_1.pgbench(options=['-T', '10', '-c', '1'])
        pgbench.wait()

        page_id = self.backup_node(backup_dir, 'node', node_1,
            data_dir=node_1.data_dir, backup_type='page')

        node.stop()

        try:
            self.restore_node(
                backup_dir, 'node', node, data_dir=node.data_dir,
                options=["-j", "4", "--incremental-mode=lsn"])
            # we should die here because exception is what we expect to happen
            self.assertEqual(
                1, 0,
                "Expecting Error because incremental restore in lsn mode is impossible\n "
                "Output: {0} \n CMD: {1}".format(
                    repr(self.output), self.cmd))
        except ProbackupException as e:
            self.assertIn(
                "ERROR: Cannot perform incremental restore of "
                "backup chain {0} in 'lsn' mode".format(page_id),
                e.message,
                '\n Unexpected Error Message: {0}\n CMD: {1}'.format(
                    repr(e.message), self.cmd))

        # @unittest.skip("skip")
    def test_incr_checksum_sanity(self):
        """
                /----A-----B
        F------*--------X

        X - is instance, we want to return it to state B.
        """
        node = self.make_simple_node(
            base_dir=os.path.join(self.module_name, self.fname, 'node'),
            initdb_params=['--data-checksums'])

        backup_dir = os.path.join(self.tmp_path, self.module_name, self.fname, 'backup')
        self.init_pb(backup_dir)
        self.add_instance(backup_dir, 'node', node)
        self.set_archiving(backup_dir, 'node', node)
        node.slow_start()

        self.backup_node(backup_dir, 'node', node)
        node.pgbench_init(scale=20)

        node_1 = self.make_simple_node(
            base_dir=os.path.join(self.module_name, self.fname, 'node_1'))
        node_1.cleanup()

        self.restore_node(
            backup_dir, 'node', node_1, data_dir=node_1.data_dir)

        self.set_auto_conf(node_1, {'port': node_1.port})
        node_1.slow_start()

        pgbench = node_1.pgbench(options=['-T', '10', '-c', '1'])
        pgbench.wait()

        self.backup_node(backup_dir, 'node', node_1,
            data_dir=node_1.data_dir, backup_type='full')

        pgbench = node_1.pgbench(options=['-T', '10', '-c', '1'])
        pgbench.wait()

        page_id = self.backup_node(backup_dir, 'node', node_1,
            data_dir=node_1.data_dir, backup_type='page')
        pgdata = self.pgdata_content(node_1.data_dir)

        node.stop()

        self.restore_node(
            backup_dir, 'node', node, data_dir=node.data_dir,
            options=["-j", "4", "--incremental-mode=checksum"])

        pgdata_restored = self.pgdata_content(node.data_dir)

        self.compare_pgdata(pgdata, pgdata_restored)

        # @unittest.skip("skip")
    def test_incr_checksum_corruption_detection(self):
        """
        check that corrupted page got detected and replaced
        """
        node = self.make_simple_node(
            base_dir=os.path.join(self.module_name, self.fname, 'node'),
#            initdb_params=['--data-checksums'],
            pg_options={'wal_log_hints': 'on'})

        backup_dir = os.path.join(self.tmp_path, self.module_name, self.fname, 'backup')
        self.init_pb(backup_dir)
        self.add_instance(backup_dir, 'node', node)
        self.set_archiving(backup_dir, 'node', node)
        node.slow_start()

        self.backup_node(backup_dir, 'node', node)
        node.pgbench_init(scale=20)

        pgbench = node.pgbench(options=['-T', '10', '-c', '1'])
        pgbench.wait()

        self.backup_node(backup_dir, 'node', node,
            data_dir=node.data_dir, backup_type='full')

        heap_path = node.safe_psql(
            "postgres",
            "select pg_relation_filepath('pgbench_accounts')").decode('utf-8').rstrip()

        pgbench = node.pgbench(options=['-T', '10', '-c', '1'])
        pgbench.wait()

        page_id = self.backup_node(backup_dir, 'node', node,
            data_dir=node.data_dir, backup_type='page')

        pgdata = self.pgdata_content(node.data_dir)

        node.stop()

        path = os.path.join(node.data_dir, heap_path)
        with open(path, "rb+", 0) as f:
                f.seek(22000)
                f.write(b"bla")
                f.flush()
                f.close

        self.restore_node(
            backup_dir, 'node', node, data_dir=node.data_dir,
            options=["-j", "4", "--incremental-mode=checksum"])

        pgdata_restored = self.pgdata_content(node.data_dir)

        self.compare_pgdata(pgdata, pgdata_restored)

        # @unittest.skip("skip")
    def test_incr_lsn_corruption_detection(self):
        """
        check that corrupted page got detected and replaced
        """
        node = self.make_simple_node(
            base_dir=os.path.join(self.module_name, self.fname, 'node'),
            initdb_params=['--data-checksums'],
            pg_options={'wal_log_hints': 'on'})

        backup_dir = os.path.join(self.tmp_path, self.module_name, self.fname, 'backup')
        self.init_pb(backup_dir)
        self.add_instance(backup_dir, 'node', node)
        self.set_archiving(backup_dir, 'node', node)
        node.slow_start()

        self.backup_node(backup_dir, 'node', node)
        node.pgbench_init(scale=20)

        pgbench = node.pgbench(options=['-T', '10', '-c', '1'])
        pgbench.wait()

        self.backup_node(backup_dir, 'node', node,
            data_dir=node.data_dir, backup_type='full')

        heap_path = node.safe_psql(
            "postgres",
            "select pg_relation_filepath('pgbench_accounts')").decode('utf-8').rstrip()

        pgbench = node.pgbench(options=['-T', '10', '-c', '1'])
        pgbench.wait()

        page_id = self.backup_node(backup_dir, 'node', node,
            data_dir=node.data_dir, backup_type='page')

        pgdata = self.pgdata_content(node.data_dir)

        node.stop()

        path = os.path.join(node.data_dir, heap_path)
        with open(path, "rb+", 0) as f:
                f.seek(22000)
                f.write(b"bla")
                f.flush()
                f.close

        self.restore_node(
            backup_dir, 'node', node, data_dir=node.data_dir,
            options=["-j", "4", "--incremental-mode=lsn"])

        pgdata_restored = self.pgdata_content(node.data_dir)

        self.compare_pgdata(pgdata, pgdata_restored)

    # @unittest.skip("skip")
    # @unittest.expectedFailure
    def test_incr_restore_multiple_external(self):
        """check that cmdline has priority over config"""
        node = self.make_simple_node(
            base_dir=os.path.join(self.module_name, self.fname, 'node'),
            set_replication=True,
            initdb_params=['--data-checksums'])

        backup_dir = os.path.join(self.tmp_path, self.module_name, self.fname, 'backup')
        self.init_pb(backup_dir)
        self.add_instance(backup_dir, 'node', node)
        self.set_archiving(backup_dir, 'node', node)
        node.slow_start()

        external_dir1 = self.get_tblspace_path(node, 'external_dir1')
        external_dir2 = self.get_tblspace_path(node, 'external_dir2')

        # FULL backup
        node.pgbench_init(scale=20)
        self.backup_node(
            backup_dir, 'node', node,
            backup_type="full", options=["-j", "4"])

        # fill external directories with data
        self.restore_node(
            backup_dir, 'node', node,
            data_dir=external_dir1, options=["-j", "4"])

        self.restore_node(
            backup_dir, 'node', node,
            data_dir=external_dir2, options=["-j", "4"])

        self.set_config(
            backup_dir, 'node',
            options=['-E{0}{1}{2}'.format(
                external_dir1, self.EXTERNAL_DIRECTORY_DELIMITER, external_dir2)])

        # cmdline option MUST override options in config
        self.backup_node(
            backup_dir, 'node', node,
            backup_type='full', options=["-j", "4"])

        pgbench = node.pgbench(options=['-T', '10', '-c', '1'])
        pgbench.wait()

        # cmdline option MUST override options in config
        self.backup_node(
            backup_dir, 'node', node,
            backup_type='page', options=["-j", "4"])

        pgdata = self.pgdata_content(
            node.base_dir, exclude_dirs=['logs'])

        pgbench = node.pgbench(options=['-T', '10', '-c', '1'])
        pgbench.wait()

        node.stop()

        self.restore_node(
            backup_dir, 'node', node,
            options=["-j", "4", '--incremental-mode=checksum'])

        pgdata_restored = self.pgdata_content(
            node.base_dir, exclude_dirs=['logs'])
        self.compare_pgdata(pgdata, pgdata_restored)

    # @unittest.skip("skip")
    # @unittest.expectedFailure
    def test_incr_lsn_restore_multiple_external(self):
        """check that cmdline has priority over config"""
        node = self.make_simple_node(
            base_dir=os.path.join(self.module_name, self.fname, 'node'),
            set_replication=True,
            initdb_params=['--data-checksums'])

        backup_dir = os.path.join(self.tmp_path, self.module_name, self.fname, 'backup')
        self.init_pb(backup_dir)
        self.add_instance(backup_dir, 'node', node)
        self.set_archiving(backup_dir, 'node', node)
        node.slow_start()

        external_dir1 = self.get_tblspace_path(node, 'external_dir1')
        external_dir2 = self.get_tblspace_path(node, 'external_dir2')

        # FULL backup
        node.pgbench_init(scale=20)
        self.backup_node(
            backup_dir, 'node', node,
            backup_type="full", options=["-j", "4"])

        # fill external directories with data
        self.restore_node(
            backup_dir, 'node', node,
            data_dir=external_dir1, options=["-j", "4"])

        self.restore_node(
            backup_dir, 'node', node,
            data_dir=external_dir2, options=["-j", "4"])

        self.set_config(
            backup_dir, 'node',
            options=['-E{0}{1}{2}'.format(
                external_dir1, self.EXTERNAL_DIRECTORY_DELIMITER, external_dir2)])

        # cmdline option MUST override options in config
        self.backup_node(
            backup_dir, 'node', node,
            backup_type='full', options=["-j", "4"])

        pgbench = node.pgbench(options=['-T', '10', '-c', '1'])
        pgbench.wait()

        # cmdline option MUST override options in config
        self.backup_node(
            backup_dir, 'node', node,
            backup_type='page', options=["-j", "4"])

        pgdata = self.pgdata_content(
            node.base_dir, exclude_dirs=['logs'])

        pgbench = node.pgbench(options=['-T', '10', '-c', '1'])
        pgbench.wait()

        node.stop()

        self.restore_node(
            backup_dir, 'node', node,
            options=["-j", "4", '--incremental-mode=lsn'])

        pgdata_restored = self.pgdata_content(
            node.base_dir, exclude_dirs=['logs'])
        self.compare_pgdata(pgdata, pgdata_restored)

    # @unittest.skip("skip")
    # @unittest.expectedFailure
    def test_incr_lsn_restore_backward(self):
        """
        """
        node = self.make_simple_node(
            base_dir=os.path.join(self.module_name, self.fname, 'node'),
            set_replication=True,
            initdb_params=['--data-checksums'],
            pg_options={'wal_log_hints': 'on', 'hot_standby': 'on'})

        backup_dir = os.path.join(self.tmp_path, self.module_name, self.fname, 'backup')
        self.init_pb(backup_dir)
        self.add_instance(backup_dir, 'node', node)
        self.set_archiving(backup_dir, 'node', node)
        node.slow_start()

        # FULL backup
        node.pgbench_init(scale=2)
        full_id = self.backup_node(
            backup_dir, 'node', node,
            backup_type="full", options=["-j", "4"])

        full_pgdata = self.pgdata_content(node.data_dir)

        pgbench = node.pgbench(options=['-T', '10', '-c', '1'])
        pgbench.wait()

        page_id = self.backup_node(
            backup_dir, 'node', node,
            backup_type='page', options=["-j", "4"])

        page_pgdata = self.pgdata_content(node.data_dir)

        pgbench = node.pgbench(options=['-T', '10', '-c', '1'])
        pgbench.wait()

        delta_id = self.backup_node(
            backup_dir, 'node', node,
            backup_type='delta', options=["-j", "4"])

        delta_pgdata = self.pgdata_content(node.data_dir)

        pgbench = node.pgbench(options=['-T', '10', '-c', '1'])
        pgbench.wait()

        node.stop()

        self.restore_node(
            backup_dir, 'node', node, backup_id=full_id,
            options=[
                "-j", "4",
                '--incremental-mode=lsn',
                '--recovery-target=immediate',
                '--recovery-target-action=pause'])

        pgdata_restored = self.pgdata_content(node.data_dir)
        self.compare_pgdata(full_pgdata, pgdata_restored)

        node.slow_start(replica=True)
        node.stop()

        try:
            self.restore_node(
                backup_dir, 'node', node, backup_id=page_id,
                options=[
                    "-j", "4", '--incremental-mode=lsn',
                    '--recovery-target=immediate', '--recovery-target-action=pause'])
            # we should die here because exception is what we expect to happen
            self.assertEqual(
                1, 0,
                "Expecting Error because incremental restore in lsn mode is impossible\n "
                "Output: {0} \n CMD: {1}".format(
                    repr(self.output), self.cmd))
        except ProbackupException as e:
            self.assertIn(
                "Cannot perform incremental restore of backup chain",
                e.message,
                '\n Unexpected Error Message: {0}\n CMD: {1}'.format(
                    repr(e.message), self.cmd))

        self.restore_node(
            backup_dir, 'node', node, backup_id=page_id,
            options=[
                "-j", "4", '--incremental-mode=checksum',
                '--recovery-target=immediate', '--recovery-target-action=pause'])

        pgdata_restored = self.pgdata_content(node.data_dir)
        self.compare_pgdata(page_pgdata, pgdata_restored)

        node.slow_start(replica=True)
        node.stop()

        self.restore_node(
            backup_dir, 'node', node, backup_id=delta_id,
            options=[
                "-j", "4",
                '--incremental-mode=lsn',
                '--recovery-target=immediate',
                '--recovery-target-action=pause'])

        pgdata_restored = self.pgdata_content(node.data_dir)
        self.compare_pgdata(delta_pgdata, pgdata_restored)

    # @unittest.skip("skip")
    # @unittest.expectedFailure
    def test_incr_checksum_restore_backward(self):
        """
        """
        node = self.make_simple_node(
            base_dir=os.path.join(self.module_name, self.fname, 'node'),
            set_replication=True,
            initdb_params=['--data-checksums'],
            pg_options={
                'hot_standby': 'on'})

        backup_dir = os.path.join(self.tmp_path, self.module_name, self.fname, 'backup')
        self.init_pb(backup_dir)
        self.add_instance(backup_dir, 'node', node)
        self.set_archiving(backup_dir, 'node', node)
        node.slow_start()

        # FULL backup
        node.pgbench_init(scale=20)
        full_id = self.backup_node(
            backup_dir, 'node', node,
            backup_type="full", options=["-j", "4"])

        full_pgdata = self.pgdata_content(node.data_dir)

        pgbench = node.pgbench(options=['-T', '10', '-c', '1'])
        pgbench.wait()

        page_id = self.backup_node(
            backup_dir, 'node', node,
            backup_type='page', options=["-j", "4"])

        page_pgdata = self.pgdata_content(node.data_dir)

        pgbench = node.pgbench(options=['-T', '10', '-c', '1'])
        pgbench.wait()

        delta_id = self.backup_node(
            backup_dir, 'node', node,
            backup_type='delta', options=["-j", "4"])

        delta_pgdata = self.pgdata_content(node.data_dir)

        pgbench = node.pgbench(options=['-T', '10', '-c', '1'])
        pgbench.wait()

        node.stop()

        self.restore_node(
            backup_dir, 'node', node, backup_id=full_id,
            options=[
                "-j", "4",
                '--incremental-mode=checksum',
                '--recovery-target=immediate',
                '--recovery-target-action=pause'])

        pgdata_restored = self.pgdata_content(node.data_dir)
        self.compare_pgdata(full_pgdata, pgdata_restored)

        node.slow_start(replica=True)
        node.stop()

        self.restore_node(
            backup_dir, 'node', node, backup_id=page_id,
            options=[
                "-j", "4",
                '--incremental-mode=checksum',
                '--recovery-target=immediate',
                '--recovery-target-action=pause'])

        pgdata_restored = self.pgdata_content(node.data_dir)
        self.compare_pgdata(page_pgdata, pgdata_restored)

        node.slow_start(replica=True)
        node.stop()

        self.restore_node(
            backup_dir, 'node', node, backup_id=delta_id,
            options=[
                "-j", "4",
                '--incremental-mode=checksum',
                '--recovery-target=immediate',
                '--recovery-target-action=pause'])

        pgdata_restored = self.pgdata_content(node.data_dir)
        self.compare_pgdata(delta_pgdata, pgdata_restored)

    # @unittest.skip("skip")
    def test_make_replica_via_incr_checksum_restore(self):
        """
        """
        backup_dir = os.path.join(self.tmp_path, self.module_name, self.fname, 'backup')
        master = self.make_simple_node(
            base_dir=os.path.join(self.module_name, self.fname, 'master'),
            set_replication=True,
            initdb_params=['--data-checksums'])

<<<<<<< HEAD
=======
        if self.get_version(master) < self.version_to_num('9.6.0'):
            self.skipTest(
                'Skipped because backup from replica is not supported in PG 9.5')

>>>>>>> 4c823b39
        self.init_pb(backup_dir)
        self.add_instance(backup_dir, 'node', master)
        self.set_archiving(backup_dir, 'node', master, replica=True)
        master.slow_start()

        replica = self.make_simple_node(
            base_dir=os.path.join(self.module_name, self.fname, 'replica'))
        replica.cleanup()

        master.pgbench_init(scale=20)

        self.backup_node(backup_dir, 'node', master)

        self.restore_node(
            backup_dir, 'node', replica, options=['-R'])

        # Settings for Replica
        self.set_replica(master, replica, synchronous=False)

        replica.slow_start(replica=True)

        pgbench = master.pgbench(options=['-T', '10', '-c', '1'])
        pgbench.wait()

        # PROMOTIONS
        replica.promote()
        new_master = replica

        # old master is going a bit further
        old_master = master
        pgbench = old_master.pgbench(options=['-T', '10', '-c', '1'])
        pgbench.wait()
        old_master.stop()

        pgbench = new_master.pgbench(options=['-T', '10', '-c', '1'])
        pgbench.wait()

        # take backup from new master
        self.backup_node(
            backup_dir, 'node', new_master,
            data_dir=new_master.data_dir, backup_type='page')

        # restore old master as replica
        self.restore_node(
            backup_dir, 'node', old_master, data_dir=old_master.data_dir,
            options=['-R', '--incremental-mode=checksum'])

        self.set_replica(new_master, old_master, synchronous=True)

        old_master.slow_start(replica=True)

        pgbench = new_master.pgbench(options=['-T', '10', '-c', '1'])
        pgbench.wait()

    # @unittest.skip("skip")
    def test_make_replica_via_incr_lsn_restore(self):
        """
        """
        backup_dir = os.path.join(self.tmp_path, self.module_name, self.fname, 'backup')
        master = self.make_simple_node(
            base_dir=os.path.join(self.module_name, self.fname, 'master'),
            set_replication=True,
            initdb_params=['--data-checksums'])

<<<<<<< HEAD
=======
        if self.get_version(master) < self.version_to_num('9.6.0'):
            self.skipTest(
                'Skipped because backup from replica is not supported in PG 9.5')

>>>>>>> 4c823b39
        self.init_pb(backup_dir)
        self.add_instance(backup_dir, 'node', master)
        self.set_archiving(backup_dir, 'node', master, replica=True)
        master.slow_start()

        replica = self.make_simple_node(
            base_dir=os.path.join(self.module_name, self.fname, 'replica'))
        replica.cleanup()

        master.pgbench_init(scale=20)

        self.backup_node(backup_dir, 'node', master)

        self.restore_node(
            backup_dir, 'node', replica, options=['-R'])

        # Settings for Replica
        self.set_replica(master, replica, synchronous=False)

        replica.slow_start(replica=True)

        pgbench = master.pgbench(options=['-T', '10', '-c', '1'])
        pgbench.wait()

        # PROMOTIONS
        replica.promote()
        new_master = replica

        # old master is going a bit further
        old_master = master
        pgbench = old_master.pgbench(options=['-T', '10', '-c', '1'])
        pgbench.wait()
        old_master.stop()

        pgbench = new_master.pgbench(options=['-T', '10', '-c', '1'])
        pgbench.wait()

        # take backup from new master
        self.backup_node(
            backup_dir, 'node', new_master,
            data_dir=new_master.data_dir, backup_type='page')

        # restore old master as replica
        self.restore_node(
            backup_dir, 'node', old_master, data_dir=old_master.data_dir,
            options=['-R', '--incremental-mode=lsn'])

        self.set_replica(new_master, old_master, synchronous=True)

        old_master.slow_start(replica=True)

        pgbench = new_master.pgbench(options=['-T', '10', '-c', '1'])
        pgbench.wait()

    # @unittest.skip("skip")
    # @unittest.expectedFailure
    def test_incr_checksum_long_xact(self):
        """
        """
        node = self.make_simple_node(
            base_dir=os.path.join(self.module_name, self.fname, 'node'),
            set_replication=True)

        backup_dir = os.path.join(self.tmp_path, self.module_name, self.fname, 'backup')
        self.init_pb(backup_dir)
        self.add_instance(backup_dir, 'node', node)
        self.set_archiving(backup_dir, 'node', node)
        node.slow_start()

        node.safe_psql(
            'postgres',
            'create extension pageinspect')

        # FULL backup
        con = node.connect("postgres")
        con.execute("CREATE TABLE t1 (a int)")
        con.commit()


        con.execute("INSERT INTO t1 values (1)")
        con.commit()

        # leave uncommited
        con2 = node.connect("postgres")
        con.execute("INSERT INTO t1 values (2)")
        con2.execute("INSERT INTO t1 values (3)")

        full_id = self.backup_node(
            backup_dir, 'node', node,
            backup_type="full", options=["-j", "4", "--stream"])

        self.backup_node(
            backup_dir, 'node', node,
            backup_type="delta", options=["-j", "4", "--stream"])

        con.commit()

        node.safe_psql(
            'postgres',
            'select * from t1')

        con2.commit()
        node.safe_psql(
            'postgres',
            'select * from t1')

        node.stop()

        self.restore_node(
            backup_dir, 'node', node, backup_id=full_id,
            options=["-j", "4", '--incremental-mode=checksum'])

        node.slow_start()

        self.assertEqual(
            node.safe_psql(
                'postgres',
                'select count(*) from t1').decode('utf-8').rstrip(),
            '1')

    # @unittest.skip("skip")
    # @unittest.expectedFailure
    # This test will pass with Enterprise
    # because it has checksums enabled by default
    @unittest.skipIf(ProbackupTest.enterprise, 'skip')
    def test_incr_lsn_long_xact_1(self):
        """
        """
        node = self.make_simple_node(
            base_dir=os.path.join(self.module_name, self.fname, 'node'),
            set_replication=True)

        backup_dir = os.path.join(self.tmp_path, self.module_name, self.fname, 'backup')
        self.init_pb(backup_dir)
        self.add_instance(backup_dir, 'node', node)
        self.set_archiving(backup_dir, 'node', node)
        node.slow_start()

        node.safe_psql(
            'postgres',
            'create extension pageinspect')

        # FULL backup
        con = node.connect("postgres")
        con.execute("CREATE TABLE t1 (a int)")
        con.commit()


        con.execute("INSERT INTO t1 values (1)")
        con.commit()

        # leave uncommited
        con2 = node.connect("postgres")
        con.execute("INSERT INTO t1 values (2)")
        con2.execute("INSERT INTO t1 values (3)")

        full_id = self.backup_node(
            backup_dir, 'node', node,
            backup_type="full", options=["-j", "4", "--stream"])

        self.backup_node(
            backup_dir, 'node', node,
            backup_type="delta", options=["-j", "4", "--stream"])

        con.commit()

        # when does LSN gets stamped when checksum gets updated ?
        node.safe_psql(
            'postgres',
            'select * from t1')

        con2.commit()
        node.safe_psql(
            'postgres',
            'select * from t1')

        node.stop()

        try:
            self.restore_node(
                backup_dir, 'node', node, backup_id=full_id,
                options=["-j", "4", '--incremental-mode=lsn'])
            # we should die here because exception is what we expect to happen
            self.assertEqual(
                1, 0,
                "Expecting Error because incremental restore in lsn mode is impossible\n "
                "Output: {0} \n CMD: {1}".format(
                    repr(self.output), self.cmd))
        except ProbackupException as e:
            self.assertIn(
                "ERROR: Incremental restore in 'lsn' mode require data_checksums to be "
                "enabled in destination data directory",
                e.message,
                '\n Unexpected Error Message: {0}\n CMD: {1}'.format(
                    repr(e.message), self.cmd))

    # @unittest.skip("skip")
    # @unittest.expectedFailure
    def test_incr_lsn_long_xact_2(self):
        """
        """
        node = self.make_simple_node(
            base_dir=os.path.join(self.module_name, self.fname, 'node'),
            set_replication=True,
            initdb_params=['--data-checksums'],
            pg_options={
                'full_page_writes': 'off',
                'wal_log_hints': 'off'})

        backup_dir = os.path.join(self.tmp_path, self.module_name, self.fname, 'backup')
        self.init_pb(backup_dir)
        self.add_instance(backup_dir, 'node', node)
        self.set_archiving(backup_dir, 'node', node)
        node.slow_start()

        node.safe_psql(
            'postgres',
            'create extension pageinspect')

        # FULL backup
        con = node.connect("postgres")
        con.execute("CREATE TABLE t1 (a int)")
        con.commit()


        con.execute("INSERT INTO t1 values (1)")
        con.commit()

        # leave uncommited
        con2 = node.connect("postgres")
        con.execute("INSERT INTO t1 values (2)")
        con2.execute("INSERT INTO t1 values (3)")

        full_id = self.backup_node(
            backup_dir, 'node', node,
            backup_type="full", options=["-j", "4", "--stream"])

        self.backup_node(
            backup_dir, 'node', node,
            backup_type="delta", options=["-j", "4", "--stream"])

#        print(node.safe_psql(
#            'postgres',
#            "select * from page_header(get_raw_page('t1', 0))"))

        con.commit()

        # when does LSN gets stamped when checksum gets updated ?
        node.safe_psql(
            'postgres',
            'select * from t1')

#        print(node.safe_psql(
#            'postgres',
#            "select * from page_header(get_raw_page('t1', 0))"))

        con2.commit()
        node.safe_psql(
            'postgres',
            'select * from t1')

#        print(node.safe_psql(
#            'postgres',
#            "select * from page_header(get_raw_page('t1', 0))"))

        node.stop()

        self.restore_node(
            backup_dir, 'node', node, backup_id=full_id,
            options=["-j", "4", '--incremental-mode=lsn'])

        node.slow_start()

        self.assertEqual(
            node.safe_psql(
                'postgres',
                'select count(*) from t1').decode('utf-8').rstrip(),
            '1')

    # @unittest.skip("skip")
    # @unittest.expectedFailure
    def test_incr_restore_zero_size_file_checksum(self):
        """
        """
        node = self.make_simple_node(
            base_dir=os.path.join(self.module_name, self.fname, 'node'),
            set_replication=True,
            initdb_params=['--data-checksums'])

        backup_dir = os.path.join(self.tmp_path, self.module_name, self.fname, 'backup')
        self.init_pb(backup_dir)
        self.add_instance(backup_dir, 'node', node)
        node.slow_start()

        fullpath = os.path.join(node.data_dir, 'simple_file')
        with open(fullpath, "w+b", 0) as f:
            f.flush()
            f.close

        # FULL backup
        id1 = self.backup_node(
            backup_dir, 'node', node,
            options=["-j", "4", "--stream"])

        pgdata1 = self.pgdata_content(node.data_dir)

        with open(fullpath, "rb+", 0) as f:
            f.seek(9000)
            f.write(b"bla")
            f.flush()
            f.close

        id2 = self.backup_node(
            backup_dir, 'node', node,
            backup_type="delta", options=["-j", "4", "--stream"])
        pgdata2 = self.pgdata_content(node.data_dir)

        with open(fullpath, "w") as f:
            f.close()

        id3 = self.backup_node(
            backup_dir, 'node', node,
            backup_type="delta", options=["-j", "4", "--stream"])
        pgdata3 = self.pgdata_content(node.data_dir)

        node.stop()

        self.restore_node(
            backup_dir, 'node', node, backup_id=id1,
            options=["-j", "4", '-I', 'checksum'])

        pgdata_restored = self.pgdata_content(node.data_dir)
        self.compare_pgdata(pgdata1, pgdata_restored)

        self.restore_node(
            backup_dir, 'node', node, backup_id=id2,
            options=["-j", "4", '-I', 'checksum'])

        pgdata_restored = self.pgdata_content(node.data_dir)
        self.compare_pgdata(pgdata2, pgdata_restored)

        self.restore_node(
            backup_dir, 'node', node, backup_id=id3,
            options=["-j", "4", '-I', 'checksum'])

        pgdata_restored = self.pgdata_content(node.data_dir)
        self.compare_pgdata(pgdata3, pgdata_restored)

    # @unittest.skip("skip")
    # @unittest.expectedFailure
    def test_incr_restore_zero_size_file_lsn(self):
        """
        """
        node = self.make_simple_node(
            base_dir=os.path.join(self.module_name, self.fname, 'node'),
            set_replication=True,
            initdb_params=['--data-checksums'])

        backup_dir = os.path.join(self.tmp_path, self.module_name, self.fname, 'backup')
        self.init_pb(backup_dir)
        self.add_instance(backup_dir, 'node', node)
        node.slow_start()

        fullpath = os.path.join(node.data_dir, 'simple_file')
        with open(fullpath, "w+b", 0) as f:
            f.flush()
            f.close

        # FULL backup
        id1 = self.backup_node(
            backup_dir, 'node', node,
            options=["-j", "4", "--stream"])

        pgdata1 = self.pgdata_content(node.data_dir)

        with open(fullpath, "rb+", 0) as f:
            f.seek(9000)
            f.write(b"bla")
            f.flush()
            f.close

        id2 = self.backup_node(
            backup_dir, 'node', node,
            backup_type="delta", options=["-j", "4", "--stream"])
        pgdata2 = self.pgdata_content(node.data_dir)

        with open(fullpath, "w") as f:
            f.close()

        id3 = self.backup_node(
            backup_dir, 'node', node,
            backup_type="delta", options=["-j", "4", "--stream"])
        pgdata3 = self.pgdata_content(node.data_dir)

        node.stop()

        self.restore_node(
            backup_dir, 'node', node, backup_id=id1,
            options=["-j", "4", '-I', 'checksum'])

        pgdata_restored = self.pgdata_content(node.data_dir)
        self.compare_pgdata(pgdata1, pgdata_restored)

        node.slow_start()
        node.stop()

        self.restore_node(
            backup_dir, 'node', node, backup_id=id2,
            options=["-j", "4", '-I', 'checksum'])

        pgdata_restored = self.pgdata_content(node.data_dir)
        self.compare_pgdata(pgdata2, pgdata_restored)

        node.slow_start()
        node.stop()

        self.restore_node(
            backup_dir, 'node', node, backup_id=id3,
            options=["-j", "4", '-I', 'checksum'])

        pgdata_restored = self.pgdata_content(node.data_dir)
        self.compare_pgdata(pgdata3, pgdata_restored)

    def test_incremental_partial_restore_exclude_checksum(self):
        """"""
        backup_dir = os.path.join(self.tmp_path, self.module_name, self.fname, 'backup')
        node = self.make_simple_node(
            base_dir=os.path.join(self.module_name, self.fname, 'node'),
            initdb_params=['--data-checksums'])

        self.init_pb(backup_dir)
        self.add_instance(backup_dir, 'node', node)
        self.set_archiving(backup_dir, 'node', node)
        node.slow_start()

        for i in range(1, 10, 1):
            node.safe_psql(
                'postgres',
                'CREATE database db{0}'.format(i))

        db_list_raw = node.safe_psql(
            'postgres',
            'SELECT to_json(a) '
            'FROM (SELECT oid, datname FROM pg_database) a').rstrip()

        db_list_splitted = db_list_raw.splitlines()

        db_list = {}
        for line in db_list_splitted:
            line = json.loads(line)
            db_list[line['datname']] = line['oid']

        node.pgbench_init(scale=20)

        # FULL backup
        self.backup_node(backup_dir, 'node', node)
        pgdata = self.pgdata_content(node.data_dir)

        pgbench = node.pgbench(options=['-T', '10', '-c', '1'])
        pgbench.wait()

        # PAGE backup
        backup_id = self.backup_node(backup_dir, 'node', node, backup_type='page')

        # restore FULL backup into second node2
        node1 = self.make_simple_node(
            base_dir=os.path.join(self.module_name, self.fname, 'node1'))
        node1.cleanup()

        node2 = self.make_simple_node(
            base_dir=os.path.join(self.module_name, self.fname, 'node2'))
        node2.cleanup()

        # restore some data into node2
        self.restore_node(backup_dir, 'node', node2)

        # partial restore backup into node1
        self.restore_node(
            backup_dir, 'node',
            node1, options=[
                "--db-exclude=db1",
                "--db-exclude=db5"])

        pgdata1 = self.pgdata_content(node1.data_dir)

        # partial incremental restore backup into node2
        self.restore_node(
            backup_dir, 'node',
            node2, options=[
                "--db-exclude=db1",
                "--db-exclude=db5",
                "-I", "checksum"])

        pgdata2 = self.pgdata_content(node2.data_dir)

        self.compare_pgdata(pgdata1, pgdata2)

        self.set_auto_conf(node2, {'port': node2.port})

        node2.slow_start()

        node2.safe_psql(
            'postgres',
            'select 1')

        try:
            node2.safe_psql(
                'db1',
                'select 1')
        except QueryException as e:
            self.assertIn('FATAL', e.message)

        try:
            node2.safe_psql(
                'db5',
                'select 1')
        except QueryException as e:
            self.assertIn('FATAL', e.message)

        with open(node2.pg_log_file, 'r') as f:
            output = f.read()

        self.assertNotIn('PANIC', output)

    def test_incremental_partial_restore_exclude_lsn(self):
        """"""
        backup_dir = os.path.join(self.tmp_path, self.module_name, self.fname, 'backup')
        node = self.make_simple_node(
            base_dir=os.path.join(self.module_name, self.fname, 'node'),
            initdb_params=['--data-checksums'])

        self.init_pb(backup_dir)
        self.add_instance(backup_dir, 'node', node)
        self.set_archiving(backup_dir, 'node', node)
        node.slow_start()

        for i in range(1, 10, 1):
            node.safe_psql(
                'postgres',
                'CREATE database db{0}'.format(i))

        db_list_raw = node.safe_psql(
            'postgres',
            'SELECT to_json(a) '
            'FROM (SELECT oid, datname FROM pg_database) a').rstrip()

        db_list_splitted = db_list_raw.splitlines()

        db_list = {}
        for line in db_list_splitted:
            line = json.loads(line)
            db_list[line['datname']] = line['oid']

        node.pgbench_init(scale=20)

        # FULL backup
        self.backup_node(backup_dir, 'node', node)
        pgdata = self.pgdata_content(node.data_dir)

        pgbench = node.pgbench(options=['-T', '10', '-c', '1'])
        pgbench.wait()

        # PAGE backup
        backup_id = self.backup_node(backup_dir, 'node', node, backup_type='page')

        node.stop()

        # restore FULL backup into second node2
        node1 = self.make_simple_node(
            base_dir=os.path.join(self.module_name, self.fname, 'node1'))
        node1.cleanup()

        node2 = self.make_simple_node(
            base_dir=os.path.join(self.module_name, self.fname, 'node2'))
        node2.cleanup()

        # restore some data into node2
        self.restore_node(backup_dir, 'node', node2)

        # partial restore backup into node1
        self.restore_node(
            backup_dir, 'node',
            node1, options=[
                "--db-exclude=db1",
                "--db-exclude=db5"])

        pgdata1 = self.pgdata_content(node1.data_dir)

        # partial incremental restore backup into node2
        node2.port = node.port
        node2.slow_start()
        node2.stop()
        self.restore_node(
            backup_dir, 'node',
            node2, options=[
                "--db-exclude=db1",
                "--db-exclude=db5",
                "-I", "lsn"])

        pgdata2 = self.pgdata_content(node2.data_dir)

        self.compare_pgdata(pgdata1, pgdata2)

        self.set_auto_conf(node2, {'port': node2.port})

        node2.slow_start()

        node2.safe_psql(
            'postgres',
            'select 1')

        try:
            node2.safe_psql(
                'db1',
                'select 1')
        except QueryException as e:
            self.assertIn('FATAL', e.message)

        try:
            node2.safe_psql(
                'db5',
                'select 1')
        except QueryException as e:
            self.assertIn('FATAL', e.message)

        with open(node2.pg_log_file, 'r') as f:
            output = f.read()

        self.assertNotIn('PANIC', output)

    def test_incremental_partial_restore_exclude_tablespace_checksum(self):
        """"""
        backup_dir = os.path.join(self.tmp_path, self.module_name, self.fname, 'backup')
        node = self.make_simple_node(
            base_dir=os.path.join(self.module_name, self.fname, 'node'),
            initdb_params=['--data-checksums'])

        self.init_pb(backup_dir)
        self.add_instance(backup_dir, 'node', node)
        self.set_archiving(backup_dir, 'node', node)
        node.slow_start()

        # cat_version = node.get_control_data()["Catalog version number"]
        # version_specific_dir = 'PG_' + node.major_version_str + '_' + cat_version

        # PG_10_201707211
        # pg_tblspc/33172/PG_9.5_201510051/16386/

        self.create_tblspace_in_node(node, 'somedata')

        node_tablespace = self.get_tblspace_path(node, 'somedata')

        tbl_oid = node.safe_psql(
            'postgres',
            "SELECT oid "
            "FROM pg_tablespace "
            "WHERE spcname = 'somedata'").rstrip()

        for i in range(1, 10, 1):
            node.safe_psql(
                'postgres',
                'CREATE database db{0} tablespace somedata'.format(i))

        db_list_raw = node.safe_psql(
            'postgres',
            'SELECT to_json(a) '
            'FROM (SELECT oid, datname FROM pg_database) a').rstrip()

        db_list_splitted = db_list_raw.splitlines()

        db_list = {}
        for line in db_list_splitted:
            line = json.loads(line)
            db_list[line['datname']] = line['oid']

        # FULL backup
        backup_id = self.backup_node(backup_dir, 'node', node)

        # node1
        node1 = self.make_simple_node(
            base_dir=os.path.join(self.module_name, self.fname, 'node1'))
        node1.cleanup()
        node1_tablespace = self.get_tblspace_path(node1, 'somedata')

        # node2
        node2 = self.make_simple_node(
            base_dir=os.path.join(self.module_name, self.fname, 'node2'))
        node2.cleanup()
        node2_tablespace = self.get_tblspace_path(node2, 'somedata')

        # in node2 restore full backup
        self.restore_node(
            backup_dir, 'node',
            node2, options=[
                "-T", "{0}={1}".format(
                    node_tablespace, node2_tablespace)])

        # partial restore into node1
        self.restore_node(
            backup_dir, 'node',
            node1, options=[
                "--db-exclude=db1",
                "--db-exclude=db5",
                "-T", "{0}={1}".format(
                    node_tablespace, node1_tablespace)])

        pgdata1 = self.pgdata_content(node1.data_dir)

        # partial incremental restore into node2
        try:
            self.restore_node(
                backup_dir, 'node',
                node2, options=[
                    "-I", "checksum",
                    "--db-exclude=db1",
                    "--db-exclude=db5",
                    "-T", "{0}={1}".format(
                        node_tablespace, node2_tablespace)])
                        # we should die here because exception is what we expect to happen
            self.assertEqual(
                1, 0,
                "Expecting Error because remapped tablespace contain old data .\n "
                "Output: {0} \n CMD: {1}".format(
                    repr(self.output), self.cmd))
        except ProbackupException as e:
            self.assertIn(
                'ERROR: Remapped tablespace destination is not empty:',
                e.message,
                '\n Unexpected Error Message: {0}\n CMD: {1}'.format(
                    repr(e.message), self.cmd))

        self.restore_node(
            backup_dir, 'node',
            node2, options=[
                "-I", "checksum", "--force",
                "--db-exclude=db1",
                "--db-exclude=db5",
                "-T", "{0}={1}".format(
                    node_tablespace, node2_tablespace)])

        pgdata2 = self.pgdata_content(node2.data_dir)

        self.compare_pgdata(pgdata1, pgdata2)

        self.set_auto_conf(node2, {'port': node2.port})
        node2.slow_start()

        node2.safe_psql(
            'postgres',
            'select 1')

        try:
            node2.safe_psql(
                'db1',
                'select 1')
        except QueryException as e:
            self.assertIn('FATAL', e.message)

        try:
            node2.safe_psql(
                'db5',
                'select 1')
        except QueryException as e:
            self.assertIn('FATAL', e.message)

        with open(node2.pg_log_file, 'r') as f:
            output = f.read()

        self.assertNotIn('PANIC', output)

    def test_incremental_pg_filenode_map(self):
        """
        https://github.com/postgrespro/pg_probackup/issues/320
        """
        backup_dir = os.path.join(self.tmp_path, self.module_name, self.fname, 'backup')
        node = self.make_simple_node(
            base_dir=os.path.join(self.module_name, self.fname, 'node'),
            initdb_params=['--data-checksums'])

        self.init_pb(backup_dir)
        self.add_instance(backup_dir, 'node', node)
        self.set_archiving(backup_dir, 'node', node)
        node.slow_start()

        node1 = self.make_simple_node(
            base_dir=os.path.join(self.module_name, self.fname, 'node1'),
            initdb_params=['--data-checksums'])
        node1.cleanup()

        node.pgbench_init(scale=5)

        # FULL backup
        backup_id = self.backup_node(backup_dir, 'node', node)

        # in node1 restore full backup
        self.restore_node(backup_dir, 'node', node1)
        self.set_auto_conf(node1, {'port': node1.port})
        node1.slow_start()

        pgbench = node.pgbench(
            stdout=subprocess.PIPE, stderr=subprocess.STDOUT,
            options=['-T', '10', '-c', '1'])

        pgbench = node1.pgbench(
            stdout=subprocess.PIPE, stderr=subprocess.STDOUT,
            options=['-T', '10', '-c', '1'])

        node.safe_psql(
            'postgres',
            'reindex index pg_type_oid_index')

        # FULL backup
        backup_id = self.backup_node(backup_dir, 'node', node)

        node1.stop()

        # incremental restore into node1
        self.restore_node(backup_dir, 'node', node1, options=["-I", "checksum"])

        self.set_auto_conf(node1, {'port': node1.port})
        node1.slow_start()

        node1.safe_psql(
            'postgres',
            'select 1')

# check that MinRecPoint and BackupStartLsn are correctly used in case of --incrementa-lsn<|MERGE_RESOLUTION|>--- conflicted
+++ resolved
@@ -1399,13 +1399,6 @@
             set_replication=True,
             initdb_params=['--data-checksums'])
 
-<<<<<<< HEAD
-=======
-        if self.get_version(master) < self.version_to_num('9.6.0'):
-            self.skipTest(
-                'Skipped because backup from replica is not supported in PG 9.5')
-
->>>>>>> 4c823b39
         self.init_pb(backup_dir)
         self.add_instance(backup_dir, 'node', master)
         self.set_archiving(backup_dir, 'node', master, replica=True)
@@ -1470,13 +1463,6 @@
             set_replication=True,
             initdb_params=['--data-checksums'])
 
-<<<<<<< HEAD
-=======
-        if self.get_version(master) < self.version_to_num('9.6.0'):
-            self.skipTest(
-                'Skipped because backup from replica is not supported in PG 9.5')
-
->>>>>>> 4c823b39
         self.init_pb(backup_dir)
         self.add_instance(backup_dir, 'node', master)
         self.set_archiving(backup_dir, 'node', master, replica=True)
