import os
import stat
import unittest
import shutil

from .helpers.ptrack_helpers import dir_files, ProbackupTest, ProbackupException


<<<<<<< HEAD
module_name = 'init'

DIR_PERMISSION = 0o700 if os.name != 'nt' else 0o777

CATALOG_DIRS = ['backups', 'wal']
=======
class InitTest(ProbackupTest, unittest.TestCase):
>>>>>>> 93f7fb40

class InitTest(ProbackupTest, unittest.TestCase):
    # @unittest.skip("skip")
    # @unittest.expectedFailure
    def test_success(self):
        """Success normal init"""
        backup_dir = os.path.join(self.tmp_path, self.module_name, self.fname, 'backup')
        node = self.make_simple_node(base_dir=os.path.join(self.module_name, self.fname, 'node'))
        self.init_pb(backup_dir)
        self.assertEqual(
            dir_files(backup_dir),
            CATALOG_DIRS
        )

        for subdir in CATALOG_DIRS:
            dirname = os.path.join(backup_dir, subdir)
            self.assertEqual(DIR_PERMISSION, stat.S_IMODE(os.stat(dirname).st_mode))

        self.add_instance(backup_dir, 'node', node)
        self.assertIn(
            "INFO: Instance 'node' successfully deleted",
            self.del_instance(backup_dir, 'node'),
            '\n Unexpected Error Message: {0}\n CMD: {1}'.format(repr(self.output), self.cmd))

        # Show non-existing instance
        try:
            self.show_pb(backup_dir, 'node')
            self.assertEqual(1, 0, 'Expecting Error due to show of non-existing instance. Output: {0} \n CMD: {1}'.format(
                repr(self.output), self.cmd))
        except ProbackupException as e:
            self.assertIn(
                "ERROR: Instance 'node' does not exist in this backup catalog",
                e.message,
                '\n Unexpected Error Message: {0}\n CMD: {1}'.format(e.message, self.cmd))

        # Delete non-existing instance
        try:
            self.del_instance(backup_dir, 'node1')
            self.assertEqual(1, 0, 'Expecting Error due to delete of non-existing instance. Output: {0} \n CMD: {1}'.format(
                repr(self.output), self.cmd))
        except ProbackupException as e:
            self.assertIn(
                "ERROR: Instance 'node1' does not exist in this backup catalog",
                e.message,
                '\n Unexpected Error Message: {0}\n CMD: {1}'.format(e.message, self.cmd))

        # Add instance without pgdata
        try:
            self.run_pb([
                "add-instance",
                "--instance=node1",
                "-B", backup_dir
            ])
            self.assertEqual(1, 0, 'Expecting Error due to adding instance without pgdata. Output: {0} \n CMD: {1}'.format(
                repr(self.output), self.cmd))
        except ProbackupException as e:
            self.assertIn(
                "ERROR: Required parameter not specified: PGDATA (-D, --pgdata)",
                e.message,
                '\n Unexpected Error Message: {0}\n CMD: {1}'.format(e.message, self.cmd))

    # @unittest.skip("skip")
    def test_already_exist(self):
        """Failure with backup catalog already existed"""
        backup_dir = os.path.join(self.tmp_path, self.module_name, self.fname, 'backup')
        node = self.make_simple_node(base_dir=os.path.join(self.module_name, self.fname, 'node'))
        self.init_pb(backup_dir)
        try:
            self.show_pb(backup_dir, 'node')
            self.assertEqual(1, 0, 'Expecting Error due to initialization in non-empty directory. Output: {0} \n CMD: {1}'.format(
                repr(self.output), self.cmd))
        except ProbackupException as e:
            self.assertIn(
                "ERROR: Instance 'node' does not exist in this backup catalog",
                e.message,
                '\n Unexpected Error Message: {0}\n CMD: {1}'.format(repr(e.message), self.cmd))

    # @unittest.skip("skip")
    def test_abs_path(self):
        """failure with backup catalog should be given as absolute path"""
        backup_dir = os.path.join(self.tmp_path, self.module_name, self.fname, 'backup')
        node = self.make_simple_node(base_dir=os.path.join(self.module_name, self.fname, 'node'))
        try:
            self.run_pb(["init", "-B", os.path.relpath("%s/backup" % node.base_dir, self.dir_path)])
            self.assertEqual(1, 0, 'Expecting Error due to initialization with non-absolute path in --backup-path. Output: {0} \n CMD: {1}'.format(
                repr(self.output), self.cmd))
        except ProbackupException as e:
            self.assertIn(
                "ERROR: -B, --backup-path must be an absolute path",
                e.message,
                '\n Unexpected Error Message: {0}\n CMD: {1}'.format(repr(e.message), self.cmd))

    # @unittest.skip("skip")
    # @unittest.expectedFailure
    def test_add_instance_idempotence(self):
        """
        https://github.com/postgrespro/pg_probackup/issues/219
        """
        backup_dir = os.path.join(self.tmp_path, self.module_name, self.fname, 'backup')
        node = self.make_simple_node(base_dir=os.path.join(self.module_name, self.fname, 'node'))
        self.init_pb(backup_dir)

        self.add_instance(backup_dir, 'node', node)
        shutil.rmtree(os.path.join(backup_dir, 'backups', 'node'))

        dir_backups = os.path.join(backup_dir, 'backups', 'node')
        dir_wal = os.path.join(backup_dir, 'wal', 'node')

        try:
            self.add_instance(backup_dir, 'node', node)
            # we should die here because exception is what we expect to happen
            self.assertEqual(
                1, 0,
                "Expecting Error because page backup should not be possible "
                "\n Output: {0} \n CMD: {1}".format(
                    repr(self.output), self.cmd))
        except ProbackupException as e:
            self.assertIn(
                "ERROR: Instance 'node' WAL archive directory already exists: ",
                e.message,
                "\n Unexpected Error Message: {0}\n CMD: {1}".format(
                    repr(e.message), self.cmd))

        try:
            self.add_instance(backup_dir, 'node', node)
            # we should die here because exception is what we expect to happen
            self.assertEqual(
                1, 0,
                "Expecting Error because page backup should not be possible "
                "\n Output: {0} \n CMD: {1}".format(
                    repr(self.output), self.cmd))
        except ProbackupException as e:
            self.assertIn(
                "ERROR: Instance 'node' WAL archive directory already exists: ",
                e.message,
                "\n Unexpected Error Message: {0}\n CMD: {1}".format(
<<<<<<< HEAD
                    repr(e.message), self.cmd))

        # Clean after yourself
        self.del_test_dir(module_name, fname)

    def test_init_backup_catalog_no_access(self):
        """ Test pg_probackup init -B backup_dir to a dir with no read access. """
        fname = self.id().split('.')[3]

        no_access_dir = os.path.join(self.tmp_path, module_name, fname,
                                   'noaccess')
        backup_dir = os.path.join(no_access_dir, 'backup')
        os.makedirs(no_access_dir)
        os.chmod(no_access_dir, stat.S_IREAD)

        expected = 'ERROR: cannot open backup catalog directory "{0}": Permission denied'.format(backup_dir)
        with self.assertRaisesRegex(ProbackupException, expected):
            self.init_pb(backup_dir)

        # Clean after yourself
        self.del_test_dir(module_name, fname)

    def test_init_backup_catalog_no_write(self):
        """ Test pg_probackup init -B backup_dir to a dir with no write access. """
        fname = self.id().split('.')[3]

        no_access_dir = os.path.join(self.tmp_path, module_name, fname,
                                   'noaccess')
        backup_dir = os.path.join(no_access_dir, 'backup')
        os.makedirs(no_access_dir)
        os.chmod(no_access_dir, stat.S_IREAD|stat.S_IEXEC)

        expected = 'ERROR: Can not create backup catalog root directory: Cannot make dir "{0}": Permission denied'.format(backup_dir)
        with self.assertRaisesRegex(ProbackupException, expected):
            self.init_pb(backup_dir)

        # Clean after yourself
        self.del_test_dir(module_name, fname)

    def test_init_backup_catalog_no_create(self):
        """ Test pg_probackup init -B backup_dir to a dir when backup dir exists but not writeable. """
        fname = self.id().split('.')[3]

        parent_dir = os.path.join(self.tmp_path, module_name, fname,
                                   'parent')
        backup_dir = os.path.join(parent_dir, 'backup')
        os.makedirs(backup_dir)
        os.chmod(backup_dir, stat.S_IREAD|stat.S_IEXEC)

        backups_dir = os.path.join(backup_dir, 'backups')
        expected = 'ERROR: Can not create backup catalog data directory: Cannot make dir "{0}": Permission denied'.format(backups_dir)
        with self.assertRaisesRegex(ProbackupException, expected):
            self.init_pb(backup_dir, cleanup=False)

        # Clean after yourself
        self.del_test_dir(module_name, fname)

    def test_init_backup_catalog_exists_not_empty(self):
        """ Test pg_probackup init -B backup_dir which exists and not empty. """
        fname = self.id().split('.')[3]

        parent_dir = os.path.join(self.tmp_path, module_name, fname,
                                   'parent')
        backup_dir = os.path.join(parent_dir, 'backup')
        os.makedirs(backup_dir)
        with open(os.path.join(backup_dir, 'somefile.txt'), 'wb'):
            pass

        with self.assertRaisesRegex(ProbackupException, "ERROR: backup catalog already exist and it's not empty"):
            self.init_pb(backup_dir, cleanup=False)

        # Clean after yourself
        self.del_test_dir(module_name, fname)
=======
                    repr(e.message), self.cmd))
>>>>>>> 93f7fb40
<|MERGE_RESOLUTION|>--- conflicted
+++ resolved
@@ -5,16 +5,8 @@
 
 from .helpers.ptrack_helpers import dir_files, ProbackupTest, ProbackupException
 
-
-<<<<<<< HEAD
-module_name = 'init'
-
 DIR_PERMISSION = 0o700 if os.name != 'nt' else 0o777
-
 CATALOG_DIRS = ['backups', 'wal']
-=======
-class InitTest(ProbackupTest, unittest.TestCase):
->>>>>>> 93f7fb40
 
 class InitTest(ProbackupTest, unittest.TestCase):
     # @unittest.skip("skip")
@@ -151,17 +143,11 @@
                 "ERROR: Instance 'node' WAL archive directory already exists: ",
                 e.message,
                 "\n Unexpected Error Message: {0}\n CMD: {1}".format(
-<<<<<<< HEAD
                     repr(e.message), self.cmd))
-
-        # Clean after yourself
-        self.del_test_dir(module_name, fname)
 
     def test_init_backup_catalog_no_access(self):
         """ Test pg_probackup init -B backup_dir to a dir with no read access. """
-        fname = self.id().split('.')[3]
-
-        no_access_dir = os.path.join(self.tmp_path, module_name, fname,
+        no_access_dir = os.path.join(self.tmp_path, self.module_name, self.fname,
                                    'noaccess')
         backup_dir = os.path.join(no_access_dir, 'backup')
         os.makedirs(no_access_dir)
@@ -171,14 +157,9 @@
         with self.assertRaisesRegex(ProbackupException, expected):
             self.init_pb(backup_dir)
 
-        # Clean after yourself
-        self.del_test_dir(module_name, fname)
-
     def test_init_backup_catalog_no_write(self):
         """ Test pg_probackup init -B backup_dir to a dir with no write access. """
-        fname = self.id().split('.')[3]
-
-        no_access_dir = os.path.join(self.tmp_path, module_name, fname,
+        no_access_dir = os.path.join(self.tmp_path, self.module_name, self.fname,
                                    'noaccess')
         backup_dir = os.path.join(no_access_dir, 'backup')
         os.makedirs(no_access_dir)
@@ -188,14 +169,9 @@
         with self.assertRaisesRegex(ProbackupException, expected):
             self.init_pb(backup_dir)
 
-        # Clean after yourself
-        self.del_test_dir(module_name, fname)
-
     def test_init_backup_catalog_no_create(self):
         """ Test pg_probackup init -B backup_dir to a dir when backup dir exists but not writeable. """
-        fname = self.id().split('.')[3]
-
-        parent_dir = os.path.join(self.tmp_path, module_name, fname,
+        parent_dir = os.path.join(self.tmp_path, self.module_name, self.fname,
                                    'parent')
         backup_dir = os.path.join(parent_dir, 'backup')
         os.makedirs(backup_dir)
@@ -206,14 +182,9 @@
         with self.assertRaisesRegex(ProbackupException, expected):
             self.init_pb(backup_dir, cleanup=False)
 
-        # Clean after yourself
-        self.del_test_dir(module_name, fname)
-
     def test_init_backup_catalog_exists_not_empty(self):
         """ Test pg_probackup init -B backup_dir which exists and not empty. """
-        fname = self.id().split('.')[3]
-
-        parent_dir = os.path.join(self.tmp_path, module_name, fname,
+        parent_dir = os.path.join(self.tmp_path, self.module_name, self.fname,
                                    'parent')
         backup_dir = os.path.join(parent_dir, 'backup')
         os.makedirs(backup_dir)
@@ -221,10 +192,4 @@
             pass
 
         with self.assertRaisesRegex(ProbackupException, "ERROR: backup catalog already exist and it's not empty"):
-            self.init_pb(backup_dir, cleanup=False)
-
-        # Clean after yourself
-        self.del_test_dir(module_name, fname)
-=======
-                    repr(e.message), self.cmd))
->>>>>>> 93f7fb40
+            self.init_pb(backup_dir, cleanup=False)