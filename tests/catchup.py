--- conflicted
+++ resolved
@@ -1210,9 +1210,8 @@
             ).decode('utf-8').rstrip()
         self.assertEqual(slot_name, 'pg_probackup_perm_slot', 'Slot name mismatch')
 
-<<<<<<< HEAD
         # 5. --perm-slot --temp-slot
-        dst_pg = self.make_empty_node(os.path.join(module_name, self.fname, 'dst_5'))
+        dst_pg = self.make_empty_node(os.path.join(self.module_name, self.fname, 'dst_5'))
         try:
             self.catchup_node(
                 backup_mode = 'FULL',
@@ -1231,29 +1230,6 @@
                 'ERROR: You cannot specify "--perm-slot" option with the "--temp-slot" option',
                 e.message,
                 '\n Unexpected Error Message: {0}\n CMD: {1}'.format(repr(e.message), self.cmd))
-=======
-        # 5. --perm-slot --temp-slot (PG>=10)
-        if self.get_version(src_pg) >= self.version_to_num('10.0'):
-            dst_pg = self.make_empty_node(os.path.join(self.module_name, self.fname, 'dst_5'))
-            try:
-                self.catchup_node(
-                    backup_mode = 'FULL',
-                    source_pgdata = src_pg.data_dir,
-                    destination_node = dst_pg,
-                    options = [
-                        '-d', 'postgres', '-p', str(src_pg.port), '--stream',
-                        '--perm-slot',
-                        '--temp-slot'
-                        ]
-                    )
-                self.assertEqual(1, 0, "Expecting Error because conflicting options --perm-slot and --temp-slot used together\n Output: {0} \n CMD: {1}".format(
-                    repr(self.output), self.cmd))
-            except ProbackupException as e:
-                self.assertIn(
-                    'ERROR: You cannot specify "--perm-slot" option with the "--temp-slot" option',
-                    e.message,
-                    '\n Unexpected Error Message: {0}\n CMD: {1}'.format(repr(e.message), self.cmd))
->>>>>>> 4c823b39
 
         #self.assertEqual(1, 0, 'Stop test')
 
