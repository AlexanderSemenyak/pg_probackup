/*-------------------------------------------------------------------------
 *
 * delete.c: delete backup files.
 *
 * Portions Copyright (c) 2009-2013, NIPPON TELEGRAPH AND TELEPHONE CORPORATION
 * Portions Copyright (c) 2015-2019, Postgres Professional
 *
 *-------------------------------------------------------------------------
 */

#include "pg_probackup.h"

#include <dirent.h>
#include <time.h>
#include <unistd.h>

static void delete_walfiles_in_tli(InstanceState *instanceState, XLogRecPtr keep_lsn, timelineInfo *tli,
						uint32 xlog_seg_size, bool dry_run);
static void do_retention_internal(parray *backup_list, parray *to_keep_list,
									parray *to_purge_list);
<<<<<<< HEAD
static void do_retention_merge(InstanceState *instanceState, parray *backup_list,
							   parray *to_keep_list, parray *to_purge_list);
=======
static void do_retention_merge(parray *backup_list, parray *to_keep_list,
									parray *to_purge_list, bool no_validate, bool no_sync);
>>>>>>> f840ae4f
static void do_retention_purge(parray *to_keep_list, parray *to_purge_list);
static void do_retention_wal(InstanceState *instanceState, bool dry_run);

// TODO: more useful messages for dry run.
static bool backup_deleted = false;   /* At least one backup was deleted */
static bool backup_merged = false;    /* At least one merge was enacted */
static bool wal_deleted = false;      /* At least one WAL segments was deleted */

void
do_delete(InstanceState *instanceState, time_t backup_id)
{
	int			i;
	parray	   *backup_list,
			   *delete_list;
	pgBackup   *target_backup = NULL;
	size_t		size_to_delete = 0;
	char		size_to_delete_pretty[20];

	/* Get complete list of backups */
	backup_list = catalog_get_backup_list(instanceState, INVALID_BACKUP_ID);

	delete_list = parray_new();

	/* Find backup to be deleted and make increment backups array to be deleted */
	for (i = 0; i < parray_num(backup_list); i++)
	{
		pgBackup   *backup = (pgBackup *) parray_get(backup_list, i);

		if (backup->start_time == backup_id)
		{
			target_backup = backup;
			break;
		}
	}

	/* sanity */
	if (!target_backup)
		elog(ERROR, "Failed to find backup %s, cannot delete", base36enc(backup_id));

	/* form delete list */
	for (i = 0; i < parray_num(backup_list); i++)
	{
		pgBackup   *backup = (pgBackup *) parray_get(backup_list, i);

		/* check if backup is descendant of delete target */
		if (is_parent(target_backup->start_time, backup, true))
		{
			parray_append(delete_list, backup);

			elog(LOG, "Backup %s %s be deleted",
				base36enc(backup->start_time), dry_run? "can":"will");

			size_to_delete += backup->data_bytes;
			if (backup->stream)
				size_to_delete += backup->wal_bytes;
		}
	}

	/* Report the resident size to delete */
	if (size_to_delete >= 0)
	{
		pretty_size(size_to_delete, size_to_delete_pretty, lengthof(size_to_delete_pretty));
		elog(INFO, "Resident data size to free by delete of backup %s : %s",
			base36enc(target_backup->start_time), size_to_delete_pretty);
	}

	if (!dry_run)
	{
		/* Lock marked for delete backups */
		catalog_lock_backup_list(delete_list, parray_num(delete_list) - 1, 0, false, true);

		/* Delete backups from the end of list */
		for (i = (int) parray_num(delete_list) - 1; i >= 0; i--)
		{
			pgBackup   *backup = (pgBackup *) parray_get(delete_list, (size_t) i);

			if (interrupted)
				elog(ERROR, "interrupted during delete backup");

			delete_backup_files(backup);
		}
	}

	/* Clean WAL segments */
	if (delete_wal)
		do_retention_wal(instanceState, dry_run);

	/* cleanup */
	parray_free(delete_list);
	parray_walk(backup_list, pgBackupFree);
	parray_free(backup_list);
}

/*
 * Merge and purge backups by retention policy. Retention policy is configured by
 * retention_redundancy and retention_window variables.
 *
 * Invalid backups handled in Oracle style, so invalid backups are ignored
 * for the purpose of retention fulfillment,
 * i.e. CORRUPT full backup do not taken in account when determine
 * which FULL backup should be keeped for redundancy obligation(only valid do),
 * but if invalid backup is not guarded by retention - it is removed
 */
<<<<<<< HEAD
void do_retention(InstanceState *instanceState)
=======
void do_retention(bool no_validate, bool no_sync)
>>>>>>> f840ae4f
{
	parray	   *backup_list = NULL;
	parray	   *to_keep_list = parray_new();
	parray	   *to_purge_list = parray_new();

	bool	retention_is_set = false; /* At least one retention policy is set */
	bool 	backup_list_is_empty = false;

	backup_deleted = false;
	backup_merged = false;

	/* For now retention is possible only locally */
	MyLocation = FIO_LOCAL_HOST;

	/* Get a complete list of backups. */
	backup_list = catalog_get_backup_list(instanceState, INVALID_BACKUP_ID);

	if (parray_num(backup_list) == 0)
		backup_list_is_empty = true;

	if (delete_expired || merge_expired)
	{
		if (instance_config.retention_redundancy > 0)
			elog(LOG, "REDUNDANCY=%u", instance_config.retention_redundancy);
		if (instance_config.retention_window > 0)
			elog(LOG, "WINDOW=%u", instance_config.retention_window);

		if (instance_config.retention_redundancy == 0 &&
			instance_config.retention_window == 0)
		{
			/* Retention is disabled but we still can cleanup wal */
			elog(WARNING, "Retention policy is not set");
			if (!delete_wal)
				return;
		}
		else
			/* At least one retention policy is active */
			retention_is_set = true;
	}

	if (retention_is_set && backup_list_is_empty)
		elog(WARNING, "Backup list is empty, retention purge and merge are problematic");

	/* Populate purge and keep lists, and show retention state messages */
	if (retention_is_set && !backup_list_is_empty)
		do_retention_internal(backup_list, to_keep_list, to_purge_list);

	if (merge_expired && !dry_run && !backup_list_is_empty)
<<<<<<< HEAD
		do_retention_merge(instanceState, backup_list, to_keep_list, to_purge_list);
=======
		do_retention_merge(backup_list, to_keep_list, to_purge_list, no_validate, no_sync);
>>>>>>> f840ae4f

	if (delete_expired && !dry_run && !backup_list_is_empty)
		do_retention_purge(to_keep_list, to_purge_list);

	/* TODO: some sort of dry run for delete_wal */
	if (delete_wal)
		do_retention_wal(instanceState, dry_run);

	/* TODO: consider dry-run flag */

	if (!backup_merged)
		elog(INFO, "There are no backups to merge by retention policy");

	if (backup_deleted)
		elog(INFO, "Purging finished");
	else
		elog(INFO, "There are no backups to delete by retention policy");

	if (!wal_deleted)
		elog(INFO, "There is no WAL to purge by retention policy");

	/* Cleanup */
	parray_walk(backup_list, pgBackupFree);
	parray_free(backup_list);
	parray_free(to_keep_list);
	parray_free(to_purge_list);
}

/* Evaluate every backup by retention policies and populate purge and keep lists.
 * Also for every backup print its status ('Active' or 'Expired') according
 * to active retention policies.
 */
static void
do_retention_internal(parray *backup_list, parray *to_keep_list, parray *to_purge_list)
{
	int			i;

	parray *redundancy_full_backup_list = NULL;

	/* For retention calculation */
	uint32		n_full_backups = 0;
	int			cur_full_backup_num = 0;
	time_t		days_threshold = 0;

	/* For fancy reporting */
	uint32		actual_window = 0;

	/* Calculate n_full_backups and days_threshold */
	if (instance_config.retention_redundancy > 0)
	{
		for (i = 0; i < parray_num(backup_list); i++)
		{
			pgBackup   *backup = (pgBackup *) parray_get(backup_list, i);

			if (backup->backup_mode == BACKUP_MODE_FULL)
			{
				/* Add every FULL backup that satisfy Redundancy policy to separate list */
				if (n_full_backups < instance_config.retention_redundancy)
				{
					if (!redundancy_full_backup_list)
						redundancy_full_backup_list = parray_new();

					parray_append(redundancy_full_backup_list, backup);
				}

				/* Consider only valid FULL backups for Redundancy fulfillment */
				if (backup->status == BACKUP_STATUS_OK ||
					backup->status == BACKUP_STATUS_DONE)
				{
					n_full_backups++;
				}
			}
		}
		/* Sort list of full backups to keep */
		if (redundancy_full_backup_list)
			parray_qsort(redundancy_full_backup_list, pgBackupCompareIdDesc);
	}

	if (instance_config.retention_window > 0)
	{
		days_threshold = current_time -
		(instance_config.retention_window * 60 * 60 * 24);
	}

	elog(INFO, "Evaluate backups by retention");
	for (i = (int) parray_num(backup_list) - 1; i >= 0; i--)
	{

		bool redundancy_keep = false;
		time_t backup_time = 0;
		pgBackup   *backup = (pgBackup *) parray_get(backup_list, (size_t) i);

		/* check if backup`s FULL ancestor is in redundancy list */
		if (redundancy_full_backup_list)
		{
			pgBackup   *full_backup = find_parent_full_backup(backup);

			if (full_backup && parray_bsearch(redundancy_full_backup_list,
											  full_backup,
											  pgBackupCompareIdDesc))
				redundancy_keep = true;
		}

		/* Remember the serial number of latest valid FULL backup */
		if (backup->backup_mode == BACKUP_MODE_FULL &&
			(backup->status == BACKUP_STATUS_OK ||
			 backup->status == BACKUP_STATUS_DONE))
		{
			cur_full_backup_num++;
		}

		/* Invalid and running backups most likely to have recovery_time == 0,
		 * so in this case use start_time instead.
		 */
		if (backup->recovery_time)
			backup_time = backup->recovery_time;
		else
			backup_time = backup->start_time;

		/* Check if backup in needed by retention policy */
		if ((days_threshold == 0 || (days_threshold > backup_time)) &&
			(instance_config.retention_redundancy == 0 || !redundancy_keep))
		{
			/* This backup is not guarded by retention
			 *
			 * Redundancy = 1
			 * FULL CORRUPT in retention (not count toward redundancy limit)
			 * FULL  in retention
			 * ------retention redundancy -------
			 * PAGE3 in retention
			 * ------retention window -----------
			 * PAGE2 out of retention
			 * PAGE1 out of retention
			 * FULL  out of retention  	<- We are here
			 * FULL CORRUPT out of retention
			 */

			/* Save backup from purge if backup is pinned and
			 * expire date is not yet due.
			 */
			if ((backup->expire_time > 0) &&
				(backup->expire_time > current_time))
			{
				char		expire_timestamp[100];
				time2iso(expire_timestamp, lengthof(expire_timestamp), backup->expire_time, false);

				elog(LOG, "Backup %s is pinned until '%s', retain",
					base36enc(backup->start_time), expire_timestamp);
				continue;
			}

			/* Add backup to purge_list */
			elog(VERBOSE, "Mark backup %s for purge.", base36enc(backup->start_time));
			parray_append(to_purge_list, backup);
			continue;
		}
	}

	/* sort keep_list and purge list */
	parray_qsort(to_keep_list, pgBackupCompareIdDesc);
	parray_qsort(to_purge_list, pgBackupCompareIdDesc);

	/* FULL
	 * PAGE
	 * PAGE <- Only such backups must go into keep list
	 ---------retention window ----
	 * PAGE
	 * FULL
	 * PAGE
	 * FULL
	 */

	for (i = 0; i < parray_num(backup_list); i++)
	{
		pgBackup   *backup = (pgBackup *) parray_get(backup_list, i);

		/* Do not keep invalid backups by retention
		 * Turns out it was not a very good idea - [Issue #114]
		 */
		//if (backup->status != BACKUP_STATUS_OK &&
		//		backup->status != BACKUP_STATUS_DONE)
		//	continue;

		/* only incremental backups should be in keep list */
		if (backup->backup_mode == BACKUP_MODE_FULL)
			continue;

		/* orphan backup cannot be in keep list */
		if (!backup->parent_backup_link)
			continue;

		/* skip if backup already in purge list  */
		if (parray_bsearch(to_purge_list, backup, pgBackupCompareIdDesc))
			continue;

		/* if parent in purge_list, add backup to keep list */
		if (parray_bsearch(to_purge_list,
							backup->parent_backup_link,
							pgBackupCompareIdDesc))
		{
			/* make keep list a bit more compact */
			parray_append(to_keep_list, backup);
			continue;
		}
	}

	/* Message about retention state of backups
	 * TODO: message is ugly, rewrite it to something like show table in stdout.
	 */

	cur_full_backup_num = 1;
	for (i = 0; i < parray_num(backup_list); i++)
	{
		char		*action = "Active";
		uint32		pinning_window = 0;

		pgBackup	*backup = (pgBackup *) parray_get(backup_list, i);

		if (parray_bsearch(to_purge_list, backup, pgBackupCompareIdDesc))
			action = "Expired";

		if (backup->recovery_time == 0)
			actual_window = 0;
		else
			actual_window = (current_time - backup->recovery_time)/(3600 * 24);

		/* For pinned backups show expire date */
		if (backup->expire_time > 0 && backup->expire_time > backup->recovery_time)
			pinning_window = (backup->expire_time - backup->recovery_time)/(3600 * 24);

		/* TODO: add ancestor(chain full backup) ID */
		elog(INFO, "Backup %s, mode: %s, status: %s. Redundancy: %i/%i, Time Window: %ud/%ud. %s",
				base36enc(backup->start_time),
				pgBackupGetBackupMode(backup, false),
				status2str(backup->status),
				cur_full_backup_num,
				instance_config.retention_redundancy,
				actual_window,
				pinning_window ? pinning_window : instance_config.retention_window,
				action);

		/* Only valid full backups are count to something */
		if (backup->backup_mode == BACKUP_MODE_FULL &&
			(backup->status == BACKUP_STATUS_OK ||
			 backup->status == BACKUP_STATUS_DONE))
				cur_full_backup_num++;
	}
}

/* Merge partially expired incremental chains */
static void
<<<<<<< HEAD
do_retention_merge(InstanceState *instanceState, parray *backup_list,
				   parray *to_keep_list, parray *to_purge_list)
=======
do_retention_merge(parray *backup_list, parray *to_keep_list, parray *to_purge_list,
				   bool no_validate, bool no_sync)
>>>>>>> f840ae4f
{
	int i;
	int j;

	/* IMPORTANT: we can merge to only those FULL backup, that is NOT
	 * guarded by retention and final target of such merge must be
	 * an incremental backup that is guarded by retention !!!
	 *
	 *  PAGE4 E
	 *  PAGE3 D
	 --------retention window ---
	 *  PAGE2 C
	 *  PAGE1 B
	 *  FULL  A
	 *
	 * after retention merge:
	 * PAGE4 E
	 * FULL  D
	 */

	/* Merging happens here */
	for (i = 0; i < parray_num(to_keep_list); i++)
	{
		char		*keep_backup_id = NULL;
		pgBackup	*full_backup = NULL;
		parray	    *merge_list = NULL;

		pgBackup	*keep_backup = (pgBackup *) parray_get(to_keep_list, i);

		/* keep list may shrink during merge */
		if (!keep_backup)
			continue;

		elog(INFO, "Consider backup %s for merge", base36enc(keep_backup->start_time));

		/* Got valid incremental backup, find its FULL ancestor */
		full_backup = find_parent_full_backup(keep_backup);

		/* Failed to find parent */
		if (!full_backup)
		{
			elog(WARNING, "Failed to find FULL parent for %s", base36enc(keep_backup->start_time));
			continue;
		}

		/* Check that ancestor is in purge_list */
		if (!parray_bsearch(to_purge_list,
							full_backup,
							pgBackupCompareIdDesc))
		{
			elog(WARNING, "Skip backup %s for merging, "
				"because his FULL parent is not marked for purge", base36enc(keep_backup->start_time));
			continue;
		}

		/* FULL backup in purge list, thanks to compacting of keep_list current backup is
		 * final target for merge, but there could be intermediate incremental
		 * backups from purge_list.
		 */

		keep_backup_id = base36enc_dup(keep_backup->start_time);
		elog(INFO, "Merge incremental chain between full backup %s and backup %s",
					base36enc(full_backup->start_time), keep_backup_id);
		pg_free(keep_backup_id);

		merge_list = parray_new();

		/* Form up a merge list */
		while (keep_backup->parent_backup_link)
		{
			parray_append(merge_list, keep_backup);
			keep_backup = keep_backup->parent_backup_link;
		}

		/* sanity */
		if (!merge_list)
			continue;

		/* sanity */
		if (parray_num(merge_list) == 0)
		{
			parray_free(merge_list);
			continue;
		}

		/* In the end add FULL backup for easy locking */
		parray_append(merge_list, full_backup);

		/* Remove FULL backup from purge list */
		parray_rm(to_purge_list, full_backup, pgBackupCompareId);

		/* Lock merge chain */
		catalog_lock_backup_list(merge_list, parray_num(merge_list) - 1, 0, true, true);

		/* Consider this extreme case */
		//  PAGEa1    PAGEb1   both valid
		//      \     /
		//        FULL

		/* Check that FULL backup do not has multiple descendants
		 * full_backup always point to current full_backup after merge
		 */
//		if (is_prolific(backup_list, full_backup))
//		{
//			elog(WARNING, "Backup %s has multiple valid descendants. "
//					"Automatic merge is not possible.", base36enc(full_backup->start_time));
//		}

		/* Merge list example:
		 * 0 PAGE3
		 * 1 PAGE2
		 * 2 PAGE1
		 * 3 FULL
		 *
		 * Merge incremental chain from PAGE3 into FULL.
		 */

		keep_backup = parray_get(merge_list, 0);
<<<<<<< HEAD
		merge_chain(instanceState, merge_list, full_backup, keep_backup);
=======
		merge_chain(merge_list, full_backup, keep_backup, no_validate, no_sync);
>>>>>>> f840ae4f
		backup_merged = true;

		for (j = parray_num(merge_list) - 2; j >= 0; j--)
		{
			pgBackup   *tmp_backup = (pgBackup *) parray_get(merge_list, j);

			/* Try to remove merged incremental backup from both keep and purge lists */
			parray_rm(to_purge_list, tmp_backup, pgBackupCompareId);
			parray_set(to_keep_list, i, NULL);
		}
		if (!no_validate)
			pgBackupValidate(full_backup, NULL);
		if (full_backup->status == BACKUP_STATUS_CORRUPT)
			elog(ERROR, "Merging of backup %s failed", base36enc(full_backup->start_time));

		/* Cleanup */
		parray_free(merge_list);
	}

	elog(INFO, "Retention merging finished");

}

/* Purge expired backups */
static void
do_retention_purge(parray *to_keep_list, parray *to_purge_list)
{
	int i;
	int j;

	/* Remove backups by retention policy. Retention policy is configured by
	 * retention_redundancy and retention_window
	 * Remove only backups, that do not have children guarded by retention
	 *
	 * TODO: We do not consider the situation if child is marked for purge
	 * but parent isn`t. Maybe something bad happened with time on server?
	 */

	for (j = 0; j < parray_num(to_purge_list); j++)
	{
		bool purge = true;

		pgBackup   *delete_backup = (pgBackup *) parray_get(to_purge_list, j);

		elog(LOG, "Consider backup %s for purge",
						base36enc(delete_backup->start_time));

		/* Evaluate marked for delete backup against every backup in keep list.
		 * If marked for delete backup is recognized as parent of one of those,
		 * then this backup should not be deleted.
		 */
		for (i = 0; i < parray_num(to_keep_list); i++)
		{
			char		*keeped_backup_id;

			pgBackup   *keep_backup = (pgBackup *) parray_get(to_keep_list, i);

			/* item could have been nullified in merge */
			if (!keep_backup)
				continue;

			/* Full backup cannot be a descendant */
			if (keep_backup->backup_mode == BACKUP_MODE_FULL)
				continue;

			keeped_backup_id = base36enc_dup(keep_backup->start_time);

			elog(LOG, "Check if backup %s is parent of backup %s",
						base36enc(delete_backup->start_time), keeped_backup_id);

			if (is_parent(delete_backup->start_time, keep_backup, true))
			{

				/* We must not delete this backup, evict it from purge list */
				elog(LOG, "Retain backup %s because his "
					"descendant %s is guarded by retention",
						base36enc(delete_backup->start_time), keeped_backup_id);

				purge = false;
				pg_free(keeped_backup_id);
				break;
			}
			pg_free(keeped_backup_id);
		}

		/* Retain backup */
		if (!purge)
			continue;

		/* Actual purge */
		if (!lock_backup(delete_backup, false, true))
		{
			/* If the backup still is used, do not interrupt and go to the next */
			elog(WARNING, "Cannot lock backup %s directory, skip purging",
				 base36enc(delete_backup->start_time));
			continue;
		}

		/* Delete backup and update status to DELETED */
		delete_backup_files(delete_backup);
		backup_deleted = true;

	}
}

/*
 * Purge WAL
 * Iterate over timelines
 * Look for WAL segment not reachable from existing backups
 * and delete them.
 */
static void
do_retention_wal(InstanceState *instanceState, bool dry_run)
{
	parray 		*tli_list;
	int i;

	//TODO check that instanceState is not NULL
	tli_list = catalog_get_timelines(instanceState, &instance_config);

	for (i = 0; i < parray_num(tli_list); i++)
	{
		timelineInfo  *tlinfo = (timelineInfo  *) parray_get(tli_list, i);

		/*
		 * Empty timeline (only mentioned in timeline history file)
		 * has nothing to cleanup.
		 */
		if (tlinfo->n_xlog_files == 0 && parray_num(tlinfo->xlog_filelist) == 0)
			continue;

		/*
		 * If closest backup exists, then timeline is reachable from
		 * at least one backup and no file should be removed.
		 * Unless wal-depth is enabled.
		 */
		if ((tlinfo->closest_backup) && instance_config.wal_depth <= 0)
			continue;

		/* WAL retention keeps this timeline from purge */
		if (instance_config.wal_depth >= 0 && tlinfo->anchor_tli > 0 &&
			tlinfo->anchor_tli != tlinfo->tli)
			continue;

		/*
		 * Purge all WAL segments before START LSN of oldest backup.
		 * If timeline doesn't have a backup, then whole timeline
		 * can be safely purged.
		 * Note, that oldest_backup is not necessarily valid here,
		 * but still we keep wal for it.
		 * If wal-depth is enabled then use anchor_lsn instead
		 * of oldest_backup.
		 */
		if (tlinfo->oldest_backup)
		{
			if (instance_config.wal_depth >= 0 && !(XLogRecPtrIsInvalid(tlinfo->anchor_lsn)))
			{
				delete_walfiles_in_tli(instanceState, tlinfo->anchor_lsn,
								tlinfo, instance_config.xlog_seg_size, dry_run);
			}
			else
			{
				delete_walfiles_in_tli(instanceState, tlinfo->oldest_backup->start_lsn,
								tlinfo, instance_config.xlog_seg_size, dry_run);
			}
		}
		else
		{
			if (instance_config.wal_depth >= 0 && !(XLogRecPtrIsInvalid(tlinfo->anchor_lsn)))
				delete_walfiles_in_tli(instanceState, tlinfo->anchor_lsn,
								tlinfo, instance_config.xlog_seg_size, dry_run);
			else
				delete_walfiles_in_tli(instanceState, InvalidXLogRecPtr,
								tlinfo, instance_config.xlog_seg_size, dry_run);
		}
	}
}

/*
 * Delete backup files of the backup and update the status of the backup to
 * BACKUP_STATUS_DELETED.
 * TODO: delete files on multiple threads
 */
void
delete_backup_files(pgBackup *backup)
{
	size_t		i;
	char		timestamp[100];
	parray		*files;
	size_t		num_files;
	char		full_path[MAXPGPATH];

	/*
	 * If the backup was deleted already, there is nothing to do.
	 */
	if (backup->status == BACKUP_STATUS_DELETED)
	{
		elog(WARNING, "Backup %s already deleted",
			 base36enc(backup->start_time));
		return;
	}

	if (backup->recovery_time)
		time2iso(timestamp, lengthof(timestamp), backup->recovery_time, false);
	else
		time2iso(timestamp, lengthof(timestamp), backup->start_time, false);

	elog(INFO, "Delete: %s %s",
		 base36enc(backup->start_time), timestamp);

	/*
	 * Update STATUS to BACKUP_STATUS_DELETING in preparation for the case which
	 * the error occurs before deleting all backup files.
	 */
	write_backup_status(backup, BACKUP_STATUS_DELETING, false);

	/* list files to be deleted */
	files = parray_new();
	dir_list_file(files, backup->root_dir, false, false, true, false, false, 0, FIO_BACKUP_HOST);

	/* delete leaf node first */
	parray_qsort(files, pgFileCompareRelPathWithExternalDesc);
	num_files = parray_num(files);
	for (i = 0; i < num_files; i++)
	{
		pgFile	   *file = (pgFile *) parray_get(files, i);

		join_path_components(full_path, backup->root_dir, file->rel_path);

		if (interrupted)
			elog(ERROR, "interrupted during delete backup");

		if (progress)
			elog(INFO, "Progress: (%zd/%zd). Delete file \"%s\"",
				 i + 1, num_files, full_path);

		pgFileDelete(file->mode, full_path);
	}

	parray_walk(files, pgFileFree);
	parray_free(files);
	backup->status = BACKUP_STATUS_DELETED;

	return;
}

/*
 * Purge WAL archive.  One timeline at a time.
 * If 'keep_lsn' is InvalidXLogRecPtr, then whole timeline can be purged
 * If 'keep_lsn' is valid LSN, then every lesser segment can be purged.
 * If 'dry_run' is set, then don`t actually delete anything.
 *
 * Case 1:
 *	archive is not empty, 'keep_lsn' is valid and we can delete something.
 * Case 2:
 *	archive is not empty, 'keep_lsn' is valid and prevening us from deleting anything.
 * Case 3:
 * 	archive is not empty, 'keep_lsn' is invalid, drop all WAL files in archive,
 *												 belonging to the timeline.
 * Case 4:
 * 	archive is empty, 'keep_lsn' is valid, assume corruption of WAL archive.
 * Case 5:
 * 	archive is empty, 'keep_lsn' is invalid, drop backup history files
 *  and partial WAL segments in archive.
 *
 * Q: Maybe we should stop treating partial WAL segments as second-class citizens?
 */
static void
delete_walfiles_in_tli(InstanceState *instanceState, XLogRecPtr keep_lsn, timelineInfo *tlinfo,
								uint32 xlog_seg_size, bool dry_run)
{
	XLogSegNo   FirstToDeleteSegNo;
	XLogSegNo   OldestToKeepSegNo = 0;
	char 		first_to_del_str[MAXFNAMELEN];
	char 		oldest_to_keep_str[MAXFNAMELEN];
	int			i;
	size_t		wal_size_logical = 0;
	size_t		wal_size_actual = 0;
	char		wal_pretty_size[20];
	bool		purge_all = false;


	/* Timeline is completely empty */
	if (parray_num(tlinfo->xlog_filelist) == 0)
	{
		elog(INFO, "Timeline %i is empty, nothing to remove", tlinfo->tli);
		return;
	}

	if (XLogRecPtrIsInvalid(keep_lsn))
	{
		/* Drop all files in timeline */
		elog(INFO, "On timeline %i all files %s be removed",
						tlinfo->tli, dry_run?"can":"will");
		FirstToDeleteSegNo = tlinfo->begin_segno;
		OldestToKeepSegNo = tlinfo->end_segno;
		purge_all = true;
	}
	else
	{
		/* Drop all segments between begin_segno and segment with keep_lsn (excluding) */
		FirstToDeleteSegNo = tlinfo->begin_segno;
		GetXLogSegNo(keep_lsn, OldestToKeepSegNo, xlog_seg_size);
	}

	if (OldestToKeepSegNo > 0 && OldestToKeepSegNo > FirstToDeleteSegNo)
	{
		/* translate segno number into human readable format */
		GetXLogFileName(first_to_del_str, tlinfo->tli, FirstToDeleteSegNo, xlog_seg_size);
		GetXLogFileName(oldest_to_keep_str, tlinfo->tli, OldestToKeepSegNo, xlog_seg_size);

		elog(INFO, "On timeline %i WAL segments between %s and %s %s be removed",
					 tlinfo->tli, first_to_del_str,
					 oldest_to_keep_str, dry_run?"can":"will");
	}

	/* sanity */
	if (OldestToKeepSegNo > FirstToDeleteSegNo)
	{
		wal_size_logical = (OldestToKeepSegNo - FirstToDeleteSegNo) * xlog_seg_size;

		/* In case of 'purge all' scenario OldestToKeepSegNo will be deleted too */
		if (purge_all)
			wal_size_logical += xlog_seg_size;
	}
	else if (OldestToKeepSegNo < FirstToDeleteSegNo)
	{
		/* It is actually possible for OldestToKeepSegNo to be less than FirstToDeleteSegNo
		 * in case of :
		 * 1. WAL archive corruption.
		 * 2. There is no actual WAL archive to speak of and
		 *	  'keep_lsn' is coming from STREAM backup.
		 */

		if (FirstToDeleteSegNo > 0 && OldestToKeepSegNo > 0)
		{
			GetXLogFileName(first_to_del_str, tlinfo->tli, FirstToDeleteSegNo, xlog_seg_size);
			GetXLogFileName(oldest_to_keep_str, tlinfo->tli, OldestToKeepSegNo, xlog_seg_size);

			elog(LOG, "On timeline %i first segment %s is greater than oldest segment to keep %s",
					tlinfo->tli, first_to_del_str, oldest_to_keep_str);
		}
	}
	else if (OldestToKeepSegNo == FirstToDeleteSegNo && !purge_all)
	{
		/* 'Nothing to delete' scenario because of 'keep_lsn'
		 * with possible exception of partial and backup history files.
		 */
		elog(INFO, "Nothing to remove on timeline %i", tlinfo->tli);
	}

	/* Report the logical size to delete */
	if (wal_size_logical > 0)
	{
		pretty_size(wal_size_logical, wal_pretty_size, lengthof(wal_pretty_size));
		elog(INFO, "Logical WAL size to remove on timeline %i : %s",
			tlinfo->tli, wal_pretty_size);
	}

	/* Calculate the actual size to delete */
	for (i = 0; i < parray_num(tlinfo->xlog_filelist); i++)
	{
		xlogFile *wal_file = (xlogFile *) parray_get(tlinfo->xlog_filelist, i);

		if (purge_all || wal_file->segno < OldestToKeepSegNo)
			wal_size_actual += wal_file->file.size;
	}

	/* Report the actual size to delete */
	if (wal_size_actual > 0)
	{
		pretty_size(wal_size_actual, wal_pretty_size, lengthof(wal_pretty_size));
		elog(INFO, "Resident WAL size to free on timeline %i : %s",
			tlinfo->tli, wal_pretty_size);
	}

	if (dry_run)
		return;

	for (i = 0; i < parray_num(tlinfo->xlog_filelist); i++)
	{
		xlogFile *wal_file = (xlogFile *) parray_get(tlinfo->xlog_filelist, i);

		if (interrupted)
			elog(ERROR, "interrupted during WAL archive purge");

		/* Any segment equal or greater than EndSegNo must be kept
		 * unless it`s a 'purge all' scenario.
		 */
		if (purge_all || wal_file->segno < OldestToKeepSegNo)
		{
			char wal_fullpath[MAXPGPATH];

			join_path_components(wal_fullpath, instanceState->instance_wal_subdir_path, wal_file->file.name);

			/* save segment from purging */
			if (instance_config.wal_depth >= 0 && wal_file->keep)
			{
				elog(VERBOSE, "Retain WAL segment \"%s\"", wal_fullpath);
				continue;
			}

			/* unlink segment */
			if (fio_unlink(wal_fullpath, FIO_BACKUP_HOST) < 0)
			{
				/* Missing file is not considered as error condition */
				if (errno != ENOENT)
					elog(ERROR, "Could not remove file \"%s\": %s",
							wal_fullpath, strerror(errno));
			}
			else
			{
				if (wal_file->type == SEGMENT)
					elog(VERBOSE, "Removed WAL segment \"%s\"", wal_fullpath);
				else if (wal_file->type == TEMP_SEGMENT)
					elog(VERBOSE, "Removed temp WAL segment \"%s\"", wal_fullpath);
				else if (wal_file->type == PARTIAL_SEGMENT)
					elog(VERBOSE, "Removed partial WAL segment \"%s\"", wal_fullpath);
				else if (wal_file->type == BACKUP_HISTORY_FILE)
					elog(VERBOSE, "Removed backup history file \"%s\"", wal_fullpath);
			}

			wal_deleted = true;
		}
	}
}


/* Delete all backup files and wal files of given instance. */
int
do_delete_instance(InstanceState *instanceState)
{
	parray		*backup_list;
	int 		i;

	/* Delete all backups. */
	backup_list = catalog_get_backup_list(instanceState, INVALID_BACKUP_ID);

	catalog_lock_backup_list(backup_list, 0, parray_num(backup_list) - 1, true, true);

	for (i = 0; i < parray_num(backup_list); i++)
	{
		pgBackup   *backup = (pgBackup *) parray_get(backup_list, i);
		delete_backup_files(backup);
	}

	/* Cleanup */
	parray_walk(backup_list, pgBackupFree);
	parray_free(backup_list);

	/* Delete all wal files. */
	pgut_rmtree(instanceState->instance_wal_subdir_path, false, true);

	/* Delete backup instance config file */
	if (remove(instanceState->instance_config_path))
	{
		elog(ERROR, "Can't remove \"%s\": %s", instanceState->instance_config_path,
			strerror(errno));
	}

	/* Delete instance root directories */
	if (rmdir(instanceState->instance_backup_subdir_path) != 0)
		elog(ERROR, "Can't remove \"%s\": %s", instanceState->instance_backup_subdir_path,
			strerror(errno));

	if (rmdir(instanceState->instance_wal_subdir_path) != 0)
		elog(ERROR, "Can't remove \"%s\": %s", instanceState->instance_wal_subdir_path,
			strerror(errno));

	elog(INFO, "Instance '%s' successfully deleted", instanceState->instance_name);
	return 0;
}

/* Delete all backups of given status in instance */
void
do_delete_status(InstanceState *instanceState, InstanceConfig *instance_config, const char *status)
{
	int         i;
	parray     *backup_list, *delete_list;
	const char *pretty_status;
	int         n_deleted = 0, n_found = 0;
	size_t      size_to_delete = 0;
	char        size_to_delete_pretty[20];
	pgBackup   *backup;

	BackupStatus status_for_delete = str2status(status);
	delete_list = parray_new();

	if (status_for_delete == BACKUP_STATUS_INVALID)
		elog(ERROR, "Unknown value for '--status' option: '%s'", status);

	/*
	 * User may have provided status string in lower case, but
	 * we should print backup statuses consistently with show command,
	 * so convert it.
	 */
	pretty_status = status2str(status_for_delete);

	backup_list = catalog_get_backup_list(instanceState, INVALID_BACKUP_ID);

	if (parray_num(backup_list) == 0)
	{
		elog(WARNING, "Instance '%s' has no backups", instanceState->instance_name);
		return;
	}

	if (dry_run)
		elog(INFO, "Deleting all backups with status '%s' in dry run mode", pretty_status);
	else
		elog(INFO, "Deleting all backups with status '%s'", pretty_status);

	/* Selects backups with specified status and their children into delete_list array. */
	for (i = 0; i < parray_num(backup_list); i++)
	{
		backup = (pgBackup *) parray_get(backup_list, i);

		if (backup->status == status_for_delete)
		{
			n_found++;

			/* incremental backup can be already in delete_list due to append_children() */
			if (parray_contains(delete_list, backup))
				continue;
			parray_append(delete_list, backup);

			append_children(backup_list, backup, delete_list);
		}
	}

	parray_qsort(delete_list, pgBackupCompareIdDesc);

	/* delete and calculate free size from delete_list */
	for (i = 0; i < parray_num(delete_list); i++)
	{
		backup = (pgBackup *)parray_get(delete_list, i);

		elog(INFO, "Backup %s with status %s %s be deleted",
			base36enc(backup->start_time), status2str(backup->status), dry_run ? "can" : "will");

		size_to_delete += backup->data_bytes;
		if (backup->stream)
			size_to_delete += backup->wal_bytes;

		if (!dry_run && lock_backup(backup, false, true))
			delete_backup_files(backup);

		n_deleted++;
	}

	/* Inform about data size to free */
	if (size_to_delete >= 0)
	{
		pretty_size(size_to_delete, size_to_delete_pretty, lengthof(size_to_delete_pretty));
		elog(INFO, "Resident data size to free by delete of %i backups: %s",
			n_deleted, size_to_delete_pretty);
	}

	/* delete selected backups */
	if (!dry_run && n_deleted > 0)
		elog(INFO, "Successfully deleted %i %s from instance '%s'",
			n_deleted, n_deleted == 1 ? "backup" : "backups",
			instanceState->instance_name);


	if (n_found == 0)
		elog(WARNING, "Instance '%s' has no backups with status '%s'",
			instanceState->instance_name, pretty_status);

	// we don`t do WAL purge here, because it is impossible to correctly handle
	// dry-run case.

	/* Cleanup */
	parray_free(delete_list);
	parray_walk(backup_list, pgBackupFree);
	parray_free(backup_list);
}<|MERGE_RESOLUTION|>--- conflicted
+++ resolved
@@ -18,13 +18,9 @@
 						uint32 xlog_seg_size, bool dry_run);
 static void do_retention_internal(parray *backup_list, parray *to_keep_list,
 									parray *to_purge_list);
-<<<<<<< HEAD
 static void do_retention_merge(InstanceState *instanceState, parray *backup_list,
-							   parray *to_keep_list, parray *to_purge_list);
-=======
-static void do_retention_merge(parray *backup_list, parray *to_keep_list,
-									parray *to_purge_list, bool no_validate, bool no_sync);
->>>>>>> f840ae4f
+							   parray *to_keep_list, parray *to_purge_list,
+							   bool no_validate, bool no_sync);
 static void do_retention_purge(parray *to_keep_list, parray *to_purge_list);
 static void do_retention_wal(InstanceState *instanceState, bool dry_run);
 
@@ -128,11 +124,7 @@
  * which FULL backup should be keeped for redundancy obligation(only valid do),
  * but if invalid backup is not guarded by retention - it is removed
  */
-<<<<<<< HEAD
-void do_retention(InstanceState *instanceState)
-=======
-void do_retention(bool no_validate, bool no_sync)
->>>>>>> f840ae4f
+void do_retention(InstanceState *instanceState, bool no_validate, bool no_sync)
 {
 	parray	   *backup_list = NULL;
 	parray	   *to_keep_list = parray_new();
@@ -181,11 +173,7 @@
 		do_retention_internal(backup_list, to_keep_list, to_purge_list);
 
 	if (merge_expired && !dry_run && !backup_list_is_empty)
-<<<<<<< HEAD
-		do_retention_merge(instanceState, backup_list, to_keep_list, to_purge_list);
-=======
-		do_retention_merge(backup_list, to_keep_list, to_purge_list, no_validate, no_sync);
->>>>>>> f840ae4f
+		do_retention_merge(instanceState, backup_list, to_keep_list, to_purge_list, no_validate, no_sync);
 
 	if (delete_expired && !dry_run && !backup_list_is_empty)
 		do_retention_purge(to_keep_list, to_purge_list);
@@ -437,13 +425,9 @@
 
 /* Merge partially expired incremental chains */
 static void
-<<<<<<< HEAD
 do_retention_merge(InstanceState *instanceState, parray *backup_list,
-				   parray *to_keep_list, parray *to_purge_list)
-=======
-do_retention_merge(parray *backup_list, parray *to_keep_list, parray *to_purge_list,
+				   parray *to_keep_list, parray *to_purge_list,
 				   bool no_validate, bool no_sync)
->>>>>>> f840ae4f
 {
 	int i;
 	int j;
@@ -560,13 +544,8 @@
 		 *
 		 * Merge incremental chain from PAGE3 into FULL.
 		 */
-
 		keep_backup = parray_get(merge_list, 0);
-<<<<<<< HEAD
-		merge_chain(instanceState, merge_list, full_backup, keep_backup);
-=======
-		merge_chain(merge_list, full_backup, keep_backup, no_validate, no_sync);
->>>>>>> f840ae4f
+		merge_chain(instanceState, merge_list, full_backup, keep_backup, no_validate, no_sync);
 		backup_merged = true;
 
 		for (j = parray_num(merge_list) - 2; j >= 0; j--)
