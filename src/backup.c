--- conflicted
+++ resolved
@@ -413,13 +413,8 @@
 			else
 				join_path_components(dirpath, current.database_dir, file->rel_path);
 
-<<<<<<< HEAD
-			elog(VERBOSE, "Create directory '%s'", dirpath);
+			elog(LOG, "Create directory '%s'", dirpath);
 			fio_mkdir(FIO_BACKUP_HOST, dirpath, DIR_PERMISSION, false);
-=======
-			elog(LOG, "Create directory '%s'", dirpath);
-			fio_mkdir(dirpath, DIR_PERMISSION, FIO_BACKUP_HOST);
->>>>>>> a58c1831
 		}
 
 	}
