/*-------------------------------------------------------------------------
 *
 * backup.c: backup DB cluster, archived WAL
 *
 * Portions Copyright (c) 2009-2013, NIPPON TELEGRAPH AND TELEPHONE CORPORATION
 * Portions Copyright (c) 2015-2019, Postgres Professional
 *
 *-------------------------------------------------------------------------
 */

#include "pg_probackup.h"

#if PG_VERSION_NUM < 110000
#include "catalog/catalog.h"
#endif
#include "catalog/pg_tablespace.h"
#include "pgtar.h"
#include "streamutil.h"

#include <sys/stat.h>
#include <time.h>
#include <unistd.h>

#include "utils/thread.h"
#include "utils/file.h"

//const char *progname = "pg_probackup";

/* list of files contained in backup */
parray *backup_files_list = NULL;

/* We need critical section for datapagemap_add() in case of using threads */
static pthread_mutex_t backup_pagemap_mutex = PTHREAD_MUTEX_INITIALIZER;

// TODO: move to PGnodeInfo
bool exclusive_backup = false;

/* Is pg_start_backup() was executed */
static bool backup_in_progress = false;

struct pg_stop_backup_result {
	/*
	 * We will use values of snapshot_xid and invocation_time if there are
	 * no transactions between start_lsn and stop_lsn.
	 */
	TransactionId	snapshot_xid;
	time_t		invocation_time;
	XLogRecPtr	lsn;
	size_t		backup_label_content_len;
	char		*backup_label_content;
	size_t		tablespace_map_content_len;
	char		*tablespace_map_content;
};

/*
 * Backup routines
 */
static void backup_cleanup(bool fatal, void *userdata);

static void *backup_files(void *arg);

static void do_backup_pg(InstanceState *instanceState, PGconn *backup_conn,
						 PGNodeInfo *nodeInfo, bool no_sync, bool backup_logs);

<<<<<<< HEAD
void pg_switch_wal(PGconn *conn);

=======
static void pg_start_backup(InstanceState *instanceState, const char *label, bool smooth, pgBackup *backup,
							PGNodeInfo *nodeInfo, PGconn *conn);
static void pg_switch_wal(PGconn *conn);
static void pg_silent_client_messages(PGconn *conn);
static void pg_create_restore_point(PGconn *conn, time_t backup_start_time);

static void pg_stop_backup(InstanceState *instanceState, pgBackup *backup, PGconn *pg_startbackup_conn, PGNodeInfo *nodeInfo);
static void pg_stop_backup_send(PGconn *conn, int server_version, bool is_started_on_replica, bool is_exclusive, char **query_text);

static XLogRecPtr wait_wal_lsn(InstanceState *instanceState, XLogRecPtr lsn, bool is_start_lsn, TimeLineID tli,
								bool in_prev_segment, bool segment_only,
								int timeout_elevel, bool in_stream_dir, pgBackup *backup);

static void check_external_for_tablespaces(parray *external_list,
										   PGconn *backup_conn);
>>>>>>> ac2e7ccf
static parray *get_database_map(PGconn *pg_startbackup_conn);

/* pgpro specific functions */
static bool pgpro_support(PGconn *conn);

/* Check functions */
static bool pg_checksum_enable(PGconn *conn);
static bool pg_is_in_recovery(PGconn *conn);
static bool pg_is_superuser(PGconn *conn);
static void check_server_version(PGconn *conn, PGNodeInfo *nodeInfo);
static void confirm_block_size(PGconn *conn, const char *name, int blcksz);
static void set_cfs_datafiles(parray *files, const char *root, char *relative, size_t i);

static StopBackupCallbackState stop_callback_state;

static void
backup_stopbackup_callback(bool fatal, void *userdata)
{
	StopBackupCallbackState *st = (StopBackupCallbackState *) userdata;
	/*
	 * If backup is in progress, notify stop of backup to PostgreSQL
	 */
	if (backup_in_progress)
	{
		elog(WARNING, "backup in progress, stop backup");
<<<<<<< HEAD
		pg_stop_backup(NULL, pg_startbackup_conn, NULL, NULL);	/* don't care about stop_lsn in case of error */
=======
		/* don't care about stop_lsn in case of error */
		pg_stop_backup_send(st->conn, st->server_version, current.from_replica, exclusive_backup, NULL);
>>>>>>> ac2e7ccf
	}
}

/*
 * Take a backup of a single postgresql instance.
 * Move files from 'pgdata' to a subdirectory in backup catalog.
 */
static void
do_backup_pg(InstanceState *instanceState, PGconn *backup_conn,
			 PGNodeInfo *nodeInfo, bool no_sync, bool backup_logs)
{
	int			i;
	char		external_prefix[MAXPGPATH]; /* Temp value. Used as template */
	char		label[1024];
	XLogRecPtr	prev_backup_start_lsn = InvalidXLogRecPtr;

	/* arrays with meta info for multi threaded backup */
	pthread_t	*threads;
	backup_files_arg *threads_args;
	bool		backup_isok = true;

	pgBackup   *prev_backup = NULL;
	parray	   *prev_backup_filelist = NULL;
	parray	   *backup_list = NULL;
	parray	   *external_dirs = NULL;
	parray	   *database_map = NULL;

	/* used for multitimeline incremental backup */
	parray       *tli_list = NULL;

	/* for fancy reporting */
	time_t		start_time, end_time;
	char		pretty_time[20];
	char		pretty_bytes[20];

	elog(LOG, "Database backup start");
	if(current.external_dir_str)
	{
		external_dirs = make_external_directory_list(current.external_dir_str,
													 false);
		check_external_for_tablespaces(external_dirs, backup_conn);
	}

	/* Clear ptrack files for not PTRACK backups */
	if (current.backup_mode != BACKUP_MODE_DIFF_PTRACK && nodeInfo->is_ptrack_enable)
		pg_ptrack_clear(backup_conn, nodeInfo->ptrack_version_num);

	/* notify start of backup to PostgreSQL server */
	time2iso(label, lengthof(label), current.start_time, false);
	strncat(label, " with pg_probackup", lengthof(label) -
			strlen(" with pg_probackup"));

	/* Call pg_start_backup function in PostgreSQL connect */
<<<<<<< HEAD
	pg_start_backup(label, smooth_checkpoint, current.backup_mode, current.from_replica, &current.start_lsn, nodeInfo, backup_conn);
=======
	pg_start_backup(instanceState, label, smooth_checkpoint, &current, nodeInfo, backup_conn);
>>>>>>> ac2e7ccf

	/* Obtain current timeline */
#if PG_VERSION_NUM >= 90600
	current.tli = get_current_timeline(backup_conn);
#else
	current.tli = get_current_timeline_from_control(false);
#endif

	/*
	 * In incremental backup mode ensure that already-validated
	 * backup on current timeline exists and get its filelist.
	 */
	if (current.backup_mode == BACKUP_MODE_DIFF_PAGE ||
		current.backup_mode == BACKUP_MODE_DIFF_PTRACK ||
		current.backup_mode == BACKUP_MODE_DIFF_DELTA)
	{
		/* get list of backups already taken */
		backup_list = catalog_get_backup_list(instanceState, INVALID_BACKUP_ID);

		prev_backup = catalog_get_last_data_backup(backup_list, current.tli, current.start_time);
		if (prev_backup == NULL)
		{
			/* try to setup multi-timeline backup chain */
			elog(WARNING, "Valid full backup on current timeline %u is not found, "
						"trying to look up on previous timelines",
						current.tli);

			tli_list = get_history_streaming(&instance_config.conn_opt, current.tli, backup_list);
			if (!tli_list)
			{
				elog(WARNING, "Failed to obtain current timeline history file via replication protocol");
				/* fallback to using archive */
				tli_list = catalog_get_timelines(instanceState, &instance_config);
			}

			if (parray_num(tli_list) == 0)
				elog(WARNING, "Cannot find valid backup on previous timelines, "
							"WAL archive is not available");
			else
			{
				prev_backup = get_multi_timeline_parent(backup_list, tli_list, current.tli,
														current.start_time, &instance_config);

				if (prev_backup == NULL)
					elog(WARNING, "Cannot find valid backup on previous timelines");
			}

			/* failed to find suitable parent, error out */
			if (!prev_backup)
				elog(ERROR, "Create new full backup before an incremental one");
		}
	}

	if (prev_backup)
	{
        if (parse_program_version(prev_backup->program_version) > parse_program_version(PROGRAM_VERSION))
            elog(ERROR, "pg_probackup binary version is %s, but backup %s version is %s. "
                        "pg_probackup do not guarantee to be forward compatible. "
                        "Please upgrade pg_probackup binary.",
                        PROGRAM_VERSION, base36enc(prev_backup->start_time), prev_backup->program_version);

		elog(INFO, "Parent backup: %s", base36enc(prev_backup->start_time));

		/* Files of previous backup needed by DELTA backup */
		prev_backup_filelist = get_backup_filelist(prev_backup, true);

		/* If lsn is not NULL, only pages with higher lsn will be copied. */
		prev_backup_start_lsn = prev_backup->start_lsn;
		current.parent_backup = prev_backup->start_time;

		write_backup(&current, true);
	}

	/*
	 * It`s illegal to take PTRACK backup if LSN from ptrack_control() is not
	 * equal to start_lsn of previous backup.
	 */
	if (current.backup_mode == BACKUP_MODE_DIFF_PTRACK)
	{
		XLogRecPtr	ptrack_lsn = get_last_ptrack_lsn(backup_conn, nodeInfo);

		if (nodeInfo->ptrack_version_num < 20)
		{
			// backward compatibility kludge: use Stop LSN for ptrack 1.x,
			if (ptrack_lsn > prev_backup->stop_lsn || ptrack_lsn == InvalidXLogRecPtr)
			{
				elog(ERROR, "LSN from ptrack_control %X/%X differs from Stop LSN of previous backup %X/%X.\n"
							"Create new full backup before an incremental one.",
							(uint32) (ptrack_lsn >> 32), (uint32) (ptrack_lsn),
							(uint32) (prev_backup->stop_lsn >> 32),
							(uint32) (prev_backup->stop_lsn));
			}
		}
		else
		{
			// new ptrack is more robust and checks Start LSN
			if (ptrack_lsn > prev_backup->start_lsn || ptrack_lsn == InvalidXLogRecPtr)
			{
				elog(ERROR, "LSN from ptrack_control %X/%X is greater than Start LSN of previous backup %X/%X.\n"
							"Create new full backup before an incremental one.",
							(uint32) (ptrack_lsn >> 32), (uint32) (ptrack_lsn),
							(uint32) (prev_backup->start_lsn >> 32),
							(uint32) (prev_backup->start_lsn));
			}
		}
	}

	/* For incremental backup check that start_lsn is not from the past
	 * Though it will not save us if PostgreSQL instance is actually
	 * restored STREAM backup.
	 */
	if (current.backup_mode != BACKUP_MODE_FULL &&
		prev_backup->start_lsn > current.start_lsn)
			elog(ERROR, "Current START LSN %X/%X is lower than START LSN %X/%X of previous backup %s. "
				"It may indicate that we are trying to backup PostgreSQL instance from the past.",
				(uint32) (current.start_lsn >> 32), (uint32) (current.start_lsn),
				(uint32) (prev_backup->start_lsn >> 32), (uint32) (prev_backup->start_lsn),
				base36enc(prev_backup->start_time));

	/* Update running backup meta with START LSN */
	write_backup(&current, true);

	/* In PAGE mode or in ARCHIVE wal-mode wait for current segment */
	if (current.backup_mode == BACKUP_MODE_DIFF_PAGE || !stream_wal)
	{
		/* Check that archive_dir can be reached */
		if (fio_access(instanceState->instance_wal_subdir_path, F_OK, FIO_BACKUP_HOST) != 0)
			elog(ERROR, "WAL archive directory is not accessible \"%s\": %s",
				instanceState->instance_wal_subdir_path, strerror(errno));

		/*
		 * Do not wait start_lsn for stream backup.
		 * Because WAL streaming will start after pg_start_backup() in stream
		 * mode.
		 */
<<<<<<< HEAD
		wait_wal_lsn(current.start_lsn, true, current.tli, false, true, ERROR, false, arclog_path);
=======
		wait_wal_lsn(instanceState, current.start_lsn, true, current.tli, false, true, ERROR, false, &current);
>>>>>>> ac2e7ccf
	}

	/* start stream replication */
	if (stream_wal)
	{
		char stream_xlog_path[MAXPGPATH];

		join_path_components(stream_xlog_path, current.database_dir, PG_XLOG_DIR);
		fio_mkdir(stream_xlog_path, DIR_PERMISSION, FIO_BACKUP_HOST);

		start_WAL_streaming(backup_conn, stream_xlog_path, &instance_config.conn_opt,
							current.start_lsn, current.tli);

		/* Make sure that WAL streaming is working
		 * PAGE backup in stream mode is waited twice, first for
		 * segment in WAL archive and then for streamed segment
		 */
<<<<<<< HEAD
		wait_wal_lsn(current.start_lsn, true, current.tli, false, true, ERROR, true, stream_xlog_path);
=======
		wait_wal_lsn(instanceState, current.start_lsn, true, current.tli, false, true, ERROR, true, &current);
>>>>>>> ac2e7ccf
	}

	/* initialize backup's file list */
	backup_files_list = parray_new();
	join_path_components(external_prefix, current.root_dir, EXTERNAL_DIR);

	/* list files with the logical path. omit $PGDATA */
	fio_list_dir(backup_files_list, instance_config.pgdata,
				 true, true, false, backup_logs, true, 0);

	/*
	 * Get database_map (name to oid) for use in partial restore feature.
	 * It's possible that we fail and database_map will be NULL.
	 */
	database_map = get_database_map(backup_conn);

	/*
	 * Append to backup list all files and directories
	 * from external directory option
	 */
	if (external_dirs)
	{
		for (i = 0; i < parray_num(external_dirs); i++)
		{
			/* External dirs numeration starts with 1.
			 * 0 value is not external dir */
			if (fio_is_remote(FIO_DB_HOST))
				fio_list_dir(backup_files_list, parray_get(external_dirs, i),
							 false, true, false, false, true, i+1);
			else
				dir_list_file(backup_files_list, parray_get(external_dirs, i),
							  false, true, false, false, true, i+1, FIO_LOCAL_HOST);
		}
	}

	/* close ssh session in main thread */
	fio_disconnect();

	/* Sanity check for backup_files_list, thank you, Windows:
	 * https://github.com/postgrespro/pg_probackup/issues/48
	 */

	if (parray_num(backup_files_list) < 100)
		elog(ERROR, "PGDATA is almost empty. Either it was concurrently deleted or "
			"pg_probackup do not possess sufficient permissions to list PGDATA content");

	/* Calculate pgdata_bytes */
	for (i = 0; i < parray_num(backup_files_list); i++)
	{
		pgFile	   *file = (pgFile *) parray_get(backup_files_list, i);

		if (file->external_dir_num != 0)
			continue;

		if (S_ISDIR(file->mode))
		{
			current.pgdata_bytes += 4096;
			continue;
		}

		current.pgdata_bytes += file->size;
	}

	pretty_size(current.pgdata_bytes, pretty_bytes, lengthof(pretty_bytes));
	elog(INFO, "PGDATA size: %s", pretty_bytes);

	/*
	 * Sort pathname ascending. It is necessary to create intermediate
	 * directories sequentially.
	 *
	 * For example:
	 * 1 - create 'base'
	 * 2 - create 'base/1'
	 *
	 * Sorted array is used at least in parse_filelist_filenames(),
	 * extractPageMap(), make_pagemap_from_ptrack().
	 */
	parray_qsort(backup_files_list, pgFileCompareRelPathWithExternal);

	/* Extract information about files in backup_list parsing their names:*/
	parse_filelist_filenames(backup_files_list, instance_config.pgdata);

	elog(LOG, "Current Start LSN: %X/%X, TLI: %X",
			(uint32) (current.start_lsn >> 32), (uint32) (current.start_lsn),
			current.tli);
	if (current.backup_mode != BACKUP_MODE_FULL)
		elog(LOG, "Parent Start LSN: %X/%X, TLI: %X",
			 (uint32) (prev_backup->start_lsn >> 32), (uint32) (prev_backup->start_lsn),
			 prev_backup->tli);

	/*
	 * Build page mapping in incremental mode.
	 */

	if (current.backup_mode == BACKUP_MODE_DIFF_PAGE ||
		current.backup_mode == BACKUP_MODE_DIFF_PTRACK)
	{
		bool pagemap_isok = true;

		time(&start_time);
		elog(INFO, "Extracting pagemap of changed blocks");

		if (current.backup_mode == BACKUP_MODE_DIFF_PAGE)
		{
			/*
			 * Build the page map. Obtain information about changed pages
			 * reading WAL segments present in archives up to the point
			 * where this backup has started.
			 */
			pagemap_isok = extractPageMap(instanceState->instance_wal_subdir_path,
						   instance_config.xlog_seg_size,
						   prev_backup->start_lsn, prev_backup->tli,
						   current.start_lsn, current.tli, tli_list);
		}
		else if (current.backup_mode == BACKUP_MODE_DIFF_PTRACK)
		{
			/*
			 * Build the page map from ptrack information.
			 */
			if (nodeInfo->ptrack_version_num >= 20)
				make_pagemap_from_ptrack_2(backup_files_list, backup_conn,
										   nodeInfo->ptrack_schema,
										   nodeInfo->ptrack_version_num,
										   prev_backup_start_lsn);
			else if (nodeInfo->ptrack_version_num == 15 ||
					 nodeInfo->ptrack_version_num == 16 ||
					 nodeInfo->ptrack_version_num == 17)
				make_pagemap_from_ptrack_1(backup_files_list, backup_conn);
		}

		time(&end_time);

		/* TODO: add ms precision */
		if (pagemap_isok)
			elog(INFO, "Pagemap successfully extracted, time elapsed: %.0f sec",
				 difftime(end_time, start_time));
		else
			elog(ERROR, "Pagemap extraction failed, time elasped: %.0f sec",
				 difftime(end_time, start_time));
	}

	/*
	 * Make directories before backup and setup threads at the same time
	 */
	for (i = 0; i < parray_num(backup_files_list); i++)
	{
		pgFile	   *file = (pgFile *) parray_get(backup_files_list, i);

		/* if the entry was a directory, create it in the backup */
		if (S_ISDIR(file->mode))
		{
			char		dirpath[MAXPGPATH];

			if (file->external_dir_num)
			{
				char		temp[MAXPGPATH];
				snprintf(temp, MAXPGPATH, "%s%d", external_prefix,
						 file->external_dir_num);
				join_path_components(dirpath, temp, file->rel_path);
			}
			else
				join_path_components(dirpath, current.database_dir, file->rel_path);

			elog(VERBOSE, "Create directory '%s'", dirpath);
			fio_mkdir(dirpath, DIR_PERMISSION, FIO_BACKUP_HOST);
		}

		/* setup threads */
		pg_atomic_clear_flag(&file->lock);
	}

	/* Sort by size for load balancing */
	parray_qsort(backup_files_list, pgFileCompareSize);
	/* Sort the array for binary search */
	if (prev_backup_filelist)
		parray_qsort(prev_backup_filelist, pgFileCompareRelPathWithExternal);

	/* write initial backup_content.control file and update backup.control  */
	write_backup_filelist(&current, backup_files_list,
						  instance_config.pgdata, external_dirs, true);
	write_backup(&current, true);

	/* Init backup page header map */
	init_header_map(&current);

	/* init thread args with own file lists */
	threads = (pthread_t *) palloc(sizeof(pthread_t) * num_threads);
	threads_args = (backup_files_arg *) palloc(sizeof(backup_files_arg)*num_threads);

	for (i = 0; i < num_threads; i++)
	{
		backup_files_arg *arg = &(threads_args[i]);

		arg->nodeInfo = nodeInfo;
		arg->from_root = instance_config.pgdata;
		arg->to_root = current.database_dir;
		arg->external_prefix = external_prefix;
		arg->external_dirs = external_dirs;
		arg->files_list = backup_files_list;
		arg->prev_filelist = prev_backup_filelist;
		arg->prev_start_lsn = prev_backup_start_lsn;
		arg->conn_arg.conn = NULL;
		arg->conn_arg.cancel_conn = NULL;
		arg->hdr_map = &(current.hdr_map);
		arg->thread_num = i+1;
		/* By default there are some error */
		arg->ret = 1;
	}

	/* Run threads */
	thread_interrupted = false;
	elog(INFO, "Start transferring data files");
	time(&start_time);
	for (i = 0; i < num_threads; i++)
	{
		backup_files_arg *arg = &(threads_args[i]);

		elog(VERBOSE, "Start thread num: %i", i);
		pthread_create(&threads[i], NULL, backup_files, arg);
	}

	/* Wait threads */
	for (i = 0; i < num_threads; i++)
	{
		pthread_join(threads[i], NULL);
		if (threads_args[i].ret == 1)
			backup_isok = false;
	}

	time(&end_time);
	pretty_time_interval(difftime(end_time, start_time),
						 pretty_time, lengthof(pretty_time));
	if (backup_isok)
		elog(INFO, "Data files are transferred, time elapsed: %s",
			pretty_time);
	else
		elog(ERROR, "Data files transferring failed, time elapsed: %s",
			pretty_time);

	/* clean previous backup file list */
	if (prev_backup_filelist)
	{
		parray_walk(prev_backup_filelist, pgFileFree);
		parray_free(prev_backup_filelist);
	}

	/* Notify end of backup */
<<<<<<< HEAD
	pg_stop_backup(&current, backup_conn, nodeInfo, current.database_dir);
=======
	pg_stop_backup(instanceState, &current, backup_conn, nodeInfo);
>>>>>>> ac2e7ccf

	/* In case of backup from replica >= 9.6 we must fix minRecPoint,
	 * First we must find pg_control in backup_files_list.
	 */
	if (current.from_replica && !exclusive_backup)
	{
		pgFile	   *pg_control = NULL;

		for (i = 0; i < parray_num(backup_files_list); i++)
		{
			pgFile	   *tmp_file = (pgFile *) parray_get(backup_files_list, i);

			if (tmp_file->external_dir_num == 0 &&
				(strcmp(tmp_file->rel_path, XLOG_CONTROL_FILE) == 0))
			{
				pg_control = tmp_file;
				break;
			}
		}

		if (!pg_control)
			elog(ERROR, "Failed to find file \"%s\" in backup filelist.",
							XLOG_CONTROL_FILE);

		set_min_recovery_point(pg_control, current.database_dir, current.stop_lsn);
	}

	/* close and sync page header map */
	if (current.hdr_map.fp)
	{
		cleanup_header_map(&(current.hdr_map));

		if (fio_sync(current.hdr_map.path, FIO_BACKUP_HOST) != 0)
			elog(ERROR, "Cannot sync file \"%s\": %s", current.hdr_map.path, strerror(errno));
	}

	/* close ssh session in main thread */
	fio_disconnect();

	/*
	 * Add archived xlog files into the list of files of this backup
	 * NOTHING TO DO HERE
	 */

	/* write database map to file and add it to control file */
	if (database_map)
	{
		write_database_map(&current, database_map, backup_files_list);
		/* cleanup */
		parray_walk(database_map, db_map_entry_free);
		parray_free(database_map);
	}

	/* Print the list of files to backup catalog */
	write_backup_filelist(&current, backup_files_list, instance_config.pgdata,
						  external_dirs, true);
	/* update backup control file to update size info */
	write_backup(&current, true);

	/* Sync all copied files unless '--no-sync' flag is used */
	if (no_sync)
		elog(WARNING, "Backup files are not synced to disk");
	else
	{
		elog(INFO, "Syncing backup files to disk");
		time(&start_time);

		for (i = 0; i < parray_num(backup_files_list); i++)
		{
			char    to_fullpath[MAXPGPATH];
			pgFile *file = (pgFile *) parray_get(backup_files_list, i);

			/* TODO: sync directory ? */
			if (S_ISDIR(file->mode))
				continue;

			if (file->write_size <= 0)
				continue;

			/* construct fullpath */
			if (file->external_dir_num == 0)
				join_path_components(to_fullpath, current.database_dir, file->rel_path);
			else
			{
				char 	external_dst[MAXPGPATH];

				makeExternalDirPathByNum(external_dst, external_prefix,
										 file->external_dir_num);
				join_path_components(to_fullpath, external_dst, file->rel_path);
			}

			if (fio_sync(to_fullpath, FIO_BACKUP_HOST) != 0)
				elog(ERROR, "Cannot sync file \"%s\": %s", to_fullpath, strerror(errno));
		}

		time(&end_time);
		pretty_time_interval(difftime(end_time, start_time),
							 pretty_time, lengthof(pretty_time));
		elog(INFO, "Backup files are synced, time elapsed: %s", pretty_time);
	}

	/* be paranoid about instance been from the past */
	if (current.backup_mode != BACKUP_MODE_FULL &&
		current.stop_lsn < prev_backup->stop_lsn)
			elog(ERROR, "Current backup STOP LSN %X/%X is lower than STOP LSN %X/%X of previous backup %s. "
				"It may indicate that we are trying to backup PostgreSQL instance from the past.",
				(uint32) (current.stop_lsn >> 32), (uint32) (current.stop_lsn),
				(uint32) (prev_backup->stop_lsn >> 32), (uint32) (prev_backup->stop_lsn),
				base36enc(prev_backup->stop_lsn));

	/* clean external directories list */
	if (external_dirs)
		free_dir_list(external_dirs);

	/* Cleanup */
	if (backup_list)
	{
		parray_walk(backup_list, pgBackupFree);
		parray_free(backup_list);
	}

	if (tli_list)
	{
		parray_walk(tli_list, timelineInfoFree);
		parray_free(tli_list);
	}

	parray_walk(backup_files_list, pgFileFree);
	parray_free(backup_files_list);
	backup_files_list = NULL;
}

/*
 * Common code for CHECKDB and BACKUP commands.
 * Ensure that we're able to connect to the instance
 * check compatibility and fill basic info.
 * For checkdb launched in amcheck mode with pgdata validation
 * do not check system ID, it gives user an opportunity to
 * check remote PostgreSQL instance.
 * Also checking system ID in this case serves no purpose, because
 * all work is done by server.
 *
 * Returns established connection
 */
PGconn *
pgdata_basic_setup(ConnectionOptions conn_opt, PGNodeInfo *nodeInfo)
{
	PGconn *cur_conn;

	/* Create connection for PostgreSQL */
	cur_conn = pgut_connect(conn_opt.pghost, conn_opt.pgport,
							   conn_opt.pgdatabase,
							   conn_opt.pguser);

	current.primary_conninfo = pgut_get_conninfo_string(cur_conn);

	/* Confirm data block size and xlog block size are compatible */
	confirm_block_size(cur_conn, "block_size", BLCKSZ);
	confirm_block_size(cur_conn, "wal_block_size", XLOG_BLCKSZ);
	nodeInfo->block_size = BLCKSZ;
	nodeInfo->wal_block_size = XLOG_BLCKSZ;
	nodeInfo->is_superuser = pg_is_superuser(cur_conn);
	nodeInfo->pgpro_support = pgpro_support(cur_conn);

	current.from_replica = pg_is_in_recovery(cur_conn);

	/* Confirm that this server version is supported */
	check_server_version(cur_conn, nodeInfo);

	if (pg_checksum_enable(cur_conn))
		current.checksum_version = 1;
	else
		current.checksum_version = 0;

	nodeInfo->checksum_version = current.checksum_version;

	if (current.checksum_version)
		elog(LOG, "This PostgreSQL instance was initialized with data block checksums. "
					"Data block corruption will be detected");
	else
		elog(WARNING, "This PostgreSQL instance was initialized without data block checksums. "
						"pg_probackup have no way to detect data block corruption without them. "
						"Reinitialize PGDATA with option '--data-checksums'.");

	if (nodeInfo->is_superuser)
		elog(WARNING, "Current PostgreSQL role is superuser. "
						"It is not recommended to run pg_probackup under superuser.");

	StrNCpy(current.server_version, nodeInfo->server_version_str,
			sizeof(current.server_version));

	return cur_conn;
}

/*
 * Entry point of pg_probackup BACKUP subcommand.
 */
int
do_backup(InstanceState *instanceState, pgSetBackupParams *set_backup_params,
		  bool no_validate, bool no_sync, bool backup_logs)
{
	PGconn		*backup_conn = NULL;
	PGNodeInfo	nodeInfo;
	char		pretty_bytes[20];

	/* Initialize PGInfonode */
	pgNodeInit(&nodeInfo);

	/* Save list of external directories */
	if (instance_config.external_dir_str &&
		(pg_strcasecmp(instance_config.external_dir_str, "none") != 0))
		current.external_dir_str = instance_config.external_dir_str;

	/* Create backup directory and BACKUP_CONTROL_FILE */
	pgBackupCreateDir(&current, instanceState->instance_backup_subdir_path);

	if (!instance_config.pgdata)
		elog(ERROR, "required parameter not specified: PGDATA "
						 "(-D, --pgdata)");

	/* Update backup status and other metainfo. */
	current.status = BACKUP_STATUS_RUNNING;
	current.start_time = current.backup_id;

	StrNCpy(current.program_version, PROGRAM_VERSION,
			sizeof(current.program_version));

	current.compress_alg = instance_config.compress_alg;
	current.compress_level = instance_config.compress_level;

	elog(INFO, "Backup start, pg_probackup version: %s, instance: %s, backup ID: %s, backup mode: %s, "
			"wal mode: %s, remote: %s, compress-algorithm: %s, compress-level: %i",
<<<<<<< HEAD
			PROGRAM_VERSION, instance_name, base36enc(current.backup_id), pgBackupGetBackupMode(&current, false),
=======
			PROGRAM_VERSION, instanceState->instance_name, base36enc(current.backup_id), pgBackupGetBackupMode(&current, false),
>>>>>>> ac2e7ccf
			current.stream ? "STREAM" : "ARCHIVE", IsSshProtocol()  ? "true" : "false",
			deparse_compress_alg(current.compress_alg), current.compress_level);

	if (!lock_backup(&current, true, true))
		elog(ERROR, "Cannot lock backup %s directory",
			 base36enc(current.backup_id));
	write_backup(&current, true);

	/* set the error processing function for the backup process */
	pgut_atexit_push(backup_cleanup, NULL);

	elog(LOG, "Backup destination is initialized");

	/*
	 * setup backup_conn, do some compatibility checks and
	 * fill basic info about instance
	 */
	backup_conn = pgdata_basic_setup(instance_config.conn_opt, &nodeInfo);

	if (current.from_replica)
		elog(INFO, "Backup %s is going to be taken from standby", base36enc(current.backup_id));

	/* TODO, print PostgreSQL full version */
	//elog(INFO, "PostgreSQL version: %s", nodeInfo.server_version_str);

	/*
	 * Ensure that backup directory was initialized for the same PostgreSQL
	 * instance we opened connection to. And that target backup database PGDATA
	 * belogns to the same instance.
	 */
	check_system_identifiers(backup_conn, instance_config.pgdata);

	/* below perform checks specific for backup command */
#if PG_VERSION_NUM >= 110000
	if (!RetrieveWalSegSize(backup_conn))
		elog(ERROR, "Failed to retrieve wal_segment_size");
#endif

	get_ptrack_version(backup_conn, &nodeInfo);
	//	elog(WARNING, "ptrack_version_num %d", ptrack_version_num);

	if (nodeInfo.ptrack_version_num > 0)
		nodeInfo.is_ptrack_enable = pg_ptrack_enable(backup_conn, nodeInfo.ptrack_version_num);

	if (current.backup_mode == BACKUP_MODE_DIFF_PTRACK)
	{
		if (nodeInfo.ptrack_version_num == 0)
			elog(ERROR, "This PostgreSQL instance does not support ptrack");
		else
		{
			if (!nodeInfo.is_ptrack_enable)
				elog(ERROR, "Ptrack is disabled");
		}
	}

	if (current.from_replica && exclusive_backup)
		/* Check master connection options */
		if (instance_config.master_conn_opt.pghost == NULL)
			elog(ERROR, "Options for connection to master must be provided to perform backup from replica");

	/* add note to backup if requested */
	if (set_backup_params && set_backup_params->note)
		add_note(&current, set_backup_params->note);

	/* backup data */
	do_backup_pg(instanceState, backup_conn, &nodeInfo, no_sync, backup_logs);
	pgut_atexit_pop(backup_cleanup, NULL);

	/* compute size of wal files of this backup stored in the archive */
	if (!current.stream)
	{
		XLogSegNo start_segno;
		XLogSegNo stop_segno;

		GetXLogSegNo(current.start_lsn, start_segno, instance_config.xlog_seg_size);
		GetXLogSegNo(current.stop_lsn, stop_segno, instance_config.xlog_seg_size);
		current.wal_bytes = (stop_segno - start_segno) * instance_config.xlog_seg_size;

		/*
		 * If start_lsn and stop_lsn are located in the same segment, then
		 * set wal_bytes to the size of 1 segment.
		 */
		if (current.wal_bytes <= 0)
			current.wal_bytes = instance_config.xlog_seg_size;
	}

	/* Backup is done. Update backup status */
	current.end_time = time(NULL);
	current.status = BACKUP_STATUS_DONE;
	write_backup(&current, true);

	/* Pin backup if requested */
	if (set_backup_params &&
		(set_backup_params->ttl > 0 ||
		 set_backup_params->expire_time > 0))
	{
		pin_backup(&current, set_backup_params);
	}

	if (!no_validate)
		pgBackupValidate(&current, NULL);

	/* Notify user about backup size */
	if (current.stream)
		pretty_size(current.data_bytes + current.wal_bytes, pretty_bytes, lengthof(pretty_bytes));
	else
		pretty_size(current.data_bytes, pretty_bytes, lengthof(pretty_bytes));
	elog(INFO, "Backup %s resident size: %s", base36enc(current.start_time), pretty_bytes);

	if (current.status == BACKUP_STATUS_OK ||
		current.status == BACKUP_STATUS_DONE)
		elog(INFO, "Backup %s completed", base36enc(current.start_time));
	else
		elog(ERROR, "Backup %s failed", base36enc(current.start_time));

	/*
	 * After successful backup completion remove backups
	 * which are expired according to retention policies
	 */
	if (delete_expired || merge_expired || delete_wal)
		do_retention(instanceState, no_validate, no_sync);

	return 0;
}

/*
 * Confirm that this server version is supported
 */
static void
check_server_version(PGconn *conn, PGNodeInfo *nodeInfo)
{
	PGresult   *res = NULL;

	/* confirm server version */
	nodeInfo->server_version = PQserverVersion(conn);

	if (nodeInfo->server_version == 0)
		elog(ERROR, "Unknown server version %d", nodeInfo->server_version);

	if (nodeInfo->server_version < 100000)
		sprintf(nodeInfo->server_version_str, "%d.%d",
				nodeInfo->server_version / 10000,
				(nodeInfo->server_version / 100) % 100);
	else
		sprintf(nodeInfo->server_version_str, "%d",
				nodeInfo->server_version / 10000);

	if (nodeInfo->server_version < 90500)
		elog(ERROR,
			 "server version is %s, must be %s or higher",
			 nodeInfo->server_version_str, "9.5");

	if (current.from_replica && nodeInfo->server_version < 90600)
		elog(ERROR,
			 "server version is %s, must be %s or higher for backup from replica",
			 nodeInfo->server_version_str, "9.6");

	if (nodeInfo->pgpro_support)
		res = pgut_execute(conn, "SELECT pgpro_edition()", 0, NULL);

	/*
	 * Check major version of connected PostgreSQL and major version of
	 * compiled PostgreSQL.
	 */
#ifdef PGPRO_VERSION
	if (!res)
		/* It seems we connected to PostgreSQL (not Postgres Pro) */
		elog(ERROR, "%s was built with Postgres Pro %s %s, "
					"but connection is made with PostgreSQL %s",
			 PROGRAM_NAME, PG_MAJORVERSION, PGPRO_EDITION, nodeInfo->server_version_str);
	else
	{
		if (strcmp(nodeInfo->server_version_str, PG_MAJORVERSION) != 0 &&
				 strcmp(PQgetvalue(res, 0, 0), PGPRO_EDITION) != 0)
			elog(ERROR, "%s was built with Postgres Pro %s %s, "
						"but connection is made with Postgres Pro %s %s",
				 PROGRAM_NAME, PG_MAJORVERSION, PGPRO_EDITION,
				 nodeInfo->server_version_str, PQgetvalue(res, 0, 0));
	}
#else
	if (res)
		/* It seems we connected to Postgres Pro (not PostgreSQL) */
		elog(ERROR, "%s was built with PostgreSQL %s, "
					"but connection is made with Postgres Pro %s %s",
			 PROGRAM_NAME, PG_MAJORVERSION,
			 nodeInfo->server_version_str, PQgetvalue(res, 0, 0));
	else
	{
		if (strcmp(nodeInfo->server_version_str, PG_MAJORVERSION) != 0)
			elog(ERROR, "%s was built with PostgreSQL %s, but connection is made with %s",
				 PROGRAM_NAME, PG_MAJORVERSION, nodeInfo->server_version_str);
	}
#endif

	if (res)
		PQclear(res);

	/* Do exclusive backup only for PostgreSQL 9.5 */
	exclusive_backup = nodeInfo->server_version < 90600;
}

/*
 * Ensure that backup directory was initialized for the same PostgreSQL
 * instance we opened connection to. And that target backup database PGDATA
 * belogns to the same instance.
 * All system identifiers must be equal.
 */
void
check_system_identifiers(PGconn *conn, const char *pgdata)
{
	uint64		system_id_conn;
	uint64		system_id_pgdata;

	system_id_pgdata = get_system_identifier(pgdata);
	system_id_conn = get_remote_system_identifier(conn);

	/* for checkdb check only system_id_pgdata and system_id_conn */
	if (current.backup_mode == BACKUP_MODE_INVALID)
	{
		if (system_id_conn != system_id_pgdata)
		{
			elog(ERROR, "Data directory initialized with system id " UINT64_FORMAT ", "
						"but connected instance system id is " UINT64_FORMAT,
				 system_id_pgdata, system_id_conn);
		}
		return;
	}

	if (system_id_conn != instance_config.system_identifier)
		elog(ERROR, "Backup data directory was initialized for system id " UINT64_FORMAT ", "
					"but connected instance system id is " UINT64_FORMAT,
			 instance_config.system_identifier, system_id_conn);

	if (system_id_pgdata != instance_config.system_identifier)
		elog(ERROR, "Backup data directory was initialized for system id " UINT64_FORMAT ", "
					"but target backup directory system id is " UINT64_FORMAT,
			 instance_config.system_identifier, system_id_pgdata);
}

/*
 * Ensure that target backup database is initialized with
 * compatible settings. Currently check BLCKSZ and XLOG_BLCKSZ.
 */
static void
confirm_block_size(PGconn *conn, const char *name, int blcksz)
{
	PGresult   *res;
	char	   *endp;
	int			block_size;

	res = pgut_execute(conn, "SELECT pg_catalog.current_setting($1)", 1, &name);
	if (PQntuples(res) != 1 || PQnfields(res) != 1)
		elog(ERROR, "cannot get %s: %s", name, PQerrorMessage(conn));

	block_size = strtol(PQgetvalue(res, 0, 0), &endp, 10);
	if ((endp && *endp) || block_size != blcksz)
		elog(ERROR,
			 "%s(%d) is not compatible(%d expected)",
			 name, block_size, blcksz);

	PQclear(res);
}

/*
 * Notify start of backup to PostgreSQL server.
 */
<<<<<<< HEAD
void
pg_start_backup(const char *label, bool smooth, BackupMode backup_mode, bool from_replica, XLogRecPtr *start_lsn,
=======
static void
pg_start_backup(InstanceState *instanceState, const char *label, bool smooth, pgBackup *backup,
>>>>>>> ac2e7ccf
				PGNodeInfo *nodeInfo, PGconn *conn)
{
	PGresult   *res;
	const char *params[2];
	uint32		lsn_hi;
	uint32		lsn_lo;
	params[0] = label;

	elog(INFO, "wait for pg_start_backup()");

	/* 2nd argument is 'fast'*/
	params[1] = smooth ? "false" : "true";
	if (!exclusive_backup)
		res = pgut_execute(conn,
						   "SELECT pg_catalog.pg_start_backup($1, $2, false)",
						   2,
						   params);
	else
		res = pgut_execute(conn,
						   "SELECT pg_catalog.pg_start_backup($1, $2)",
						   2,
						   params);

	/*
	 * Set flag that pg_start_backup() was called. If an error will happen it
	 * is necessary to call pg_stop_backup() in backup_cleanup().
	 */
	backup_in_progress = true;
	stop_callback_state.conn = conn;
	stop_callback_state.server_version = nodeInfo->server_version;
	pgut_atexit_push(backup_stopbackup_callback, &stop_callback_state);

	/* Extract timeline and LSN from results of pg_start_backup() */
	XLogDataFromLSN(PQgetvalue(res, 0, 0), &lsn_hi, &lsn_lo);
	/* Calculate LSN */
	*start_lsn = ((uint64) lsn_hi )<< 32 | lsn_lo;

	PQclear(res);

	if ((!stream_wal || backup_mode == BACKUP_MODE_DIFF_PAGE) &&
		!from_replica &&
		!(nodeInfo->server_version < 90600 &&
		  !nodeInfo->is_superuser))
		/*
		 * Switch to a new WAL segment. It is necessary to get archived WAL
		 * segment, which includes start LSN of current backup.
		 * Don`t do this for replica backups and for PG 9.5 if pguser is not superuser
		 * (because in 9.5 only superuser can switch WAL)
		 */
		pg_switch_wal(conn);
}

/*
 * Switch to a new WAL segment. It should be called only for master.
 * For PG 9.5 it should be called only if pguser is superuser.
 */
void
pg_switch_wal(PGconn *conn)
{
	PGresult   *res;

	pg_silent_client_messages(conn);

#if PG_VERSION_NUM >= 100000
	res = pgut_execute(conn, "SELECT pg_catalog.pg_switch_wal()", 0, NULL);
#else
	res = pgut_execute(conn, "SELECT pg_catalog.pg_switch_xlog()", 0, NULL);
#endif

	PQclear(res);
}

/*
 * Check if the instance is PostgresPro fork.
 */
static bool
pgpro_support(PGconn *conn)
{
	PGresult   *res;

	res = pgut_execute(conn,
						  "SELECT proname FROM pg_proc WHERE proname='pgpro_edition'",
						  0, NULL);

	if (PQresultStatus(res) == PGRES_TUPLES_OK &&
		(PQntuples(res) == 1) &&
		(strcmp(PQgetvalue(res, 0, 0), "pgpro_edition") == 0))
	{
		PQclear(res);
		return true;
	}

	PQclear(res);
	return false;
}

/*
 * Fill 'datname to Oid' map
 *
 * This function can fail to get the map for legal reasons, e.g. missing
 * permissions on pg_database during `backup`.
 * As long as user do not use partial restore feature it`s fine.
 *
 * To avoid breaking a backward compatibility don't throw an ERROR,
 * throw a warning instead of an error and return NULL.
 * Caller is responsible for checking the result.
 */
parray *
get_database_map(PGconn *conn)
{
	PGresult   *res;
	parray *database_map = NULL;
	int i;

	/*
	 * Do not include template0 and template1 to the map
	 * as default databases that must always be restored.
	 */
	res = pgut_execute_extended(conn,
						  "SELECT oid, datname FROM pg_catalog.pg_database "
						  "WHERE datname NOT IN ('template1', 'template0')",
						  0, NULL, true, true);

	/* Don't error out, simply return NULL. See comment above. */
	if (PQresultStatus(res) != PGRES_TUPLES_OK)
	{
		PQclear(res);
		elog(WARNING, "Failed to get database map: %s",
			PQerrorMessage(conn));

		return NULL;
	}

	/* Construct database map */
	for (i = 0; i < PQntuples(res); i++)
	{
		char *datname = NULL;
		db_map_entry *db_entry = (db_map_entry *) pgut_malloc(sizeof(db_map_entry));

		/* get Oid */
		db_entry->dbOid = atoll(PQgetvalue(res, i, 0));

		/* get datname */
		datname = PQgetvalue(res, i, 1);
		db_entry->datname = pgut_malloc(strlen(datname) + 1);
		strcpy(db_entry->datname, datname);

		if (database_map == NULL)
			database_map = parray_new();

		parray_append(database_map, db_entry);
	}

	return database_map;
}

/* Check if ptrack is enabled in target instance */
static bool
pg_checksum_enable(PGconn *conn)
{
	PGresult   *res_db;

	res_db = pgut_execute(conn, "SHOW data_checksums", 0, NULL);

	if (strcmp(PQgetvalue(res_db, 0, 0), "on") == 0)
	{
		PQclear(res_db);
		return true;
	}
	PQclear(res_db);
	return false;
}

/* Check if target instance is replica */
static bool
pg_is_in_recovery(PGconn *conn)
{
	PGresult   *res_db;

	res_db = pgut_execute(conn, "SELECT pg_catalog.pg_is_in_recovery()", 0, NULL);

	if (PQgetvalue(res_db, 0, 0)[0] == 't')
	{
		PQclear(res_db);
		return true;
	}
	PQclear(res_db);
	return false;
}


/* Check if current PostgreSQL role is superuser */
static bool
pg_is_superuser(PGconn *conn)
{
	PGresult   *res;

	res = pgut_execute(conn, "SELECT pg_catalog.current_setting('is_superuser')", 0, NULL);

	if (strcmp(PQgetvalue(res, 0, 0), "on") == 0)
	{
		PQclear(res);
		return true;
	}
	PQclear(res);
	return false;
}

/*
 * Wait for target LSN or WAL segment, containing target LSN.
 *
 * Depending on value of flag in_stream_dir wait for target LSN to archived or
 * streamed in 'archive_dir' or 'pg_wal' directory.
 *
 * If flag 'is_start_lsn' is set then issue warning for first-time users.
 * If flag 'in_prev_segment' is set, look for LSN in previous segment,
 *  with EndRecPtr >= Target LSN. It should be used only for solving
 *  invalid XRecOff problem.
 * If flag 'segment_only' is set, then, instead of waiting for LSN, wait for segment,
 *  containing that LSN.
 * If flags 'in_prev_segment' and 'segment_only' are both set, then wait for
 *  previous segment.
 *
 * Flag 'in_stream_dir' determine whether we looking for WAL in 'pg_wal' directory or
 * in archive. Do note, that we cannot rely sorely on global variable 'stream_wal' because,
 * for example, PAGE backup must(!) look for start_lsn in archive regardless of wal_mode.
 *
 * 'timeout_elevel' determine the elevel for timeout elog message. If elevel lighter than
 * ERROR is used, then return InvalidXLogRecPtr. TODO: return something more concrete, for example 1.
 *
 * Returns target LSN if such is found, failing that returns LSN of record prior to target LSN.
 * Returns InvalidXLogRecPtr if 'segment_only' flag is used.
 */
<<<<<<< HEAD
XLogRecPtr
wait_wal_lsn(XLogRecPtr target_lsn, bool is_start_lsn, TimeLineID tli,
=======
static XLogRecPtr
wait_wal_lsn(InstanceState *instanceState, XLogRecPtr target_lsn, bool is_start_lsn, TimeLineID tli,
>>>>>>> ac2e7ccf
			 bool in_prev_segment, bool segment_only,
			 int timeout_elevel, bool in_stream_dir, const char *wal_segment_dir)
{
	XLogSegNo	targetSegNo;
	//char		pg_wal_dir[MAXPGPATH];
	char		wal_segment_path[MAXPGPATH],
				wal_segment[MAXFNAMELEN];
	bool		file_exists = false;
	uint32		try_count = 0,
				timeout;
	char		*wal_delivery_str = in_stream_dir ? "streamed":"archived";

#ifdef HAVE_LIBZ
	char		gz_wal_segment_path[MAXPGPATH];
#endif

	/* Compute the name of the WAL file containing requested LSN */
	GetXLogSegNo(target_lsn, targetSegNo, instance_config.xlog_seg_size);
	if (in_prev_segment)
		targetSegNo--;
	GetXLogFileName(wal_segment, tli, targetSegNo,
					instance_config.xlog_seg_size);

	join_path_components(wal_segment_path, wal_segment_dir, wal_segment);
	/*
	 * In pg_start_backup we wait for 'target_lsn' in 'pg_wal' directory if it is
	 * stream and non-page backup. Page backup needs archived WAL files, so we
	 * wait for 'target_lsn' in archive 'wal' directory for page backups.
	 *
	 * In pg_stop_backup it depends only on stream_wal.
	 */
	/*if (in_stream_dir)
	{
		join_path_components(pg_wal_dir, backup->database_dir, PG_XLOG_DIR);
		join_path_components(wal_segment_path, pg_wal_dir, wal_segment);
		wal_segment_dir = pg_wal_dir;
	}
	else
	{
<<<<<<< HEAD
		join_path_components(wal_segment_path, arclog_path, wal_segment);
		wal_segment_dir = arclog_path;
	}*/
=======
		join_path_components(wal_segment_path, instanceState->instance_wal_subdir_path, wal_segment);
		wal_segment_dir = instanceState->instance_wal_subdir_path;
	}
>>>>>>> ac2e7ccf

	/* TODO: remove this in 3.0 (it is a cludge against some old bug with archive_timeout) */
	if (instance_config.archive_timeout > 0)
		timeout = instance_config.archive_timeout;
	else
		timeout = ARCHIVE_TIMEOUT_DEFAULT;

	if (segment_only)
		elog(LOG, "Looking for segment: %s", wal_segment);
	else
		elog(LOG, "Looking for LSN %X/%X in segment: %s",
			 (uint32) (target_lsn >> 32), (uint32) target_lsn, wal_segment);

#ifdef HAVE_LIBZ
	snprintf(gz_wal_segment_path, sizeof(gz_wal_segment_path), "%s.gz",
			 wal_segment_path);
#endif

	/* Wait until target LSN is archived or streamed */
	while (true)
	{
		if (!file_exists)
		{
			file_exists = fileExists(wal_segment_path, FIO_BACKUP_HOST);

			/* Try to find compressed WAL file */
			if (!file_exists)
			{
#ifdef HAVE_LIBZ
				file_exists = fileExists(gz_wal_segment_path, FIO_BACKUP_HOST);
				if (file_exists)
					elog(LOG, "Found compressed WAL segment: %s", wal_segment_path);
#endif
			}
			else
				elog(LOG, "Found WAL segment: %s", wal_segment_path);
		}

		if (file_exists)
		{
			/* Do not check for target LSN */
			if (segment_only)
				return InvalidXLogRecPtr;

			/*
			 * A WAL segment found. Look for target LSN in it.
			 */
			if (!XRecOffIsNull(target_lsn) &&
				  wal_contains_lsn(wal_segment_dir, target_lsn, tli,
									instance_config.xlog_seg_size))
				/* Target LSN was found */
			{
				elog(LOG, "Found LSN: %X/%X", (uint32) (target_lsn >> 32), (uint32) target_lsn);
				return target_lsn;
			}

			/*
			 * If we failed to get target LSN in a reasonable time, try
			 * to get LSN of last valid record prior to the target LSN. But only
			 * in case of a backup from a replica.
			 * Note, that with NullXRecOff target_lsn we do not wait
			 * for 'timeout / 2' seconds before going for previous record,
			 * because such LSN cannot be delivered at all.
			 *
			 * There are two cases for this:
			 * 1. Replica returned readpoint LSN which just do not exists. We want to look
			 *  for previous record in the same(!) WAL segment which endpoint points to this LSN.
			 * 2. Replica returened endpoint LSN with NullXRecOff. We want to look
			 *  for previous record which endpoint points greater or equal LSN in previous WAL segment.
			 */
			if (current.from_replica &&
				(XRecOffIsNull(target_lsn) || try_count > timeout / 2))
			{
				XLogRecPtr	res;

				res = get_prior_record_lsn(wal_segment_dir, current.start_lsn, target_lsn, tli,
										in_prev_segment, instance_config.xlog_seg_size);

				if (!XLogRecPtrIsInvalid(res))
				{
					/* LSN of the prior record was found */
					elog(LOG, "Found prior LSN: %X/%X",
						 (uint32) (res >> 32), (uint32) res);
					return res;
				}
			}
		}

		sleep(1);
		if (interrupted || thread_interrupted)
			elog(ERROR, "Interrupted during waiting for WAL %s", in_stream_dir ? "streaming" : "archiving");
		try_count++;

		/* Inform user if WAL segment is absent in first attempt */
		if (try_count == 1)
		{
			if (segment_only)
				elog(INFO, "Wait for WAL segment %s to be %s",
					 wal_segment_path, wal_delivery_str);
			else
				elog(INFO, "Wait for LSN %X/%X in %s WAL segment %s",
					 (uint32) (target_lsn >> 32), (uint32) target_lsn,
					 wal_delivery_str, wal_segment_path);
		}

		if (!stream_wal && is_start_lsn && try_count == 30)
			elog(WARNING, "By default pg_probackup assume WAL delivery method to be ARCHIVE. "
				 "If continuous archiving is not set up, use '--stream' option to make autonomous backup. "
				 "Otherwise check that continuous archiving works correctly.");

		if (timeout > 0 && try_count > timeout)
		{
			if (file_exists)
				elog(timeout_elevel, "WAL segment %s was %s, "
					 "but target LSN %X/%X could not be %s in %d seconds",
					 wal_segment, wal_delivery_str,
					 (uint32) (target_lsn >> 32), (uint32) target_lsn,
					 wal_delivery_str, timeout);
			/* If WAL segment doesn't exist or we wait for previous segment */
			else
				elog(timeout_elevel,
					 "WAL segment %s could not be %s in %d seconds",
					 wal_segment, wal_delivery_str, timeout);

			return InvalidXLogRecPtr;
		}
	}
}

<<<<<<< HEAD
/*
 * Notify end of backup to PostgreSQL server.
 */
void
pg_stop_backup(pgBackup *backup, PGconn *pg_startbackup_conn,
				PGNodeInfo *nodeInfo, const char *destination_dir)
=======
/* Remove annoying NOTICE messages generated by backend */
static void
pg_silent_client_messages(PGconn *conn)
>>>>>>> ac2e7ccf
{
	PGresult   *res;
	res = pgut_execute(conn, "SET client_min_messages = warning;",
					   0, NULL);
	PQclear(res);
}

static void
pg_create_restore_point(PGconn *conn, time_t backup_start_time)
{
	PGresult	*res;
	const char	*params[1];
	char		name[1024];

	snprintf(name, lengthof(name), "pg_probackup, backup_id %s",
				base36enc(backup_start_time));
	params[0] = name;

	res = pgut_execute(conn, "SELECT pg_catalog.pg_create_restore_point($1)",
					   1, params);
	PQclear(res);
}

void
pg_stop_backup_send(PGconn *conn, int server_version, bool is_started_on_replica, bool is_exclusive, char **query_text)
{
	static const char
		stop_exlusive_backup_query[] =
			/*
			 * Stop the non-exclusive backup. Besides stop_lsn it returns from
			 * pg_stop_backup(false) copy of the backup label and tablespace map
			 * so they can be written to disk by the caller.
			 * TODO, question: add NULLs as backup_label and tablespace_map?
			 */
			"SELECT"
			" pg_catalog.txid_snapshot_xmax(pg_catalog.txid_current_snapshot()),"
			" current_timestamp(0)::timestamptz,"
			" pg_catalog.pg_stop_backup() as lsn",
		stop_backup_on_master_query[] =
			"SELECT"
			" pg_catalog.txid_snapshot_xmax(pg_catalog.txid_current_snapshot()),"
			" current_timestamp(0)::timestamptz,"
			" lsn,"
			" labelfile,"
			" spcmapfile"
			" FROM pg_catalog.pg_stop_backup(false, false)",
		stop_backup_on_master_before10_query[] =
			"SELECT"
			" pg_catalog.txid_snapshot_xmax(pg_catalog.txid_current_snapshot()),"
			" current_timestamp(0)::timestamptz,"
			" lsn,"
			" labelfile,"
			" spcmapfile"
			" FROM pg_catalog.pg_stop_backup(false)",
		/*
		 * In case of backup from replica >= 9.6 we do not trust minRecPoint
		 * and stop_backup LSN, so we use latest replayed LSN as STOP LSN.
		 */
		stop_backup_on_replica_query[] =
			"SELECT"
			" pg_catalog.txid_snapshot_xmax(pg_catalog.txid_current_snapshot()),"
			" current_timestamp(0)::timestamptz,"
			" pg_catalog.pg_last_wal_replay_lsn(),"
			" labelfile,"
			" spcmapfile"
			" FROM pg_catalog.pg_stop_backup(false, false)",
		stop_backup_on_replica_before10_query[] =
			"SELECT"
			" pg_catalog.txid_snapshot_xmax(pg_catalog.txid_current_snapshot()),"
			" current_timestamp(0)::timestamptz,"
			" pg_catalog.pg_last_xlog_replay_location(),"
			" labelfile,"
			" spcmapfile"
			" FROM pg_catalog.pg_stop_backup(false)";

	const char * const stop_backup_query =
		is_exclusive ?
			stop_exlusive_backup_query :
			server_version >= 100000 ?
				(is_started_on_replica ?
					stop_backup_on_replica_query :
					stop_backup_on_master_query
				) :
				(is_started_on_replica ?
					stop_backup_on_replica_before10_query :
					stop_backup_on_master_before10_query
				);
	bool		sent = false;

	/* Make proper timestamp format for parse_time(recovery_time) */
	pgut_execute(conn, "SET datestyle = 'ISO, DMY';", 0, NULL);
	// TODO: check result

	/*
	 * send pg_stop_backup asynchronously because we could came
	 * here from backup_cleanup() after some error caused by
	 * postgres archive_command problem and in this case we will
	 * wait for pg_stop_backup() forever.
	 */
	sent = pgut_send(conn, stop_backup_query, 0, NULL, WARNING);
	if (!sent)
		elog(ERROR, "Failed to send pg_stop_backup query");

	/* After we have sent pg_stop_backup, we don't need this callback anymore */
	pgut_atexit_pop(backup_stopbackup_callback, &stop_callback_state);

	if (query_text)
		*query_text = pgut_strdup(stop_backup_query);
}

/*
 * pg_stop_backup_consume -- get 'pg_stop_backup' query results
 * side effects:
 *  - allocates memory for tablespace_map and backup_label contents, so it must freed by caller (if its not null)
 * parameters:
 *  -
 */
static void
pg_stop_backup_consume(PGconn *conn, int server_version,
		bool is_exclusive, uint32 timeout, const char *query_text,
		struct pg_stop_backup_result *result)
{
	PGresult	*query_result;
	uint32		 pg_stop_backup_timeout = 0;
	enum stop_backup_query_result_column_numbers {
		recovery_xid_colno = 0,
		recovery_time_colno,
		lsn_colno,
		backup_label_colno,
		tablespace_map_colno
		};

	/* and now wait */
	while (1)
	{
		if (!PQconsumeInput(conn))
			elog(ERROR, "pg_stop backup() failed: %s",
					PQerrorMessage(conn));

		if (PQisBusy(conn))
		{
			pg_stop_backup_timeout++;
			sleep(1);

			if (interrupted)
			{
				pgut_cancel(conn);
				elog(ERROR, "interrupted during waiting for pg_stop_backup");
			}

			if (pg_stop_backup_timeout == 1)
				elog(INFO, "wait for pg_stop_backup()");

			/*
			 * If postgres haven't answered in archive_timeout seconds,
			 * send an interrupt.
			 */
			if (pg_stop_backup_timeout > timeout)
			{
				pgut_cancel(conn);
				elog(ERROR, "pg_stop_backup doesn't answer in %d seconds, cancel it", timeout);
			}
		}
		else
		{
			query_result = PQgetResult(conn);
			break;
		}
	}

	/* Check successfull execution of pg_stop_backup() */
	if (!query_result)
		elog(ERROR, "pg_stop_backup() failed");
	else
	{
		switch (PQresultStatus(query_result))
		{
			/*
			 * We should expect only PGRES_TUPLES_OK since pg_stop_backup
			 * returns tuples.
			 */
			case PGRES_TUPLES_OK:
				break;
			default:
				elog(ERROR, "query failed: %s query was: %s",
					 PQerrorMessage(conn), query_text);
		}
		backup_in_progress = false;
		elog(INFO, "pg_stop backup() successfully executed");
	}

	/* get results and fill result structure */
	/* get&check recovery_xid */
	if (sscanf(PQgetvalue(query_result, 0, recovery_xid_colno), XID_FMT, &result->snapshot_xid) != 1)
		elog(ERROR,
			 "result of txid_snapshot_xmax() is invalid: %s",
			 PQgetvalue(query_result, 0, recovery_xid_colno));

	/* get&check recovery_time */
	if (!parse_time(PQgetvalue(query_result, 0, recovery_time_colno), &result->invocation_time, true))
		elog(ERROR,
			 "result of current_timestamp is invalid: %s",
			 PQgetvalue(query_result, 0, recovery_time_colno));

	/* get stop_backup_lsn */
	{
		uint32	lsn_hi;
		uint32	lsn_lo;

//		char *target_lsn = "2/F578A000";
//		XLogDataFromLSN(target_lsn, &lsn_hi, &lsn_lo);

		/* Extract timeline and LSN from results of pg_stop_backup() */
		XLogDataFromLSN(PQgetvalue(query_result, 0, lsn_colno), &lsn_hi, &lsn_lo);
		/* Calculate LSN */
		result->lsn = ((uint64) lsn_hi) << 32 | lsn_lo;
	}

	/* get backup_label_content */
	result->backup_label_content = NULL;
	// if (!PQgetisnull(query_result, 0, backup_label_colno))
	if (!is_exclusive)
	{
		result->backup_label_content_len = PQgetlength(query_result, 0, backup_label_colno);
		if (result->backup_label_content_len > 0)
			result->backup_label_content = pgut_strndup(PQgetvalue(query_result, 0, backup_label_colno),
								result->backup_label_content_len);
	} else {
		result->backup_label_content_len = 0;
	}

	/* get tablespace_map_content */
	result->tablespace_map_content = NULL;
	// if (!PQgetisnull(query_result, 0, tablespace_map_colno))
	if (!is_exclusive)
	{
		result->tablespace_map_content_len = PQgetlength(query_result, 0, tablespace_map_colno);
		if (result->tablespace_map_content_len > 0)
			result->tablespace_map_content = pgut_strndup(PQgetvalue(query_result, 0, tablespace_map_colno),
								result->tablespace_map_content_len);
	} else {
		result->tablespace_map_content_len = 0;
	}
}

/*
 * helper routine used to write backup_label and tablespace_map in pg_stop_backup()
 */
static void
pg_stop_backup_write_file_helper(const char *path, const char *filename, const char *error_msg_filename,
		const void *data, size_t len, parray *file_list)
{
	FILE	*fp;
	pgFile	*file;
	char	full_filename[MAXPGPATH];

	join_path_components(full_filename, path, filename);
	fp = fio_fopen(full_filename, PG_BINARY_W, FIO_BACKUP_HOST);
	if (fp == NULL)
		elog(ERROR, "can't open %s file \"%s\": %s",
			 error_msg_filename, full_filename, strerror(errno));

	if (fio_fwrite(fp, data, len) != len ||
		fio_fflush(fp) != 0 ||
		fio_fclose(fp))
		elog(ERROR, "can't write %s file \"%s\": %s",
			 error_msg_filename, full_filename, strerror(errno));

<<<<<<< HEAD
			if (stream_wal)
			{
				/*pgBackupGetPath2(backup, stream_xlog_path,
								 lengthof(stream_xlog_path),
								 DATABASE_DIR, PG_XLOG_DIR);
				*/
				/* destination_dir!= NULL if !cleanup */
				join_path_components(stream_xlog_path, destination_dir, PG_XLOG_DIR);
				xlog_path = stream_xlog_path;
			}
			else
				xlog_path = arclog_path;
=======
	/*
	 * It's vital to check if backup_files_list is initialized,
	 * because we could get here because the backup was interrupted
	 */
	if (file_list)
	{
		file = pgFileNew(full_filename, filename, true, 0,
						 FIO_BACKUP_HOST);
>>>>>>> ac2e7ccf

		if (S_ISREG(file->mode))
		{
			file->crc = pgFileGetCRC(full_filename, true, false);

			file->write_size = file->size;
			file->uncompressed_size = file->size;
		}
		parray_append(file_list, file);
	}
}

<<<<<<< HEAD
			/* stop_lsn is pointing to a 0 byte of xlog segment */
			if (stop_backup_lsn_tmp % instance_config.xlog_seg_size == 0)
			{
				/* Wait for segment with current stop_lsn, it is ok for it to never arrive */
				wait_wal_lsn(stop_backup_lsn_tmp, false, backup->tli,
							 false, true, WARNING, stream_wal, xlog_path);

				/* Get the first record in segment with current stop_lsn */
				lsn_tmp = get_first_record_lsn(xlog_path, segno, backup->tli,
										       instance_config.xlog_seg_size,
										       instance_config.archive_timeout);

				/* Check that returned LSN is valid and greater than stop_lsn */
				if (XLogRecPtrIsInvalid(lsn_tmp) ||
					!XRecOffIsValid(lsn_tmp) ||
					lsn_tmp < stop_backup_lsn_tmp)
				{
					/* Backup from master should error out here */
					if (!backup->from_replica)
						elog(ERROR, "Failed to get next WAL record after %X/%X",
									(uint32) (stop_backup_lsn_tmp >> 32),
									(uint32) (stop_backup_lsn_tmp));

					/* No luck, falling back to looking up for previous record */
					elog(WARNING, "Failed to get next WAL record after %X/%X, "
								"looking for previous WAL record",
								(uint32) (stop_backup_lsn_tmp >> 32),
								(uint32) (stop_backup_lsn_tmp));

					/* Despite looking for previous record there is not guarantee of success
					 * because previous record can be the contrecord.
					 */
					lsn_tmp = wait_wal_lsn(stop_backup_lsn_tmp, false, backup->tli,
											true, false, ERROR, stream_wal, xlog_path);

					/* sanity */
					if (!XRecOffIsValid(lsn_tmp) || XLogRecPtrIsInvalid(lsn_tmp))
						elog(ERROR, "Failed to get WAL record prior to %X/%X",
									(uint32) (stop_backup_lsn_tmp >> 32),
									(uint32) (stop_backup_lsn_tmp));
				}
			}
			/* stop lsn is aligned to xlog block size, just find next lsn */
			else if (stop_backup_lsn_tmp % XLOG_BLCKSZ == 0)
			{
				/* Wait for segment with current stop_lsn */
				wait_wal_lsn(stop_backup_lsn_tmp, false, backup->tli,
							 false, true, ERROR, stream_wal, xlog_path);
=======
/*
 * Notify end of backup to PostgreSQL server.
 */
static void
pg_stop_backup(InstanceState *instanceState, pgBackup *backup, PGconn *pg_startbackup_conn,
				PGNodeInfo *nodeInfo)
{
	PGconn	*conn;
	bool	 stop_lsn_exists = false;
	struct	 pg_stop_backup_result	stop_backup_result;
	char	*xlog_path,stream_xlog_path[MAXPGPATH];
	/* kludge against some old bug in archive_timeout. TODO: remove in 3.0.0 */
	int	     timeout = (instance_config.archive_timeout > 0) ?
				instance_config.archive_timeout : ARCHIVE_TIMEOUT_DEFAULT;
	char    *query_text = NULL;

	/* Remove it ? */
	if (!backup_in_progress)
		elog(ERROR, "backup is not in progress");
>>>>>>> ac2e7ccf

	conn = pg_startbackup_conn;

	pg_silent_client_messages(conn);

	/* Create restore point
	 * Only if backup is from master.
	 * For PG 9.5 create restore point only if pguser is superuser.
	 */
	if (!backup->from_replica &&
		!(nodeInfo->server_version < 90600 &&
		  !nodeInfo->is_superuser)) //TODO: check correctness
		pg_create_restore_point(conn, backup->start_time);

	/* Execute pg_stop_backup using PostgreSQL connection */
	pg_stop_backup_send(conn, nodeInfo->server_version, current.from_replica, exclusive_backup, &query_text);

<<<<<<< HEAD
		/* Write backup_label and tablespace_map */
		if (!exclusive_backup)
		{
			Assert(PQnfields(res) >= 4);
			/*pgBackupGetPath(backup, path, lengthof(path), DATABASE_DIR);*/

			/* Write backup_label */
			/*join_path_components(backup_label, path, PG_BACKUP_LABEL_FILE);*/
			/* destination_dir!= NULL if !cleanup */
			join_path_components(backup_label, destination_dir, PG_BACKUP_LABEL_FILE);
			fp = fio_fopen(backup_label, PG_BINARY_W, FIO_BACKUP_HOST);
			if (fp == NULL)
				elog(ERROR, "can't open backup label file \"%s\": %s",
					 backup_label, strerror(errno));

			len = strlen(PQgetvalue(res, 0, 3));
			if (fio_fwrite(fp, PQgetvalue(res, 0, 3), len) != len ||
				fio_fflush(fp) != 0 ||
				fio_fclose(fp))
				elog(ERROR, "can't write backup label file \"%s\": %s",
					 backup_label, strerror(errno));
=======
	/*
	 * Wait for the result of pg_stop_backup(), but no longer than
	 * archive_timeout seconds
	 */
	pg_stop_backup_consume(conn, nodeInfo->server_version, exclusive_backup, timeout, query_text, &stop_backup_result);
>>>>>>> ac2e7ccf

	/* It is ok for replica to return invalid STOP LSN
	 * UPD: Apparently it is ok even for a master.
	 */
	if (!XRecOffIsValid(stop_backup_result.lsn))
	{
		char	   *xlog_path,
					stream_xlog_path[MAXPGPATH];
		XLogSegNo	segno = 0;
		XLogRecPtr	lsn_tmp = InvalidXLogRecPtr;

		/*
		 * Even though the value is invalid, it's expected postgres behaviour
		 * and we're trying to fix it below.
		 */
		elog(LOG, "Invalid offset in stop_lsn value %X/%X, trying to fix",
			 (uint32) (stop_backup_result.lsn >> 32), (uint32) (stop_backup_result.lsn));

		/*
		 * Note: even with gdb it is very hard to produce automated tests for
		 * contrecord + invalid LSN, so emulate it for manual testing.
		 */
		//stop_backup_result.lsn = stop_backup_result.lsn - XLOG_SEG_SIZE;
		//elog(WARNING, "New Invalid stop_backup_lsn value %X/%X",
		//	 (uint32) (stop_backup_result.lsn >> 32), (uint32) (stop_backup_result.lsn));

		if (stream_wal)
		{
			snprintf(stream_xlog_path, lengthof(stream_xlog_path),
					 "%s/%s/%s/%s", instanceState->instance_backup_subdir_path,
					 base36enc(backup->start_time),
					 DATABASE_DIR, PG_XLOG_DIR);
			xlog_path = stream_xlog_path;
		}
		else
			xlog_path = instanceState->instance_wal_subdir_path;

		GetXLogSegNo(stop_backup_result.lsn, segno, instance_config.xlog_seg_size);

		/*
		 * Note, that there is no guarantee that corresponding WAL file even exists.
		 * Replica may return LSN from future and keep staying in present.
		 * Or it can return invalid LSN.
		 *
		 * That's bad, since we want to get real LSN to save it in backup label file
		 * and to use it in WAL validation.
		 *
		 * So we try to do the following:
		 * 1. Wait 'archive_timeout' seconds for segment containing stop_lsn and
		 *	  look for the first valid record in it.
		 * 	  It solves the problem of occasional invalid LSN on write-busy system.
		 * 2. Failing that, look for record in previous segment with endpoint
		 *	  equal or greater than stop_lsn. It may(!) solve the problem of invalid LSN
		 *	  on write-idle system. If that fails too, error out.
		 */

		/* stop_lsn is pointing to a 0 byte of xlog segment */
		if (stop_backup_result.lsn % instance_config.xlog_seg_size == 0)
		{
<<<<<<< HEAD
			char		tablespace_map[MAXPGPATH];

			/*join_path_components(tablespace_map, path, PG_TABLESPACE_MAP_FILE);*/
			join_path_components(tablespace_map, destination_dir, PG_TABLESPACE_MAP_FILE);
			fp = fio_fopen(tablespace_map, PG_BINARY_W, FIO_BACKUP_HOST);
			if (fp == NULL)
				elog(ERROR, "can't open tablespace map file \"%s\": %s",
					 tablespace_map, strerror(errno));

			len = strlen(val);
			if (fio_fwrite(fp, val, len) != len ||
				fio_fflush(fp) != 0 ||
				fio_fclose(fp))
				elog(ERROR, "can't write tablespace map file \"%s\": %s",
					 tablespace_map, strerror(errno));

			if (backup_files_list)
=======
			/* Wait for segment with current stop_lsn, it is ok for it to never arrive */
			wait_wal_lsn(instanceState, stop_backup_result.lsn, false, backup->tli,
						 false, true, WARNING, stream_wal, backup);

			/* Get the first record in segment with current stop_lsn */
			lsn_tmp = get_first_record_lsn(xlog_path, segno, backup->tli,
									       instance_config.xlog_seg_size,
									       instance_config.archive_timeout);

			/* Check that returned LSN is valid and greater than stop_lsn */
			if (XLogRecPtrIsInvalid(lsn_tmp) ||
				!XRecOffIsValid(lsn_tmp) ||
				lsn_tmp < stop_backup_result.lsn)
>>>>>>> ac2e7ccf
			{
				/* Backup from master should error out here */
				if (!backup->from_replica)
					elog(ERROR, "Failed to get next WAL record after %X/%X",
								(uint32) (stop_backup_result.lsn >> 32),
								(uint32) (stop_backup_result.lsn));

				/* No luck, falling back to looking up for previous record */
				elog(WARNING, "Failed to get next WAL record after %X/%X, "
							"looking for previous WAL record",
							(uint32) (stop_backup_result.lsn >> 32),
							(uint32) (stop_backup_result.lsn));

				/* Despite looking for previous record there is not guarantee of success
				 * because previous record can be the contrecord.
				 */
				lsn_tmp = wait_wal_lsn(instanceState, stop_backup_result.lsn, false, backup->tli,
									   true, false, ERROR, stream_wal, backup);

				/* sanity */
				if (!XRecOffIsValid(lsn_tmp) || XLogRecPtrIsInvalid(lsn_tmp))
					elog(ERROR, "Failed to get WAL record prior to %X/%X",
								(uint32) (stop_backup_result.lsn >> 32),
								(uint32) (stop_backup_result.lsn));
			}
		}
		/* stop lsn is aligned to xlog block size, just find next lsn */
		else if (stop_backup_result.lsn % XLOG_BLCKSZ == 0)
		{
			/* Wait for segment with current stop_lsn */
			wait_wal_lsn(instanceState, stop_backup_result.lsn, false, backup->tli,
						 false, true, ERROR, stream_wal, backup);

			/* Get the next closest record in segment with current stop_lsn */
			lsn_tmp = get_next_record_lsn(xlog_path, segno, backup->tli,
									       instance_config.xlog_seg_size,
									       instance_config.archive_timeout,
									       stop_backup_result.lsn);

			/* sanity */
			if (!XRecOffIsValid(lsn_tmp) || XLogRecPtrIsInvalid(lsn_tmp))
				elog(ERROR, "Failed to get WAL record next to %X/%X",
							(uint32) (stop_backup_result.lsn >> 32),
							(uint32) (stop_backup_result.lsn));
		}
		/* PostgreSQL returned something very illegal as STOP_LSN, error out */
		else
			elog(ERROR, "Invalid stop_backup_lsn value %X/%X",
				 (uint32) (stop_backup_result.lsn >> 32), (uint32) (stop_backup_result.lsn));

		/* Setting stop_backup_lsn will set stop point for streaming */
		stop_backup_lsn = lsn_tmp;
		stop_lsn_exists = true;
	}

	elog(LOG, "stop_lsn: %X/%X",
		(uint32) (stop_backup_result.lsn >> 32), (uint32) (stop_backup_result.lsn));

	/* Write backup_label and tablespace_map */
	if (!exclusive_backup)
	{
		char	path[MAXPGPATH];

<<<<<<< HEAD
		if (stream_wal)
		{
			/*pgBackupGetPath2(backup, stream_xlog_path,
							 lengthof(stream_xlog_path),
							 DATABASE_DIR, PG_XLOG_DIR);*/
			/* destination_dir!= NULL if backup!= NULL */
			join_path_components(stream_xlog_path, destination_dir, PG_XLOG_DIR);
			xlog_path = stream_xlog_path;
		}
		else
			xlog_path = arclog_path;
		/*
		 * Wait for stop_lsn to be archived or streamed.
		 * If replica returned valid STOP_LSN of not actually existing record,
		 * look for previous record with endpoint >= STOP_LSN.
		 */
		if (!stop_lsn_exists)
			stop_backup_lsn = wait_wal_lsn(stop_backup_lsn_tmp, false, backup->tli,
											false, false, ERROR, stream_wal, xlog_path);
=======
		Assert(stop_backup_result.backup_label_content != NULL);
		snprintf(path, lengthof(path), "%s/%s/%s", instanceState->instance_backup_subdir_path,
			 base36enc(backup->start_time), DATABASE_DIR);
>>>>>>> ac2e7ccf

		/* Write backup_label */
		pg_stop_backup_write_file_helper(path, PG_BACKUP_LABEL_FILE, "backup label",
			stop_backup_result.backup_label_content, stop_backup_result.backup_label_content_len,
			backup_files_list);
		free(stop_backup_result.backup_label_content);
		stop_backup_result.backup_label_content = NULL;
		stop_backup_result.backup_label_content_len = 0;

		/* Write tablespace_map */
		if (stop_backup_result.tablespace_map_content != NULL)
		{
<<<<<<< HEAD
			/* This function will also add list of xlog files
			 * to the passed filelist */
			if(wait_WAL_streaming_end(backup_files_list))
				elog(ERROR, "WAL streaming failed");
		}

=======
			pg_stop_backup_write_file_helper(path, PG_TABLESPACE_MAP_FILE, "tablespace map",
				stop_backup_result.tablespace_map_content, stop_backup_result.tablespace_map_content_len,
				backup_files_list);
			free(stop_backup_result.tablespace_map_content);
			stop_backup_result.tablespace_map_content = NULL;
			stop_backup_result.tablespace_map_content_len = 0;
		}
	}
>>>>>>> ac2e7ccf

	/*
	 * Wait for stop_lsn to be archived or streamed.
	 * If replica returned valid STOP_LSN of not actually existing record,
	 * look for previous record with endpoint >= STOP_LSN.
	 */
	if (!stop_lsn_exists)
		stop_backup_lsn = wait_wal_lsn(instanceState, stop_backup_result.lsn, false, backup->tli,
									false, false, ERROR, stream_wal, backup);

	if (stream_wal)
	{
		/* This function will also add list of xlog files
		 * to the passed filelist */
		if(wait_WAL_streaming_end(backup_files_list))
			elog(ERROR, "WAL streaming failed");

		snprintf(stream_xlog_path, lengthof(stream_xlog_path), "%s/%s/%s/%s",
			 instanceState->instance_backup_subdir_path, base36enc(backup->start_time),
			 DATABASE_DIR, PG_XLOG_DIR);

		xlog_path = stream_xlog_path;
	}
	else
		xlog_path = instanceState->instance_wal_subdir_path;

	backup->stop_lsn = stop_backup_lsn;
	backup->recovery_xid = stop_backup_result.snapshot_xid;

	elog(LOG, "Getting the Recovery Time from WAL");

	/* iterate over WAL from stop_backup lsn to start_backup lsn */
	if (!read_recovery_info(xlog_path, backup->tli,
						instance_config.xlog_seg_size,
						backup->start_lsn, backup->stop_lsn,
						&backup->recovery_time))
	{
		elog(LOG, "Failed to find Recovery Time in WAL, forced to trust current_timestamp");
		backup->recovery_time = stop_backup_result.invocation_time;
	}

	/* Cleanup */
	pg_free(query_text);
}

/*
 * Notify end of backup to server when "backup_label" is in the root directory
 * of the DB cluster.
 * Also update backup status to ERROR when the backup is not finished.
 */
static void
backup_cleanup(bool fatal, void *userdata)
{
	/*
	 * Update status of backup in BACKUP_CONTROL_FILE to ERROR.
	 * end_time != 0 means backup finished
	 */
	if (current.status == BACKUP_STATUS_RUNNING && current.end_time == 0)
	{
		elog(WARNING, "Backup %s is running, setting its status to ERROR",
			 base36enc(current.start_time));
		current.end_time = time(NULL);
		current.status = BACKUP_STATUS_ERROR;
		write_backup(&current, true);
	}
}

/*
 * Take a backup of the PGDATA at a file level.
 * Copy all directories and files listed in backup_files_list.
 * If the file is 'datafile' (regular relation's main fork), read it page by page,
 * verify checksum and copy.
 * In incremental backup mode, copy only files or datafiles' pages changed after
 * previous backup.
 */
static void *
backup_files(void *arg)
{
	int			i;
	char		from_fullpath[MAXPGPATH];
	char		to_fullpath[MAXPGPATH];
	static time_t prev_time;

	backup_files_arg *arguments = (backup_files_arg *) arg;
	int 		n_backup_files_list = parray_num(arguments->files_list);

	prev_time = current.start_time;

	/* backup a file */
	for (i = 0; i < n_backup_files_list; i++)
	{
		pgFile	*file = (pgFile *) parray_get(arguments->files_list, i);
		pgFile	*prev_file = NULL;

		/* We have already copied all directories */
		if (S_ISDIR(file->mode))
			continue;

		if (arguments->thread_num == 1)
		{
			/* update backup_content.control every 60 seconds */
			if ((difftime(time(NULL), prev_time)) > 60)
			{
				write_backup_filelist(&current, arguments->files_list, arguments->from_root,
									  arguments->external_dirs, false);
				/* update backup control file to update size info */
				write_backup(&current, true);

				prev_time = time(NULL);
			}
		}

		if (!pg_atomic_test_set_flag(&file->lock))
			continue;

		/* check for interrupt */
		if (interrupted || thread_interrupted)
			elog(ERROR, "interrupted during backup");

		if (progress)
			elog(INFO, "Progress: (%d/%d). Process file \"%s\"",
				 i + 1, n_backup_files_list, file->rel_path);

		/* Handle zero sized files */
		if (file->size == 0)
		{
			file->write_size = 0;
			continue;
		}

		/* construct destination filepath */
		if (file->external_dir_num == 0)
		{
			join_path_components(from_fullpath, arguments->from_root, file->rel_path);
			join_path_components(to_fullpath, arguments->to_root, file->rel_path);
		}
		else
		{
			char 	external_dst[MAXPGPATH];
			char	*external_path = parray_get(arguments->external_dirs,
												file->external_dir_num - 1);

			makeExternalDirPathByNum(external_dst,
								 arguments->external_prefix,
								 file->external_dir_num);

			join_path_components(to_fullpath, external_dst, file->rel_path);
			join_path_components(from_fullpath, external_path, file->rel_path);
		}

		/* Encountered some strange beast */
		if (!S_ISREG(file->mode))
			elog(WARNING, "Unexpected type %d of file \"%s\", skipping",
							file->mode, from_fullpath);

		/* Check that file exist in previous backup */
		if (current.backup_mode != BACKUP_MODE_FULL)
		{
			pgFile	**prev_file_tmp = NULL;
			prev_file_tmp = (pgFile **) parray_bsearch(arguments->prev_filelist,
											file, pgFileCompareRelPathWithExternal);
			if (prev_file_tmp)
			{
				/* File exists in previous backup */
				file->exists_in_prev = true;
				prev_file = *prev_file_tmp;
			}
		}

		/* backup file */
		if (file->is_datafile && !file->is_cfs)
		{
			backup_data_file(&(arguments->conn_arg), file, from_fullpath, to_fullpath,
								 arguments->prev_start_lsn,
								 current.backup_mode,
								 instance_config.compress_alg,
								 instance_config.compress_level,
								 arguments->nodeInfo->checksum_version,
								 arguments->nodeInfo->ptrack_version_num,
								 arguments->nodeInfo->ptrack_schema,
								 arguments->hdr_map, false);
		}
		else
		{
			backup_non_data_file(file, prev_file, from_fullpath, to_fullpath,
								 current.backup_mode, current.parent_backup, true);
		}

		if (file->write_size == FILE_NOT_FOUND)
			continue;

		if (file->write_size == BYTES_INVALID)
		{
			elog(VERBOSE, "Skipping the unchanged file: \"%s\"", from_fullpath);
			continue;
		}

		elog(VERBOSE, "File \"%s\". Copied "INT64_FORMAT " bytes",
						from_fullpath, file->write_size);
	}

	/* ssh connection to longer needed */
	fio_disconnect();

	/* Close connection */
	if (arguments->conn_arg.conn)
		pgut_disconnect(arguments->conn_arg.conn);

	/* Data files transferring is successful */
	arguments->ret = 0;

	return NULL;
}

/*
 * Extract information about files in backup_list parsing their names:
 * - remove temp tables from the list
 * - remove unlogged tables from the list (leave the _init fork)
 * - set flags for database directories
 * - set flags for datafiles
 */
void
parse_filelist_filenames(parray *files, const char *root)
{
	size_t		i = 0;
	Oid			unlogged_file_reloid = 0;

	while (i < parray_num(files))
	{
		pgFile	   *file = (pgFile *) parray_get(files, i);
		int 		sscanf_result;

		if (S_ISREG(file->mode) &&
			path_is_prefix_of_path(PG_TBLSPC_DIR, file->rel_path))
		{
			/*
			 * Found file in pg_tblspc/tblsOid/TABLESPACE_VERSION_DIRECTORY
			 * Legal only in case of 'pg_compression'
			 */
			if (strcmp(file->name, "pg_compression") == 0)
			{
				Oid			tblspcOid;
				Oid			dbOid;
				char		tmp_rel_path[MAXPGPATH];
				/*
				 * Check that the file is located under
				 * TABLESPACE_VERSION_DIRECTORY
				 */
				sscanf_result = sscanf(file->rel_path, PG_TBLSPC_DIR "/%u/%s/%u",
									   &tblspcOid, tmp_rel_path, &dbOid);

				/* Yes, it is */
				if (sscanf_result == 2 &&
					strncmp(tmp_rel_path, TABLESPACE_VERSION_DIRECTORY,
							strlen(TABLESPACE_VERSION_DIRECTORY)) == 0)
					set_cfs_datafiles(files, root, file->rel_path, i);
			}
		}

		if (S_ISREG(file->mode) && file->tblspcOid != 0 &&
			file->name && file->name[0])
		{
			if (file->forkName == init)
			{
				/*
				 * Do not backup files of unlogged relations.
				 * scan filelist backward and exclude these files.
				 */
				int			unlogged_file_num = i - 1;
				pgFile	   *unlogged_file = (pgFile *) parray_get(files,
																  unlogged_file_num);

				unlogged_file_reloid = file->relOid;

				while (unlogged_file_num >= 0 &&
					   (unlogged_file_reloid != 0) &&
					   (unlogged_file->relOid == unlogged_file_reloid))
				{
					pgFileFree(unlogged_file);
					parray_remove(files, unlogged_file_num);

					unlogged_file_num--;
					i--;

					unlogged_file = (pgFile *) parray_get(files,
														  unlogged_file_num);
				}
			}
		}

		i++;
	}
}

/* If file is equal to pg_compression, then we consider this tablespace as
 * cfs-compressed and should mark every file in this tablespace as cfs-file
 * Setting is_cfs is done via going back through 'files' set every file
 * that contain cfs_tablespace in his path as 'is_cfs'
 * Goings back through array 'files' is valid option possible because of current
 * sort rules:
 * tblspcOid/TABLESPACE_VERSION_DIRECTORY
 * tblspcOid/TABLESPACE_VERSION_DIRECTORY/dboid
 * tblspcOid/TABLESPACE_VERSION_DIRECTORY/dboid/1
 * tblspcOid/TABLESPACE_VERSION_DIRECTORY/dboid/1.cfm
 * tblspcOid/TABLESPACE_VERSION_DIRECTORY/pg_compression
 */
static void
set_cfs_datafiles(parray *files, const char *root, char *relative, size_t i)
{
	int			len;
	int			p;
	pgFile	   *prev_file;
	char	   *cfs_tblspc_path;

	cfs_tblspc_path = strdup(relative);
	if(!cfs_tblspc_path)
		elog(ERROR, "Out of memory");
	len = strlen("/pg_compression");
	cfs_tblspc_path[strlen(cfs_tblspc_path) - len] = 0;
	elog(VERBOSE, "CFS DIRECTORY %s, pg_compression path: %s", cfs_tblspc_path, relative);

	for (p = (int) i; p >= 0; p--)
	{
		prev_file = (pgFile *) parray_get(files, (size_t) p);

		elog(VERBOSE, "Checking file in cfs tablespace %s", prev_file->rel_path);

		if (strstr(prev_file->rel_path, cfs_tblspc_path) != NULL)
		{
			if (S_ISREG(prev_file->mode) && prev_file->is_datafile)
			{
				elog(VERBOSE, "Setting 'is_cfs' on file %s, name %s",
					prev_file->rel_path, prev_file->name);
				prev_file->is_cfs = true;
			}
		}
		else
		{
			elog(VERBOSE, "Breaking on %s", prev_file->rel_path);
			break;
		}
	}
	free(cfs_tblspc_path);
}

/*
 * Find pgfile by given rnode in the backup_files_list
 * and add given blkno to its pagemap.
 */
void
process_block_change(ForkNumber forknum, RelFileNode rnode, BlockNumber blkno)
{
//	char	   *path;
	char	   *rel_path;
	BlockNumber blkno_inseg;
	int			segno;
	pgFile	  **file_item;
	pgFile		f;

	segno = blkno / RELSEG_SIZE;
	blkno_inseg = blkno % RELSEG_SIZE;

	rel_path = relpathperm(rnode, forknum);
	if (segno > 0)
		f.rel_path = psprintf("%s.%u", rel_path, segno);
	else
		f.rel_path = rel_path;

	f.external_dir_num = 0;

	/* backup_files_list should be sorted before */
	file_item = (pgFile **) parray_bsearch(backup_files_list, &f,
										   pgFileCompareRelPathWithExternal);

	/*
	 * If we don't have any record of this file in the file map, it means
	 * that it's a relation that did not have much activity since the last
	 * backup. We can safely ignore it. If it is a new relation file, the
	 * backup would simply copy it as-is.
	 */
	if (file_item)
	{
		/* We need critical section only we use more than one threads */
		if (num_threads > 1)
			pthread_lock(&backup_pagemap_mutex);

		datapagemap_add(&(*file_item)->pagemap, blkno_inseg);

		if (num_threads > 1)
			pthread_mutex_unlock(&backup_pagemap_mutex);
	}

	if (segno > 0)
		pg_free(f.rel_path);
	pg_free(rel_path);

}

void
check_external_for_tablespaces(parray *external_list, PGconn *backup_conn)
{
	PGresult   *res;
	int			i = 0;
	int			j = 0;
	char	   *tablespace_path = NULL;
	char	   *query = "SELECT pg_catalog.pg_tablespace_location(oid) "
						"FROM pg_catalog.pg_tablespace "
						"WHERE pg_catalog.pg_tablespace_location(oid) <> '';";

	res = pgut_execute(backup_conn, query, 0, NULL);

	/* Check successfull execution of query */
	if (!res)
		elog(ERROR, "Failed to get list of tablespaces");

	for (i = 0; i < res->ntups; i++)
	{
		tablespace_path = PQgetvalue(res, i, 0);
		Assert (strlen(tablespace_path) > 0);

		canonicalize_path(tablespace_path);

		for (j = 0; j < parray_num(external_list); j++)
		{
			char *external_path = parray_get(external_list, j);

			if (path_is_prefix_of_path(external_path, tablespace_path))
				elog(ERROR, "External directory path (-E option) \"%s\" "
							"contains tablespace \"%s\"",
							external_path, tablespace_path);
			if (path_is_prefix_of_path(tablespace_path, external_path))
				elog(WARNING, "External directory path (-E option) \"%s\" "
							  "is in tablespace directory \"%s\"",
							  tablespace_path, external_path);
		}
	}
	PQclear(res);

	/* Check that external directories do not overlap */
	if (parray_num(external_list) < 2)
		return;

	for (i = 0; i < parray_num(external_list); i++)
	{
		char *external_path = parray_get(external_list, i);

		for (j = 0; j < parray_num(external_list); j++)
		{
			char *tmp_external_path = parray_get(external_list, j);

			/* skip yourself */
			if (j == i)
				continue;

			if (path_is_prefix_of_path(external_path, tmp_external_path))
				elog(ERROR, "External directory path (-E option) \"%s\" "
							"contain another external directory \"%s\"",
							external_path, tmp_external_path);

		}
	}
}<|MERGE_RESOLUTION|>--- conflicted
+++ resolved
@@ -62,10 +62,6 @@
 static void do_backup_pg(InstanceState *instanceState, PGconn *backup_conn,
 						 PGNodeInfo *nodeInfo, bool no_sync, bool backup_logs);
 
-<<<<<<< HEAD
-void pg_switch_wal(PGconn *conn);
-
-=======
 static void pg_start_backup(InstanceState *instanceState, const char *label, bool smooth, pgBackup *backup,
 							PGNodeInfo *nodeInfo, PGconn *conn);
 static void pg_switch_wal(PGconn *conn);
@@ -81,7 +77,6 @@
 
 static void check_external_for_tablespaces(parray *external_list,
 										   PGconn *backup_conn);
->>>>>>> ac2e7ccf
 static parray *get_database_map(PGconn *pg_startbackup_conn);
 
 /* pgpro specific functions */
@@ -107,12 +102,8 @@
 	if (backup_in_progress)
 	{
 		elog(WARNING, "backup in progress, stop backup");
-<<<<<<< HEAD
-		pg_stop_backup(NULL, pg_startbackup_conn, NULL, NULL);	/* don't care about stop_lsn in case of error */
-=======
 		/* don't care about stop_lsn in case of error */
 		pg_stop_backup_send(st->conn, st->server_version, current.from_replica, exclusive_backup, NULL);
->>>>>>> ac2e7ccf
 	}
 }
 
@@ -166,11 +157,7 @@
 			strlen(" with pg_probackup"));
 
 	/* Call pg_start_backup function in PostgreSQL connect */
-<<<<<<< HEAD
-	pg_start_backup(label, smooth_checkpoint, current.backup_mode, current.from_replica, &current.start_lsn, nodeInfo, backup_conn);
-=======
 	pg_start_backup(instanceState, label, smooth_checkpoint, &current, nodeInfo, backup_conn);
->>>>>>> ac2e7ccf
 
 	/* Obtain current timeline */
 #if PG_VERSION_NUM >= 90600
@@ -306,11 +293,7 @@
 		 * Because WAL streaming will start after pg_start_backup() in stream
 		 * mode.
 		 */
-<<<<<<< HEAD
-		wait_wal_lsn(current.start_lsn, true, current.tli, false, true, ERROR, false, arclog_path);
-=======
 		wait_wal_lsn(instanceState, current.start_lsn, true, current.tli, false, true, ERROR, false, &current);
->>>>>>> ac2e7ccf
 	}
 
 	/* start stream replication */
@@ -328,11 +311,7 @@
 		 * PAGE backup in stream mode is waited twice, first for
 		 * segment in WAL archive and then for streamed segment
 		 */
-<<<<<<< HEAD
-		wait_wal_lsn(current.start_lsn, true, current.tli, false, true, ERROR, true, stream_xlog_path);
-=======
 		wait_wal_lsn(instanceState, current.start_lsn, true, current.tli, false, true, ERROR, true, &current);
->>>>>>> ac2e7ccf
 	}
 
 	/* initialize backup's file list */
@@ -580,11 +559,7 @@
 	}
 
 	/* Notify end of backup */
-<<<<<<< HEAD
-	pg_stop_backup(&current, backup_conn, nodeInfo, current.database_dir);
-=======
 	pg_stop_backup(instanceState, &current, backup_conn, nodeInfo);
->>>>>>> ac2e7ccf
 
 	/* In case of backup from replica >= 9.6 we must fix minRecPoint,
 	 * First we must find pg_control in backup_files_list.
@@ -817,11 +792,7 @@
 
 	elog(INFO, "Backup start, pg_probackup version: %s, instance: %s, backup ID: %s, backup mode: %s, "
 			"wal mode: %s, remote: %s, compress-algorithm: %s, compress-level: %i",
-<<<<<<< HEAD
-			PROGRAM_VERSION, instance_name, base36enc(current.backup_id), pgBackupGetBackupMode(&current, false),
-=======
 			PROGRAM_VERSION, instanceState->instance_name, base36enc(current.backup_id), pgBackupGetBackupMode(&current, false),
->>>>>>> ac2e7ccf
 			current.stream ? "STREAM" : "ARCHIVE", IsSshProtocol()  ? "true" : "false",
 			deparse_compress_alg(current.compress_alg), current.compress_level);
 
@@ -1088,13 +1059,8 @@
 /*
  * Notify start of backup to PostgreSQL server.
  */
-<<<<<<< HEAD
-void
-pg_start_backup(const char *label, bool smooth, BackupMode backup_mode, bool from_replica, XLogRecPtr *start_lsn,
-=======
 static void
 pg_start_backup(InstanceState *instanceState, const char *label, bool smooth, pgBackup *backup,
->>>>>>> ac2e7ccf
 				PGNodeInfo *nodeInfo, PGconn *conn)
 {
 	PGresult   *res;
@@ -1130,12 +1096,12 @@
 	/* Extract timeline and LSN from results of pg_start_backup() */
 	XLogDataFromLSN(PQgetvalue(res, 0, 0), &lsn_hi, &lsn_lo);
 	/* Calculate LSN */
-	*start_lsn = ((uint64) lsn_hi )<< 32 | lsn_lo;
+	backup->start_lsn = ((uint64) lsn_hi )<< 32 | lsn_lo;
 
 	PQclear(res);
 
-	if ((!stream_wal || backup_mode == BACKUP_MODE_DIFF_PAGE) &&
-		!from_replica &&
+	if ((!stream_wal || backup->backup_mode == BACKUP_MODE_DIFF_PAGE) &&
+		!backup->from_replica &&
 		!(nodeInfo->server_version < 90600 &&
 		  !nodeInfo->is_superuser))
 		/*
@@ -1328,19 +1294,15 @@
  * Returns target LSN if such is found, failing that returns LSN of record prior to target LSN.
  * Returns InvalidXLogRecPtr if 'segment_only' flag is used.
  */
-<<<<<<< HEAD
-XLogRecPtr
-wait_wal_lsn(XLogRecPtr target_lsn, bool is_start_lsn, TimeLineID tli,
-=======
 static XLogRecPtr
 wait_wal_lsn(InstanceState *instanceState, XLogRecPtr target_lsn, bool is_start_lsn, TimeLineID tli,
->>>>>>> ac2e7ccf
 			 bool in_prev_segment, bool segment_only,
-			 int timeout_elevel, bool in_stream_dir, const char *wal_segment_dir)
+			 int timeout_elevel, bool in_stream_dir, pgBackup *backup)
 {
 	XLogSegNo	targetSegNo;
-	//char		pg_wal_dir[MAXPGPATH];
+	char		pg_wal_dir[MAXPGPATH];
 	char		wal_segment_path[MAXPGPATH],
+				*wal_segment_dir,
 				wal_segment[MAXFNAMELEN];
 	bool		file_exists = false;
 	uint32		try_count = 0,
@@ -1358,7 +1320,6 @@
 	GetXLogFileName(wal_segment, tli, targetSegNo,
 					instance_config.xlog_seg_size);
 
-	join_path_components(wal_segment_path, wal_segment_dir, wal_segment);
 	/*
 	 * In pg_start_backup we wait for 'target_lsn' in 'pg_wal' directory if it is
 	 * stream and non-page backup. Page backup needs archived WAL files, so we
@@ -1366,7 +1327,7 @@
 	 *
 	 * In pg_stop_backup it depends only on stream_wal.
 	 */
-	/*if (in_stream_dir)
+	if (in_stream_dir)
 	{
 		join_path_components(pg_wal_dir, backup->database_dir, PG_XLOG_DIR);
 		join_path_components(wal_segment_path, pg_wal_dir, wal_segment);
@@ -1374,15 +1335,9 @@
 	}
 	else
 	{
-<<<<<<< HEAD
-		join_path_components(wal_segment_path, arclog_path, wal_segment);
-		wal_segment_dir = arclog_path;
-	}*/
-=======
 		join_path_components(wal_segment_path, instanceState->instance_wal_subdir_path, wal_segment);
 		wal_segment_dir = instanceState->instance_wal_subdir_path;
 	}
->>>>>>> ac2e7ccf
 
 	/* TODO: remove this in 3.0 (it is a cludge against some old bug with archive_timeout) */
 	if (instance_config.archive_timeout > 0)
@@ -1512,18 +1467,9 @@
 	}
 }
 
-<<<<<<< HEAD
-/*
- * Notify end of backup to PostgreSQL server.
- */
-void
-pg_stop_backup(pgBackup *backup, PGconn *pg_startbackup_conn,
-				PGNodeInfo *nodeInfo, const char *destination_dir)
-=======
 /* Remove annoying NOTICE messages generated by backend */
 static void
 pg_silent_client_messages(PGconn *conn)
->>>>>>> ac2e7ccf
 {
 	PGresult   *res;
 	res = pgut_execute(conn, "SET client_min_messages = warning;",
@@ -1792,20 +1738,6 @@
 		elog(ERROR, "can't write %s file \"%s\": %s",
 			 error_msg_filename, full_filename, strerror(errno));
 
-<<<<<<< HEAD
-			if (stream_wal)
-			{
-				/*pgBackupGetPath2(backup, stream_xlog_path,
-								 lengthof(stream_xlog_path),
-								 DATABASE_DIR, PG_XLOG_DIR);
-				*/
-				/* destination_dir!= NULL if !cleanup */
-				join_path_components(stream_xlog_path, destination_dir, PG_XLOG_DIR);
-				xlog_path = stream_xlog_path;
-			}
-			else
-				xlog_path = arclog_path;
-=======
 	/*
 	 * It's vital to check if backup_files_list is initialized,
 	 * because we could get here because the backup was interrupted
@@ -1814,7 +1746,6 @@
 	{
 		file = pgFileNew(full_filename, filename, true, 0,
 						 FIO_BACKUP_HOST);
->>>>>>> ac2e7ccf
 
 		if (S_ISREG(file->mode))
 		{
@@ -1827,56 +1758,6 @@
 	}
 }
 
-<<<<<<< HEAD
-			/* stop_lsn is pointing to a 0 byte of xlog segment */
-			if (stop_backup_lsn_tmp % instance_config.xlog_seg_size == 0)
-			{
-				/* Wait for segment with current stop_lsn, it is ok for it to never arrive */
-				wait_wal_lsn(stop_backup_lsn_tmp, false, backup->tli,
-							 false, true, WARNING, stream_wal, xlog_path);
-
-				/* Get the first record in segment with current stop_lsn */
-				lsn_tmp = get_first_record_lsn(xlog_path, segno, backup->tli,
-										       instance_config.xlog_seg_size,
-										       instance_config.archive_timeout);
-
-				/* Check that returned LSN is valid and greater than stop_lsn */
-				if (XLogRecPtrIsInvalid(lsn_tmp) ||
-					!XRecOffIsValid(lsn_tmp) ||
-					lsn_tmp < stop_backup_lsn_tmp)
-				{
-					/* Backup from master should error out here */
-					if (!backup->from_replica)
-						elog(ERROR, "Failed to get next WAL record after %X/%X",
-									(uint32) (stop_backup_lsn_tmp >> 32),
-									(uint32) (stop_backup_lsn_tmp));
-
-					/* No luck, falling back to looking up for previous record */
-					elog(WARNING, "Failed to get next WAL record after %X/%X, "
-								"looking for previous WAL record",
-								(uint32) (stop_backup_lsn_tmp >> 32),
-								(uint32) (stop_backup_lsn_tmp));
-
-					/* Despite looking for previous record there is not guarantee of success
-					 * because previous record can be the contrecord.
-					 */
-					lsn_tmp = wait_wal_lsn(stop_backup_lsn_tmp, false, backup->tli,
-											true, false, ERROR, stream_wal, xlog_path);
-
-					/* sanity */
-					if (!XRecOffIsValid(lsn_tmp) || XLogRecPtrIsInvalid(lsn_tmp))
-						elog(ERROR, "Failed to get WAL record prior to %X/%X",
-									(uint32) (stop_backup_lsn_tmp >> 32),
-									(uint32) (stop_backup_lsn_tmp));
-				}
-			}
-			/* stop lsn is aligned to xlog block size, just find next lsn */
-			else if (stop_backup_lsn_tmp % XLOG_BLCKSZ == 0)
-			{
-				/* Wait for segment with current stop_lsn */
-				wait_wal_lsn(stop_backup_lsn_tmp, false, backup->tli,
-							 false, true, ERROR, stream_wal, xlog_path);
-=======
 /*
  * Notify end of backup to PostgreSQL server.
  */
@@ -1896,7 +1777,6 @@
 	/* Remove it ? */
 	if (!backup_in_progress)
 		elog(ERROR, "backup is not in progress");
->>>>>>> ac2e7ccf
 
 	conn = pg_startbackup_conn;
 
@@ -1914,35 +1794,11 @@
 	/* Execute pg_stop_backup using PostgreSQL connection */
 	pg_stop_backup_send(conn, nodeInfo->server_version, current.from_replica, exclusive_backup, &query_text);
 
-<<<<<<< HEAD
-		/* Write backup_label and tablespace_map */
-		if (!exclusive_backup)
-		{
-			Assert(PQnfields(res) >= 4);
-			/*pgBackupGetPath(backup, path, lengthof(path), DATABASE_DIR);*/
-
-			/* Write backup_label */
-			/*join_path_components(backup_label, path, PG_BACKUP_LABEL_FILE);*/
-			/* destination_dir!= NULL if !cleanup */
-			join_path_components(backup_label, destination_dir, PG_BACKUP_LABEL_FILE);
-			fp = fio_fopen(backup_label, PG_BINARY_W, FIO_BACKUP_HOST);
-			if (fp == NULL)
-				elog(ERROR, "can't open backup label file \"%s\": %s",
-					 backup_label, strerror(errno));
-
-			len = strlen(PQgetvalue(res, 0, 3));
-			if (fio_fwrite(fp, PQgetvalue(res, 0, 3), len) != len ||
-				fio_fflush(fp) != 0 ||
-				fio_fclose(fp))
-				elog(ERROR, "can't write backup label file \"%s\": %s",
-					 backup_label, strerror(errno));
-=======
 	/*
 	 * Wait for the result of pg_stop_backup(), but no longer than
 	 * archive_timeout seconds
 	 */
 	pg_stop_backup_consume(conn, nodeInfo->server_version, exclusive_backup, timeout, query_text, &stop_backup_result);
->>>>>>> ac2e7ccf
 
 	/* It is ok for replica to return invalid STOP LSN
 	 * UPD: Apparently it is ok even for a master.
@@ -2002,25 +1858,6 @@
 		/* stop_lsn is pointing to a 0 byte of xlog segment */
 		if (stop_backup_result.lsn % instance_config.xlog_seg_size == 0)
 		{
-<<<<<<< HEAD
-			char		tablespace_map[MAXPGPATH];
-
-			/*join_path_components(tablespace_map, path, PG_TABLESPACE_MAP_FILE);*/
-			join_path_components(tablespace_map, destination_dir, PG_TABLESPACE_MAP_FILE);
-			fp = fio_fopen(tablespace_map, PG_BINARY_W, FIO_BACKUP_HOST);
-			if (fp == NULL)
-				elog(ERROR, "can't open tablespace map file \"%s\": %s",
-					 tablespace_map, strerror(errno));
-
-			len = strlen(val);
-			if (fio_fwrite(fp, val, len) != len ||
-				fio_fflush(fp) != 0 ||
-				fio_fclose(fp))
-				elog(ERROR, "can't write tablespace map file \"%s\": %s",
-					 tablespace_map, strerror(errno));
-
-			if (backup_files_list)
-=======
 			/* Wait for segment with current stop_lsn, it is ok for it to never arrive */
 			wait_wal_lsn(instanceState, stop_backup_result.lsn, false, backup->tli,
 						 false, true, WARNING, stream_wal, backup);
@@ -2034,7 +1871,6 @@
 			if (XLogRecPtrIsInvalid(lsn_tmp) ||
 				!XRecOffIsValid(lsn_tmp) ||
 				lsn_tmp < stop_backup_result.lsn)
->>>>>>> ac2e7ccf
 			{
 				/* Backup from master should error out here */
 				if (!backup->from_replica)
@@ -2098,31 +1934,9 @@
 	{
 		char	path[MAXPGPATH];
 
-<<<<<<< HEAD
-		if (stream_wal)
-		{
-			/*pgBackupGetPath2(backup, stream_xlog_path,
-							 lengthof(stream_xlog_path),
-							 DATABASE_DIR, PG_XLOG_DIR);*/
-			/* destination_dir!= NULL if backup!= NULL */
-			join_path_components(stream_xlog_path, destination_dir, PG_XLOG_DIR);
-			xlog_path = stream_xlog_path;
-		}
-		else
-			xlog_path = arclog_path;
-		/*
-		 * Wait for stop_lsn to be archived or streamed.
-		 * If replica returned valid STOP_LSN of not actually existing record,
-		 * look for previous record with endpoint >= STOP_LSN.
-		 */
-		if (!stop_lsn_exists)
-			stop_backup_lsn = wait_wal_lsn(stop_backup_lsn_tmp, false, backup->tli,
-											false, false, ERROR, stream_wal, xlog_path);
-=======
 		Assert(stop_backup_result.backup_label_content != NULL);
 		snprintf(path, lengthof(path), "%s/%s/%s", instanceState->instance_backup_subdir_path,
 			 base36enc(backup->start_time), DATABASE_DIR);
->>>>>>> ac2e7ccf
 
 		/* Write backup_label */
 		pg_stop_backup_write_file_helper(path, PG_BACKUP_LABEL_FILE, "backup label",
@@ -2135,14 +1949,6 @@
 		/* Write tablespace_map */
 		if (stop_backup_result.tablespace_map_content != NULL)
 		{
-<<<<<<< HEAD
-			/* This function will also add list of xlog files
-			 * to the passed filelist */
-			if(wait_WAL_streaming_end(backup_files_list))
-				elog(ERROR, "WAL streaming failed");
-		}
-
-=======
 			pg_stop_backup_write_file_helper(path, PG_TABLESPACE_MAP_FILE, "tablespace map",
 				stop_backup_result.tablespace_map_content, stop_backup_result.tablespace_map_content_len,
 				backup_files_list);
@@ -2151,7 +1957,6 @@
 			stop_backup_result.tablespace_map_content_len = 0;
 		}
 	}
->>>>>>> ac2e7ccf
 
 	/*
 	 * Wait for stop_lsn to be archived or streamed.
