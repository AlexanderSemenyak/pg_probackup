/*-------------------------------------------------------------------------
 *
 * ptrack.c: support functions for ptrack backups
 *
 * Copyright (c) 2021 Postgres Professional
 *
 *-------------------------------------------------------------------------
 */

#include "pg_probackup.h"

#if PG_VERSION_NUM < 110000
#include "catalog/catalog.h"
#endif
#include "catalog/pg_tablespace.h"

/*
 * Macro needed to parse ptrack.
 * NOTE Keep those values synchronized with definitions in ptrack.h
 */
#define PTRACK_BITS_PER_HEAPBLOCK 1
#define HEAPBLOCKS_PER_BYTE (BITS_PER_BYTE / PTRACK_BITS_PER_HEAPBLOCK)

/*
 * Parse a string like "2.1" into int
 * result: int by formula major_number * 100 + minor_number
 * or -1 if string cannot be parsed
 */
static int
ptrack_parse_version_string(const char *version_str)
{
	int ma, mi;
	int sscanf_readed_count;
	if (sscanf(version_str, "%u.%2u%n", &ma, &mi, &sscanf_readed_count) != 2)
		return -1;
	if (sscanf_readed_count != strlen(version_str))
		return -1;
	return ma * 100 + mi;
}

/* Check if the instance supports compatible version of ptrack,
 * fill-in version number if it does.
 * Also for ptrack 2.x save schema namespace.
 */
void
get_ptrack_version(PGconn *backup_conn, PGNodeInfo *nodeInfo)
{
	PGresult	*res_db;
	char	*ptrack_version_str;
	int	ptrack_version_num;

	res_db = pgut_execute(backup_conn,
						  "SELECT extnamespace::regnamespace, extversion "
						  "FROM pg_catalog.pg_extension WHERE extname = 'ptrack'::name",
						  0, NULL);

	if (PQntuples(res_db) > 0)
	{
		/* ptrack 2.x is supported, save schema name and version */
		nodeInfo->ptrack_schema = pgut_strdup(PQgetvalue(res_db, 0, 0));

		if (nodeInfo->ptrack_schema == NULL)
			elog(ERROR, "Failed to obtain schema name of ptrack extension");

		ptrack_version_str = PQgetvalue(res_db, 0, 1);
	}
	else
	{
		/* ptrack 1.x is supported, save version */
		PQclear(res_db);
		res_db = pgut_execute(backup_conn,
							  "SELECT proname FROM pg_catalog.pg_proc WHERE proname='ptrack_version'::name",
							  0, NULL);

		if (PQntuples(res_db) == 0)
		{
			/* ptrack is not supported */
			PQclear(res_db);
			return;
		}

		res_db = pgut_execute(backup_conn,
							  "SELECT pg_catalog.ptrack_version()",
							  0, NULL);
		if (PQntuples(res_db) == 0)
		{
			/* TODO: Something went wrong, should we error out here? */
			PQclear(res_db);
			return;
		}
		ptrack_version_str = PQgetvalue(res_db, 0, 0);
	}

	ptrack_version_num = ptrack_parse_version_string(ptrack_version_str);
	if (ptrack_version_num == -1)
		/* leave default nodeInfo->ptrack_version_num = 0 from pgNodeInit() */
		elog(WARNING, "Cannot parse ptrack version string \"%s\"",
			 ptrack_version_str);
	else
		nodeInfo->ptrack_version_num = ptrack_version_num;

	/* ptrack 1.X is buggy, so fall back to DELTA backup strategy for safety */
	if (nodeInfo->ptrack_version_num < 200)
	{
		if (current.backup_mode == BACKUP_MODE_DIFF_PTRACK)
		{
			elog(WARNING, "Update your ptrack to the version 2.1 or upper. Current version is %s. "
						"Fall back to DELTA backup.",
				ptrack_version_str);
			current.backup_mode = BACKUP_MODE_DIFF_DELTA;
		}
	}

	PQclear(res_db);
}

/*
 * Check if ptrack is enabled in target instance
 */
bool
pg_is_ptrack_enabled(PGconn *backup_conn, int ptrack_version_num)
{
	PGresult   *res_db;
	bool		result = false;

	if (ptrack_version_num == 200)
	{
		res_db = pgut_execute(backup_conn, "SHOW ptrack_map_size", 0, NULL);
		result = strcmp(PQgetvalue(res_db, 0, 0), "0") != 0;
	}
	else
	{
		res_db = pgut_execute(backup_conn, "SHOW ptrack.map_size", 0, NULL);
		result = strcmp(PQgetvalue(res_db, 0, 0), "0") != 0 &&
				 strcmp(PQgetvalue(res_db, 0, 0), "-1") != 0;
	}

	PQclear(res_db);
	return result;
}

<<<<<<< HEAD
=======

/* ----------------------------
 * Ptrack 1.* support functions
 * ----------------------------
 */

/* Clear ptrack files in all databases of the instance we connected to */
void
pg_ptrack_clear(PGconn *backup_conn, int ptrack_version_num)
{
	PGresult   *res_db,
			   *res;
	const char *dbname;
	int			i;
	Oid dbOid, tblspcOid;
	char *params[2];

	// FIXME Perform this check on caller's side
	if (ptrack_version_num >= 200)
		return;

	params[0] = palloc(64);
	params[1] = palloc(64);
	res_db = pgut_execute(backup_conn, "SELECT datname, oid, dattablespace FROM pg_catalog.pg_database",
						  0, NULL);

	for(i = 0; i < PQntuples(res_db); i++)
	{
		PGconn	   *tmp_conn;

		dbname = PQgetvalue(res_db, i, 0);
		if (strcmp(dbname, "template0") == 0)
			continue;

		dbOid = atoll(PQgetvalue(res_db, i, 1));
		tblspcOid = atoll(PQgetvalue(res_db, i, 2));

		tmp_conn = pgut_connect(instance_config.conn_opt.pghost, instance_config.conn_opt.pgport,
								dbname,
								instance_config.conn_opt.pguser);

		res = pgut_execute(tmp_conn, "SELECT pg_catalog.pg_ptrack_clear()",
						   0, NULL);
		PQclear(res);

		sprintf(params[0], "%i", dbOid);
		sprintf(params[1], "%i", tblspcOid);
		res = pgut_execute(tmp_conn, "SELECT pg_catalog.pg_ptrack_get_and_clear_db($1, $2)",
						   2, (const char **)params);
		PQclear(res);

		pgut_disconnect(tmp_conn);
	}

	pfree(params[0]);
	pfree(params[1]);
	PQclear(res_db);
}

bool
pg_ptrack_get_and_clear_db(Oid dbOid, Oid tblspcOid, PGconn *backup_conn)
{
	char	   *params[2];
	char	   *dbname;
	PGresult   *res_db;
	PGresult   *res;
	bool		result;

	params[0] = palloc(64);
	params[1] = palloc(64);

	sprintf(params[0], "%i", dbOid);
	res_db = pgut_execute(backup_conn,
							"SELECT datname FROM pg_catalog.pg_database WHERE oid=$1",
							1, (const char **) params);
	/*
	 * If database is not found, it's not an error.
	 * It could have been deleted since previous backup.
	 */
	if (PQntuples(res_db) != 1 || PQnfields(res_db) != 1)
		return false;

	dbname = PQgetvalue(res_db, 0, 0);

	/* Always backup all files from template0 database */
	if (strcmp(dbname, "template0") == 0)
	{
		PQclear(res_db);
		return true;
	}
	PQclear(res_db);

	sprintf(params[0], "%i", dbOid);
	sprintf(params[1], "%i", tblspcOid);
	res = pgut_execute(backup_conn, "SELECT pg_catalog.pg_ptrack_get_and_clear_db($1, $2)",
						2, (const char **)params);

	if (PQnfields(res) != 1)
		elog(ERROR, "cannot perform pg_ptrack_get_and_clear_db()");

	if (!parse_bool(PQgetvalue(res, 0, 0), &result))
		elog(ERROR,
			 "result of pg_ptrack_get_and_clear_db() is invalid: %s",
			 PQgetvalue(res, 0, 0));

	PQclear(res);
	pfree(params[0]);
	pfree(params[1]);

	return result;
}

/* Read and clear ptrack files of the target relation.
 * Result is a bytea ptrack map of all segments of the target relation.
 * case 1: we know a tablespace_oid, db_oid, and rel_filenode
 * case 2: we know db_oid and rel_filenode (no tablespace_oid, because file in pg_default)
 * case 3: we know only rel_filenode (because file in pg_global)
 */
char *
pg_ptrack_get_and_clear(Oid tablespace_oid, Oid db_oid, Oid rel_filenode,
						size_t *result_size, PGconn *backup_conn)
{
	PGconn	   *tmp_conn;
	PGresult   *res_db,
			   *res;
	char	   *params[2];
	char	   *result;
	char	   *val;

	params[0] = palloc(64);
	params[1] = palloc(64);

	/* regular file (not in directory 'global') */
	if (db_oid != 0)
	{
		char	   *dbname;

		sprintf(params[0], "%i", db_oid);
		res_db = pgut_execute(backup_conn,
							  "SELECT datname FROM pg_database WHERE oid=$1",
							  1, (const char **) params);
		/*
		 * If database is not found, it's not an error.
		 * It could have been deleted since previous backup.
		 */
		if (PQntuples(res_db) != 1 || PQnfields(res_db) != 1)
			return NULL;

		dbname = PQgetvalue(res_db, 0, 0);

		if (strcmp(dbname, "template0") == 0)
		{
			PQclear(res_db);
			return NULL;
		}

		tmp_conn = pgut_connect(instance_config.conn_opt.pghost, instance_config.conn_opt.pgport,
								dbname,
								instance_config.conn_opt.pguser);
		sprintf(params[0], "%i", tablespace_oid);
		sprintf(params[1], "%i", rel_filenode);
		res = pgut_execute(tmp_conn, "SELECT pg_catalog.pg_ptrack_get_and_clear($1, $2)",
						   2, (const char **)params);

		if (PQnfields(res) != 1)
			elog(ERROR, "cannot get ptrack file from database \"%s\" by tablespace oid %u and relation oid %u",
				 dbname, tablespace_oid, rel_filenode);
		PQclear(res_db);
		pgut_disconnect(tmp_conn);
	}
	/* file in directory 'global' */
	else
	{
		/*
		 * execute ptrack_get_and_clear for relation in pg_global
		 * Use backup_conn, cause we can do it from any database.
		 */
		sprintf(params[0], "%i", tablespace_oid);
		sprintf(params[1], "%i", rel_filenode);
		res = pgut_execute(backup_conn, "SELECT pg_catalog.pg_ptrack_get_and_clear($1, $2)",
						   2, (const char **)params);

		if (PQnfields(res) != 1)
			elog(ERROR, "cannot get ptrack file from pg_global tablespace and relation oid %u",
			 rel_filenode);
	}

	val = PQgetvalue(res, 0, 0);

	/* TODO Now pg_ptrack_get_and_clear() returns bytea ending with \x.
	 * It should be fixed in future ptrack releases, but till then we
	 * can parse it.
	 */
	if (strcmp("x", val+1) == 0)
	{
		/* Ptrack file is missing */
		return NULL;
	}

	result = (char *) PQunescapeBytea((unsigned char *) PQgetvalue(res, 0, 0),
									  result_size);
	PQclear(res);
	pfree(params[0]);
	pfree(params[1]);

	return result;
}

>>>>>>> 002d7b53
/*
 * Get lsn of the moment when ptrack was enabled the last time.
 */
XLogRecPtr
get_last_ptrack_lsn(PGconn *backup_conn, PGNodeInfo *nodeInfo)

{
	PGresult   *res;
	uint32		lsn_hi;
	uint32		lsn_lo;
	XLogRecPtr	lsn;

	char query[128];

	if (nodeInfo->ptrack_version_num == 200)
		sprintf(query, "SELECT %s.pg_ptrack_control_lsn()", nodeInfo->ptrack_schema);
	else
		sprintf(query, "SELECT %s.ptrack_init_lsn()", nodeInfo->ptrack_schema);

	res = pgut_execute(backup_conn, query, 0, NULL);

	/* Extract timeline and LSN from results of pg_start_backup() */
	XLogDataFromLSN(PQgetvalue(res, 0, 0), &lsn_hi, &lsn_lo);
	/* Calculate LSN */
	lsn = ((uint64) lsn_hi) << 32 | lsn_lo;

	PQclear(res);
	return lsn;
}

/* ----------------------------
 * Ptrack 2.* support functions
 * ----------------------------
 */

/*
 * Fetch a list of changed files with their ptrack maps.
 */
parray *
pg_ptrack_get_pagemapset(PGconn *backup_conn, const char *ptrack_schema,
						 int ptrack_version_num, XLogRecPtr lsn)
{
	PGresult   *res;
	char		lsn_buf[17 + 1];
	char	   *params[1];
	parray	   *pagemapset = NULL;
	int			i;
	char		query[512];

	snprintf(lsn_buf, sizeof lsn_buf, "%X/%X", (uint32) (lsn >> 32), (uint32) lsn);
	params[0] = pstrdup(lsn_buf);

	if (!ptrack_schema)
		elog(ERROR, "Schema name of ptrack extension is missing");

	if (ptrack_version_num == 200)
		sprintf(query, "SELECT path, pagemap FROM %s.pg_ptrack_get_pagemapset($1) ORDER BY 1",
				ptrack_schema);
	else
		sprintf(query, "SELECT path, pagemap FROM %s.ptrack_get_pagemapset($1) ORDER BY 1",
				ptrack_schema);

	res = pgut_execute(backup_conn, query, 1, (const char **) params);
	pfree(params[0]);

	if (PQnfields(res) != 2)
		elog(ERROR, "cannot get ptrack pagemapset");

	/* sanity ? */

	/* Construct database map */
	for (i = 0; i < PQntuples(res); i++)
	{
		page_map_entry *pm_entry = (page_map_entry *) pgut_malloc(sizeof(page_map_entry));

		/* get path */
		pm_entry->path = pgut_strdup(PQgetvalue(res, i, 0));

		/* get bytea */
		pm_entry->pagemap = (char *) PQunescapeBytea((unsigned char *) PQgetvalue(res, i, 1),
													&pm_entry->pagemapsize);

		if (pagemapset == NULL)
			pagemapset = parray_new();

		parray_append(pagemapset, pm_entry);
	}

	PQclear(res);

	return pagemapset;
}

/*
 * Given a list of files in the instance to backup, build a pagemap for each
 * data file that has ptrack. Result is saved in the pagemap field of pgFile.
 *
 * We fetch a list of changed files with their ptrack maps.  After that files
 * are merged with their bitmaps.  File without bitmap is treated as unchanged.
 */
void
make_pagemap_from_ptrack_2(parray *files,
						   PGconn *backup_conn,
						   const char *ptrack_schema,
						   int ptrack_version_num,
						   XLogRecPtr lsn)
{
	parray *filemaps;
	int		file_i = 0;
	page_map_entry *dummy_map = NULL;

	/* Receive all available ptrack bitmaps at once */
	filemaps = pg_ptrack_get_pagemapset(backup_conn, ptrack_schema,
										ptrack_version_num, lsn);

	if (filemaps != NULL)
		parray_qsort(filemaps, pgFileMapComparePath);
	else
		return;

	dummy_map = (page_map_entry *) pgut_malloc(sizeof(page_map_entry));

	/* Iterate over files and look for corresponding pagemap if any */
	for (file_i = 0; file_i < parray_num(files); file_i++)
	{
		pgFile *file = (pgFile *) parray_get(files, file_i);
		page_map_entry **res_map = NULL;
		page_map_entry *map = NULL;

		/*
		 * For now nondata files are not entitled to have pagemap
		 * TODO It's possible to use ptrack for incremental backup of
		 * relation forks. Not implemented yet.
		 */
		if (!file->is_datafile || file->is_cfs)
			continue;

		/* Consider only files from PGDATA (this check is probably redundant) */
		if (file->external_dir_num != 0)
			continue;

		if (filemaps)
		{
			dummy_map->path = file->rel_path;
			res_map = parray_bsearch(filemaps, dummy_map, pgFileMapComparePath);
			map = (res_map) ? *res_map : NULL;
		}

		/* Found map */
		if (map)
		{
			elog(VERBOSE, "Using ptrack pagemap for file \"%s\"", file->rel_path);
			file->pagemap.bitmapsize = map->pagemapsize;
			file->pagemap.bitmap = map->pagemap;
		}
	}

	free(dummy_map);
}<|MERGE_RESOLUTION|>--- conflicted
+++ resolved
@@ -139,217 +139,6 @@
 	return result;
 }
 
-<<<<<<< HEAD
-=======
-
-/* ----------------------------
- * Ptrack 1.* support functions
- * ----------------------------
- */
-
-/* Clear ptrack files in all databases of the instance we connected to */
-void
-pg_ptrack_clear(PGconn *backup_conn, int ptrack_version_num)
-{
-	PGresult   *res_db,
-			   *res;
-	const char *dbname;
-	int			i;
-	Oid dbOid, tblspcOid;
-	char *params[2];
-
-	// FIXME Perform this check on caller's side
-	if (ptrack_version_num >= 200)
-		return;
-
-	params[0] = palloc(64);
-	params[1] = palloc(64);
-	res_db = pgut_execute(backup_conn, "SELECT datname, oid, dattablespace FROM pg_catalog.pg_database",
-						  0, NULL);
-
-	for(i = 0; i < PQntuples(res_db); i++)
-	{
-		PGconn	   *tmp_conn;
-
-		dbname = PQgetvalue(res_db, i, 0);
-		if (strcmp(dbname, "template0") == 0)
-			continue;
-
-		dbOid = atoll(PQgetvalue(res_db, i, 1));
-		tblspcOid = atoll(PQgetvalue(res_db, i, 2));
-
-		tmp_conn = pgut_connect(instance_config.conn_opt.pghost, instance_config.conn_opt.pgport,
-								dbname,
-								instance_config.conn_opt.pguser);
-
-		res = pgut_execute(tmp_conn, "SELECT pg_catalog.pg_ptrack_clear()",
-						   0, NULL);
-		PQclear(res);
-
-		sprintf(params[0], "%i", dbOid);
-		sprintf(params[1], "%i", tblspcOid);
-		res = pgut_execute(tmp_conn, "SELECT pg_catalog.pg_ptrack_get_and_clear_db($1, $2)",
-						   2, (const char **)params);
-		PQclear(res);
-
-		pgut_disconnect(tmp_conn);
-	}
-
-	pfree(params[0]);
-	pfree(params[1]);
-	PQclear(res_db);
-}
-
-bool
-pg_ptrack_get_and_clear_db(Oid dbOid, Oid tblspcOid, PGconn *backup_conn)
-{
-	char	   *params[2];
-	char	   *dbname;
-	PGresult   *res_db;
-	PGresult   *res;
-	bool		result;
-
-	params[0] = palloc(64);
-	params[1] = palloc(64);
-
-	sprintf(params[0], "%i", dbOid);
-	res_db = pgut_execute(backup_conn,
-							"SELECT datname FROM pg_catalog.pg_database WHERE oid=$1",
-							1, (const char **) params);
-	/*
-	 * If database is not found, it's not an error.
-	 * It could have been deleted since previous backup.
-	 */
-	if (PQntuples(res_db) != 1 || PQnfields(res_db) != 1)
-		return false;
-
-	dbname = PQgetvalue(res_db, 0, 0);
-
-	/* Always backup all files from template0 database */
-	if (strcmp(dbname, "template0") == 0)
-	{
-		PQclear(res_db);
-		return true;
-	}
-	PQclear(res_db);
-
-	sprintf(params[0], "%i", dbOid);
-	sprintf(params[1], "%i", tblspcOid);
-	res = pgut_execute(backup_conn, "SELECT pg_catalog.pg_ptrack_get_and_clear_db($1, $2)",
-						2, (const char **)params);
-
-	if (PQnfields(res) != 1)
-		elog(ERROR, "cannot perform pg_ptrack_get_and_clear_db()");
-
-	if (!parse_bool(PQgetvalue(res, 0, 0), &result))
-		elog(ERROR,
-			 "result of pg_ptrack_get_and_clear_db() is invalid: %s",
-			 PQgetvalue(res, 0, 0));
-
-	PQclear(res);
-	pfree(params[0]);
-	pfree(params[1]);
-
-	return result;
-}
-
-/* Read and clear ptrack files of the target relation.
- * Result is a bytea ptrack map of all segments of the target relation.
- * case 1: we know a tablespace_oid, db_oid, and rel_filenode
- * case 2: we know db_oid and rel_filenode (no tablespace_oid, because file in pg_default)
- * case 3: we know only rel_filenode (because file in pg_global)
- */
-char *
-pg_ptrack_get_and_clear(Oid tablespace_oid, Oid db_oid, Oid rel_filenode,
-						size_t *result_size, PGconn *backup_conn)
-{
-	PGconn	   *tmp_conn;
-	PGresult   *res_db,
-			   *res;
-	char	   *params[2];
-	char	   *result;
-	char	   *val;
-
-	params[0] = palloc(64);
-	params[1] = palloc(64);
-
-	/* regular file (not in directory 'global') */
-	if (db_oid != 0)
-	{
-		char	   *dbname;
-
-		sprintf(params[0], "%i", db_oid);
-		res_db = pgut_execute(backup_conn,
-							  "SELECT datname FROM pg_database WHERE oid=$1",
-							  1, (const char **) params);
-		/*
-		 * If database is not found, it's not an error.
-		 * It could have been deleted since previous backup.
-		 */
-		if (PQntuples(res_db) != 1 || PQnfields(res_db) != 1)
-			return NULL;
-
-		dbname = PQgetvalue(res_db, 0, 0);
-
-		if (strcmp(dbname, "template0") == 0)
-		{
-			PQclear(res_db);
-			return NULL;
-		}
-
-		tmp_conn = pgut_connect(instance_config.conn_opt.pghost, instance_config.conn_opt.pgport,
-								dbname,
-								instance_config.conn_opt.pguser);
-		sprintf(params[0], "%i", tablespace_oid);
-		sprintf(params[1], "%i", rel_filenode);
-		res = pgut_execute(tmp_conn, "SELECT pg_catalog.pg_ptrack_get_and_clear($1, $2)",
-						   2, (const char **)params);
-
-		if (PQnfields(res) != 1)
-			elog(ERROR, "cannot get ptrack file from database \"%s\" by tablespace oid %u and relation oid %u",
-				 dbname, tablespace_oid, rel_filenode);
-		PQclear(res_db);
-		pgut_disconnect(tmp_conn);
-	}
-	/* file in directory 'global' */
-	else
-	{
-		/*
-		 * execute ptrack_get_and_clear for relation in pg_global
-		 * Use backup_conn, cause we can do it from any database.
-		 */
-		sprintf(params[0], "%i", tablespace_oid);
-		sprintf(params[1], "%i", rel_filenode);
-		res = pgut_execute(backup_conn, "SELECT pg_catalog.pg_ptrack_get_and_clear($1, $2)",
-						   2, (const char **)params);
-
-		if (PQnfields(res) != 1)
-			elog(ERROR, "cannot get ptrack file from pg_global tablespace and relation oid %u",
-			 rel_filenode);
-	}
-
-	val = PQgetvalue(res, 0, 0);
-
-	/* TODO Now pg_ptrack_get_and_clear() returns bytea ending with \x.
-	 * It should be fixed in future ptrack releases, but till then we
-	 * can parse it.
-	 */
-	if (strcmp("x", val+1) == 0)
-	{
-		/* Ptrack file is missing */
-		return NULL;
-	}
-
-	result = (char *) PQunescapeBytea((unsigned char *) PQgetvalue(res, 0, 0),
-									  result_size);
-	PQclear(res);
-	pfree(params[0]);
-	pfree(params[1]);
-
-	return result;
-}
-
->>>>>>> 002d7b53
 /*
  * Get lsn of the moment when ptrack was enabled the last time.
  */
