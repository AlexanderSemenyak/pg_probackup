--- conflicted
+++ resolved
@@ -1134,17 +1134,10 @@
 	{
 		snprintf(to_path_temp, sizeof(to_path_temp), "%s.partial", gz_to_path);
 
-<<<<<<< HEAD
 		gz_out = fio_gzopen(to_path_temp, PG_BINARY_W, &gz_tmp, FIO_BACKUP_HOST);
-=======
-		out = open(to_path_temp, O_RDWR | O_CREAT | O_EXCL | PG_BINARY,
-				   S_IRUSR | S_IWUSR);
-		if (out < 0)
+		if (gz_out == NULL)
 			elog(ERROR, "Cannot open destination temporary WAL file \"%s\": %s",
 				 to_path_temp, strerror(errno));
-
-		gz_out = gzdopen(out, PG_BINARY_W);
->>>>>>> ba841068
 		if (gzsetparams(gz_out, instance_config.compress_level, Z_DEFAULT_STRATEGY) != Z_OK)
 			elog(ERROR, "Cannot set compression level %d to file \"%s\": %s",
 				 instance_config.compress_level, to_path_temp,
@@ -1155,16 +1148,9 @@
 	{
 		snprintf(to_path_temp, sizeof(to_path_temp), "%s.partial", to_path);
 
-<<<<<<< HEAD
-		out = fio_fopen(to_path_temp, PG_BINARY_W, FIO_BACKUP_HOST);
-		if (out == NULL)
-			elog(ERROR, "Cannot open destination WAL file \"%s\": %s",
-=======
-		out = open(to_path_temp, O_RDWR | O_CREAT | O_EXCL | PG_BINARY,
-				   S_IRUSR | S_IWUSR);
+		out = fio_open(to_path_temp, O_RDWR | O_CREAT | O_EXCL | PG_BINARY, FIO_BACKUP_HOST);
 		if (out < 0)
 			elog(ERROR, "Cannot open destination temporary WAL file \"%s\": %s",
->>>>>>> ba841068
 				 to_path_temp, strerror(errno));
 	}
 
@@ -1200,11 +1186,7 @@
 			else
 #endif
 			{
-<<<<<<< HEAD
-				if (fio_fwrite(out, buf, read_len) != read_len)
-=======
-				if (write(out, buf, read_len) != read_len)
->>>>>>> ba841068
+				if (fio_write(out, buf, read_len) != read_len)
 				{
 					errno_temp = errno;
 					fio_unlink(to_path_temp, FIO_BACKUP_HOST);
@@ -1232,12 +1214,7 @@
 	else
 #endif
 	{
-<<<<<<< HEAD
-		if (fio_fflush(out) != 0 ||
-			fio_fclose(out))
-=======
-		if (fsync(out) != 0 || close(out) != 0)
->>>>>>> ba841068
+		if (fio_flush(out) != 0 || fio_close(out) != 0)
 		{
 			errno_temp = errno;
 			fio_unlink(to_path_temp, FIO_BACKUP_HOST);
@@ -1328,18 +1305,10 @@
 	/* open backup file for write  */
 	snprintf(to_path_temp, sizeof(to_path_temp), "%s.partial", to_path);
 
-<<<<<<< HEAD
-	out = fio_fopen(to_path_temp, PG_BINARY_W, FIO_DB_HOST);
-	if (out == NULL)
-		elog(ERROR, "Cannot open destination WAL file \"%s\": %s",
-			 to_path_temp, strerror(errno));
-=======
-	out = open(to_path_temp, O_RDWR | O_CREAT | O_EXCL | PG_BINARY,
-				S_IRUSR | S_IWUSR);
+	out = fio_open(to_path_temp, O_RDWR | O_CREAT | O_EXCL | PG_BINARY, FIO_DB_HOST);
 	if (out < 0)
 		elog(ERROR, "Cannot open destination temporary WAL file \"%s\": %s",
 				to_path_temp, strerror(errno));
->>>>>>> ba841068
 
 	/* copy content */
 	for (;;)
@@ -1373,11 +1342,7 @@
 
 		if (read_len > 0)
 		{
-<<<<<<< HEAD
-			if (fio_fwrite(out, buf, read_len) != read_len)
-=======
-			if (write(out, buf, read_len) != read_len)
->>>>>>> ba841068
+			if (fio_write(out, buf, read_len) != read_len)
 			{
 				errno_temp = errno;
 				fio_unlink(to_path_temp, FIO_DB_HOST);
@@ -1401,12 +1366,7 @@
 		}
 	}
 
-<<<<<<< HEAD
-	if (fio_fflush(out) != 0 ||
-		fio_fclose(out))
-=======
-	if (fsync(out) != 0 || close(out) != 0)
->>>>>>> ba841068
+	if (fio_flush(out) != 0 || fio_close(out) != 0)
 	{
 		errno_temp = errno;
 		fio_unlink(to_path_temp, FIO_DB_HOST);
