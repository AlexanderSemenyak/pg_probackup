/*-------------------------------------------------------------------------
 *
 * data.c: utils to parse and backup data pages
 *
 * Portions Copyright (c) 2009-2013, NIPPON TELEGRAPH AND TELEPHONE CORPORATION
 * Portions Copyright (c) 2015-2022, Postgres Professional
 *
 *-------------------------------------------------------------------------
 */

#include "pg_probackup.h"

#include "storage/checksum.h"
#include "storage/checksum_impl.h"
#include <common/pg_lzcompress.h>
#include "utils/file.h"

#include <unistd.h>

#ifdef HAVE_LIBZ
#include <zlib.h>
#endif

#include "utils/thread.h"

/* for crc32_compat macros */
#include "compatibility/pg-11.h"

/* Union to ease operations on relation pages */
typedef struct DataPage
{
	BackupPageHeader bph;
	char            data[BLCKSZ];
} DataPage;

static bool get_page_header(FILE *in, const char *fullpath, BackupPageHeader *bph,
							pg_crc32 *crc, uint32 backup_version);

#ifdef HAVE_LIBZ
/* Implementation of zlib compression method */
static int32
zlib_compress(void *dst, size_t dst_size, void const *src, size_t src_size,
			  int level)
{
	uLongf 	compressed_size = dst_size;
	int 	rc = compress2(dst, &compressed_size, src, src_size,
					   level);

	return rc == Z_OK ? compressed_size : rc;
}

/* Implementation of zlib compression method */
static int32
zlib_decompress(void *dst, size_t dst_size, void const *src, size_t src_size)
{
	uLongf dest_len = dst_size;
	int 	rc = uncompress(dst, &dest_len, src, src_size);

	return rc == Z_OK ? dest_len : rc;
}
#endif

/*
 * Compresses source into dest using algorithm. Returns the number of bytes
 * written in the destination buffer, or -1 if compression fails.
 */
int32
do_compress(void *dst, size_t dst_size, void const *src, size_t src_size,
			CompressAlg alg, int level, const char **errormsg)
{
	switch (alg)
	{
		case NONE_COMPRESS:
		case NOT_DEFINED_COMPRESS:
			return -1;
#ifdef HAVE_LIBZ
		case ZLIB_COMPRESS:
		{
			int32 ret;
			ret = zlib_compress(dst, dst_size, src, src_size, level);
			if (ret < Z_OK && errormsg)
				*errormsg = zError(ret);
			return ret;
		}
#endif
		case PGLZ_COMPRESS:
			return pglz_compress(src, src_size, dst, PGLZ_strategy_always);
	}

	return -1;
}

/*
 * Decompresses source into dest using algorithm. Returns the number of bytes
 * decompressed in the destination buffer, or -1 if decompression fails.
 */
int32
do_decompress(void *dst, size_t dst_size, void const *src, size_t src_size,
			  CompressAlg alg, const char **errormsg)
{
	switch (alg)
	{
		case NONE_COMPRESS:
		case NOT_DEFINED_COMPRESS:
			if (errormsg)
				*errormsg = "Invalid compression algorithm";
			return -1;
#ifdef HAVE_LIBZ
		case ZLIB_COMPRESS:
		{
			int32 ret;
			ret = zlib_decompress(dst, dst_size, src, src_size);
			if (ret < Z_OK && errormsg)
				*errormsg = zError(ret);
			return ret;
		}
#endif
		case PGLZ_COMPRESS:

#if PG_VERSION_NUM >= 120000
			return pglz_decompress(src, src_size, dst, dst_size, true);
#else
			return pglz_decompress(src, src_size, dst, dst_size);
#endif
	}

	return -1;
}

#define ZLIB_MAGIC 0x78

/*
 * Before version 2.0.23 there was a bug in pro_backup that pages which compressed
 * size is exactly the same as original size are not treated as compressed.
 * This check tries to detect and decompress such pages.
 * There is no 100% criteria to determine whether page is compressed or not.
 * But at least we will do this check only for pages which will no pass validation step.
 */
static bool
page_may_be_compressed(Page page, CompressAlg alg, uint32 backup_version)
{
	PageHeader	phdr;

	phdr = (PageHeader) page;

	/* First check if page header is valid (it seems to be fast enough check) */
	if (!(PageGetPageSize(phdr) == BLCKSZ &&
	//	  PageGetPageLayoutVersion(phdr) == PG_PAGE_LAYOUT_VERSION &&
		  (phdr->pd_flags & ~PD_VALID_FLAG_BITS) == 0 &&
		  phdr->pd_lower >= SizeOfPageHeaderData &&
		  phdr->pd_lower <= phdr->pd_upper &&
		  phdr->pd_upper <= phdr->pd_special &&
		  phdr->pd_special <= BLCKSZ &&
		  phdr->pd_special == MAXALIGN(phdr->pd_special)))
	{
		/* ... end only if it is invalid, then do more checks */
		if (backup_version >= 20023)
		{
			/* Versions 2.0.23 and higher don't have such bug */
			return false;
		}
#ifdef HAVE_LIBZ
		/* For zlib we can check page magic:
		 * https://stackoverflow.com/questions/9050260/what-does-a-zlib-header-look-like
		 */
		if (alg == ZLIB_COMPRESS && *(char *)page != ZLIB_MAGIC)
		{
			return false;
		}
#endif
		/* otherwise let's try to decompress the page */
		return true;
	}
	return false;
}

/* Verify page's header */
bool
parse_page(Page page, XLogRecPtr *lsn)
{
	PageHeader	phdr = (PageHeader) page;

	/* Get lsn from page header */
	*lsn = PageXLogRecPtrGet(phdr->pd_lsn);

	if (PageGetPageSize(phdr) == BLCKSZ &&
	//	PageGetPageLayoutVersion(phdr) == PG_PAGE_LAYOUT_VERSION &&
		(phdr->pd_flags & ~PD_VALID_FLAG_BITS) == 0 &&
		phdr->pd_lower >= SizeOfPageHeaderData &&
		phdr->pd_lower <= phdr->pd_upper &&
		phdr->pd_upper <= phdr->pd_special &&
		phdr->pd_special <= BLCKSZ &&
		phdr->pd_special == MAXALIGN(phdr->pd_special))
		return true;

	return false;
}

/* We know that header is invalid, store specific
 * details in errormsg.
 */
void
get_header_errormsg(Page page, char **errormsg)
{
	PageHeader  phdr = (PageHeader) page;
	*errormsg = pgut_malloc(ERRMSG_MAX_LEN);

	if (PageGetPageSize(phdr) != BLCKSZ)
		snprintf(*errormsg, ERRMSG_MAX_LEN, "page header invalid, "
				"page size %zu is not equal to block size %u",
				PageGetPageSize(phdr), BLCKSZ);

	else if (phdr->pd_lower < SizeOfPageHeaderData)
		snprintf(*errormsg, ERRMSG_MAX_LEN, "page header invalid, "
				"pd_lower %i is less than page header size %zu",
				phdr->pd_lower, SizeOfPageHeaderData);

	else if (phdr->pd_lower > phdr->pd_upper)
		snprintf(*errormsg, ERRMSG_MAX_LEN, "page header invalid, "
				"pd_lower %u is greater than pd_upper %u",
				phdr->pd_lower, phdr->pd_upper);

	else if (phdr->pd_upper > phdr->pd_special)
		snprintf(*errormsg, ERRMSG_MAX_LEN, "page header invalid, "
				"pd_upper %u is greater than pd_special %u",
				phdr->pd_upper, phdr->pd_special);

	else if (phdr->pd_special > BLCKSZ)
		snprintf(*errormsg, ERRMSG_MAX_LEN, "page header invalid, "
				"pd_special %u is greater than block size %u",
				phdr->pd_special, BLCKSZ);

	else if (phdr->pd_special != MAXALIGN(phdr->pd_special))
		snprintf(*errormsg, ERRMSG_MAX_LEN, "page header invalid, "
				"pd_special %i is misaligned, expected %zu",
				phdr->pd_special, MAXALIGN(phdr->pd_special));

	else if (phdr->pd_flags & ~PD_VALID_FLAG_BITS)
		snprintf(*errormsg, ERRMSG_MAX_LEN, "page header invalid, "
				"pd_flags mask contain illegal bits");

	else
		snprintf(*errormsg, ERRMSG_MAX_LEN, "page header invalid");
}

/* We know that checksumms are mismatched, store specific
 * details in errormsg.
 */
void
get_checksum_errormsg(Page page, char **errormsg, BlockNumber absolute_blkno)
{
	PageHeader	phdr = (PageHeader) page;
	*errormsg = pgut_malloc(ERRMSG_MAX_LEN);

	snprintf(*errormsg, ERRMSG_MAX_LEN,
			 "page verification failed, "
			 "calculated checksum %u but expected %u",
			 phdr->pd_checksum,
			 pg_checksum_page(page, absolute_blkno));
}

/*
 * Retrieves a page taking the backup mode into account
 * and writes it into argument "page". Argument "page"
 * should be a pointer to allocated BLCKSZ of bytes.
 *
 * Prints appropriate warnings/errors/etc into log.
 * Returns:
 *                 PageIsOk(0) if page was successfully retrieved
 *         PageIsTruncated(-1) if the page was truncated
 *         SkipCurrentPage(-2) if we need to skip this page,
 *                                only used for DELTA and PTRACK backup
 *         PageIsCorrupted(-3) if the page checksum mismatch
 *                                or header corruption,
 *                                only used for checkdb
 *                                TODO: probably we should always
 *                                      return it to the caller
 */
static int32
prepare_page(pgFile *file, XLogRecPtr prev_backup_start_lsn,
			 BlockNumber blknum, FILE *in,
			 BackupMode backup_mode,
			 Page page, bool strict,
			 uint32 checksum_version,
			 const char *from_fullpath,
			 PageState *page_st)
{
	int			try_again = PAGE_READ_ATTEMPTS;
	bool		page_is_valid = false;
	BlockNumber absolute_blknum = file->segno * RELSEG_SIZE + blknum;
	int rc = 0;

	/* check for interrupt */
	if (interrupted || thread_interrupted)
		elog(ERROR, "Interrupted during page reading");

	/*
	 * Read the page and verify its header and checksum.
	 * Under high write load it's possible that we've read partly
	 * flushed page, so try several times before throwing an error.
	 */
	while (!page_is_valid && try_again--)
	{
		/* read the block */
		int read_len = fio_pread(in, page, blknum * BLCKSZ);

		/* The block could have been truncated. It is fine. */
		if (read_len == 0)
		{
			elog(VERBOSE, "Cannot read block %u of \"%s\": "
						"block truncated", blknum, from_fullpath);
			return PageIsTruncated;
		}
		else if (read_len < 0)
			elog(ERROR, "Cannot read block %u of \"%s\": %s",
					blknum, from_fullpath, strerror(errno));
		else if (read_len != BLCKSZ)
			elog(WARNING, "Cannot read block %u of \"%s\": "
							"read %i of %d, try again",
					blknum, from_fullpath, read_len, BLCKSZ);
		else
		{
			/* We have BLCKSZ of raw data, validate it */
			rc = validate_one_page(page, absolute_blknum,
								   InvalidXLogRecPtr, page_st,
								   checksum_version);
			switch (rc)
			{
				case PAGE_IS_ZEROED:
					elog(VERBOSE, "File: \"%s\" blknum %u, empty page", from_fullpath, blknum);
					return PageIsOk;

				case PAGE_IS_VALID:
					/* in DELTA or PTRACK modes we must compare lsn */
					if (backup_mode == BACKUP_MODE_DIFF_DELTA || backup_mode == BACKUP_MODE_DIFF_PTRACK)
						page_is_valid = true;
					else
						return PageIsOk;
					break;

				case PAGE_HEADER_IS_INVALID:
					elog(VERBOSE, "File: \"%s\" blknum %u have wrong page header, try again",
							from_fullpath, blknum);
					break;

				case PAGE_CHECKSUM_MISMATCH:
					elog(VERBOSE, "File: \"%s\" blknum %u have wrong checksum, try again",
							from_fullpath, blknum);
					break;
				default:
					Assert(false);
			}
		}
		/* avoid re-reading once buffered data, flushing on further attempts, see PBCKP-150 */
		fflush(in);
	}

	/*
	 * If page is not valid after PAGE_READ_ATTEMPTS attempts to read it
	 * throw an error.
	 */
	if (!page_is_valid)
	{
		int elevel = ERROR;
		char *errormsg = NULL;

		/* Get the details of corruption */
		if (rc == PAGE_HEADER_IS_INVALID)
			get_header_errormsg(page, &errormsg);
		else if (rc == PAGE_CHECKSUM_MISMATCH)
			get_checksum_errormsg(page, &errormsg,
								  file->segno * RELSEG_SIZE + blknum);

		/* Error out in case of merge or backup without ptrack support;
		 * issue warning in case of checkdb or backup with ptrack support
		 */
		if (!strict)
			elevel = WARNING;

		if (errormsg)
			elog(elevel, "Corruption detected in file \"%s\", block %u: %s",
							from_fullpath, blknum, errormsg);
		else
			elog(elevel, "Corruption detected in file \"%s\", block %u",
							from_fullpath, blknum);

		pg_free(errormsg);
		return PageIsCorrupted;
	}

	/* Checkdb not going futher */
	if (!strict)
		return PageIsOk;

	/*
	 * Skip page if page lsn is less than START_LSN of parent backup.
	 * Nullified pages must be copied by DELTA backup, just to be safe.
	 */
	if ((backup_mode == BACKUP_MODE_DIFF_DELTA || backup_mode == BACKUP_MODE_DIFF_PTRACK) &&
		file->exists_in_prev &&
		page_st->lsn > 0 &&
		page_st->lsn < prev_backup_start_lsn)
	{
		elog(VERBOSE, "Skipping blknum %u in file: \"%s\", file->exists_in_prev: %s, page_st->lsn: %X/%X, prev_backup_start_lsn: %X/%X",
			blknum, from_fullpath,
			file->exists_in_prev ? "true" : "false",
			(uint32) (page_st->lsn >> 32), (uint32) page_st->lsn,
			(uint32) (prev_backup_start_lsn >> 32), (uint32) prev_backup_start_lsn);
		return SkipCurrentPage;
	}

	return PageIsOk;
}

/* split this function in two: compress() and backup() */
static int
compress_and_backup_page(pgFile *file, BlockNumber blknum,
						FILE *in, FILE *out, pg_crc32 *crc,
						int page_state, Page page,
						CompressAlg calg, int clevel,
						const char *from_fullpath, const char *to_fullpath)
{
	int         compressed_size = 0;
	size_t		write_buffer_size = 0;
	char		write_buffer[BLCKSZ*2]; /* compressed page may require more space than uncompressed */
	BackupPageHeader* bph = (BackupPageHeader*)write_buffer;
	const char *errormsg = NULL;

	/* Compress the page */
	compressed_size = do_compress(write_buffer + sizeof(BackupPageHeader),
								  sizeof(write_buffer) - sizeof(BackupPageHeader),
								  page, BLCKSZ, calg, clevel,
								  &errormsg);
	/* Something went wrong and errormsg was assigned, throw a warning */
	if (compressed_size < 0 && errormsg != NULL)
		elog(WARNING, "An error occured during compressing block %u of file \"%s\": %s",
			 blknum, from_fullpath, errormsg);

	file->compress_alg = calg; /* TODO: wtf? why here? */

	/* compression didn`t worked */
	if (compressed_size <= 0 || compressed_size >= BLCKSZ)
	{
		/* Do not compress page */
		memcpy(write_buffer + sizeof(BackupPageHeader), page, BLCKSZ);
		compressed_size = BLCKSZ;
	}
	bph->block = blknum;
	bph->compressed_size = compressed_size;
	write_buffer_size = compressed_size + sizeof(BackupPageHeader);

	/* Update CRC */
	COMP_CRC32C(*crc, write_buffer, write_buffer_size);

	/* write data page */
	if (fio_fwrite(out, write_buffer, write_buffer_size) != write_buffer_size)
		elog(ERROR, "File: \"%s\", cannot write at block %u: %s",
			 to_fullpath, blknum, strerror(errno));

	file->write_size += write_buffer_size;
	file->uncompressed_size += BLCKSZ;

	return compressed_size;
}

/* Write page as-is. TODO: make it fastpath option in compress_and_backup_page() */
static int
write_page(pgFile *file, FILE *out, Page page)
{
	/* write data page */
	if (fio_fwrite(out, page, BLCKSZ) != BLCKSZ)
		return -1;

	file->write_size += BLCKSZ;
	file->uncompressed_size += BLCKSZ;

	return BLCKSZ;
}

/*
 * Backup data file in the from_root directory to the to_root directory with
 * same relative path. If prev_backup_start_lsn is not NULL, only pages with
 * higher lsn will be copied.
 * Not just copy file, but read it block by block (use bitmap in case of
 * incremental backup), validate checksum, optionally compress and write to
 * backup with special header.
 */
void
backup_data_file(pgFile *file, const char *from_fullpath, const char *to_fullpath,
				 XLogRecPtr prev_backup_start_lsn, BackupMode backup_mode,
				 CompressAlg calg, int clevel, uint32 checksum_version,
				 HeaderMap *hdr_map, bool is_merge)
{
	int         rc;
	bool        use_pagemap;
	char	   *errmsg = NULL;
	BlockNumber err_blknum = 0;
	/* page headers */
	BackupPageHeader2 *headers = NULL;

	/* sanity */
	if (file->size % BLCKSZ != 0)
		elog(WARNING, "File: \"%s\", invalid file size %zu", from_fullpath, file->size);

	/*
	 * Compute expected number of blocks in the file.
	 * NOTE This is a normal situation, if the file size has changed
	 * since the moment we computed it.
	 */
	file->n_blocks = file->size/BLCKSZ;

	/*
	 * Skip unchanged file only if it exists in previous backup.
	 * This way we can correctly handle null-sized files which are
	 * not tracked by pagemap and thus always marked as unchanged.
	 */
	if ((backup_mode == BACKUP_MODE_DIFF_PAGE ||
		backup_mode == BACKUP_MODE_DIFF_PTRACK) &&
		file->pagemap.bitmapsize == PageBitmapIsEmpty &&
		file->exists_in_prev && !file->pagemap_isabsent)
	{
		/*
		 * There are no changed blocks since last backup. We want to make
		 * incremental backup, so we should exit.
		 */
		file->write_size = BYTES_INVALID;
		return;
	}

	/* reset size summary */
	file->read_size = 0;
	file->write_size = 0;
	file->uncompressed_size = 0;
	INIT_CRC32C(file->crc);

	/*
	 * Read each page, verify checksum and write it to backup.
	 * If page map is empty or file is not present in previous backup
	 * backup all pages of the relation.
	 *
	 * In PTRACK 1.x there was a problem
	 * of data files with missing _ptrack map.
	 * Such files should be fully copied.
	 */

	if (file->pagemap.bitmapsize == PageBitmapIsEmpty ||
		 file->pagemap_isabsent || !file->exists_in_prev ||
		 !file->pagemap.bitmap)
		use_pagemap = false;
	else
		use_pagemap = true;

	/* Remote mode */
	if (fio_is_remote(FIO_DB_HOST))
	{
		rc = fio_send_pages(to_fullpath, from_fullpath, file,
							/* send prev backup START_LSN */
							(backup_mode == BACKUP_MODE_DIFF_DELTA || backup_mode == BACKUP_MODE_DIFF_PTRACK) &&
							file->exists_in_prev ? prev_backup_start_lsn : InvalidXLogRecPtr,
							calg, clevel, checksum_version,
							/* send pagemap if any */
							use_pagemap,
							/* variables for error reporting */
							&err_blknum, &errmsg, &headers);
	}
	else
	{
		/* TODO: stop handling errors internally */
		rc = send_pages(to_fullpath, from_fullpath, file,
						/* send prev backup START_LSN */
						(backup_mode == BACKUP_MODE_DIFF_DELTA || backup_mode == BACKUP_MODE_DIFF_PTRACK) &&
						file->exists_in_prev ? prev_backup_start_lsn : InvalidXLogRecPtr,
						calg, clevel, checksum_version, use_pagemap,
						&headers, backup_mode);
	}

	/* check for errors */
	if (rc == FILE_MISSING)
	{
		elog(is_merge ? ERROR : LOG, "File not found: \"%s\"", from_fullpath);
		file->write_size = FILE_NOT_FOUND;
		goto cleanup;
	}

	else if (rc == WRITE_FAILED)
		elog(ERROR, "Cannot write block %u of \"%s\": %s",
				err_blknum, to_fullpath, strerror(errno));

	else if (rc == PAGE_CORRUPTION)
	{
		if (errmsg)
			elog(ERROR, "Corruption detected in file \"%s\", block %u: %s",
					from_fullpath, err_blknum, errmsg);
		else
			elog(ERROR, "Corruption detected in file \"%s\", block %u",
					from_fullpath, err_blknum);
	}
	/* OPEN_FAILED and READ_FAILED */
	else if (rc == OPEN_FAILED)
	{
		if (errmsg)
			elog(ERROR, "%s", errmsg);
		else
			elog(ERROR, "Cannot open file \"%s\"", from_fullpath);
	}
	else if (rc == READ_FAILED)
	{
		if (errmsg)
			elog(ERROR, "%s", errmsg);
		else
			elog(ERROR, "Cannot read file \"%s\"", from_fullpath);
	}

	file->read_size = rc * BLCKSZ;

	/* refresh n_blocks for FULL and DELTA */
	if (backup_mode == BACKUP_MODE_FULL ||
	    backup_mode == BACKUP_MODE_DIFF_DELTA)
		file->n_blocks = file->read_size / BLCKSZ;

	/* Determine that file didn`t changed in case of incremental backup */
	if (backup_mode != BACKUP_MODE_FULL &&
		file->exists_in_prev &&
		file->write_size == 0 &&
		file->n_blocks > 0)
	{
		file->write_size = BYTES_INVALID;
	}

cleanup:

	/* finish CRC calculation */
	FIN_CRC32C(file->crc);

	/* dump page headers */
	write_page_headers(headers, file, hdr_map, is_merge);

	pg_free(errmsg);
	pg_free(file->pagemap.bitmap);
	pg_free(headers);
}

/*
 * Catchup data file in the from_root directory to the to_root directory with
 * same relative path. If sync_lsn is not NULL, only pages with equal or
 * higher lsn will be copied.
 * Not just copy file, but read it block by block (use bitmap in case of
 * incremental catchup), validate page checksum.
 */
void
catchup_data_file(pgFile *file, const char *from_fullpath, const char *to_fullpath,
				  XLogRecPtr sync_lsn, BackupMode backup_mode,
				  uint32 checksum_version, size_t prev_size)
{
	int         rc;
	bool        use_pagemap;
	char       *errmsg = NULL;
	BlockNumber	err_blknum = 0;

	/*
	 * Compute expected number of blocks in the file.
	 * NOTE This is a normal situation, if the file size has changed
	 * since the moment we computed it.
	 */
	file->n_blocks = file->size/BLCKSZ;

	/*
	 * Skip unchanged file only if it exists in destination directory.
	 * This way we can correctly handle null-sized files which are
	 * not tracked by pagemap and thus always marked as unchanged.
	 */
	if (backup_mode == BACKUP_MODE_DIFF_PTRACK &&
		file->pagemap.bitmapsize == PageBitmapIsEmpty &&
		file->exists_in_prev && file->size == prev_size && !file->pagemap_isabsent)
	{
		/*
		 * There are none changed pages.
		 */
		file->write_size = BYTES_INVALID;
		return;
	}

	/* reset size summary */
	file->read_size = 0;
	file->write_size = 0;
	file->uncompressed_size = 0;

	/*
	 * If page map is empty or file is not present in destination directory,
	 * then copy backup all pages of the relation.
	 */

	if (file->pagemap.bitmapsize == PageBitmapIsEmpty ||
		 file->pagemap_isabsent || !file->exists_in_prev ||
		 !file->pagemap.bitmap)
		use_pagemap = false;
	else
		use_pagemap = true;

	if (use_pagemap)
		elog(LOG, "Using pagemap for file \"%s\"", file->rel_path);

	/* Remote mode */
	if (fio_is_remote(FIO_DB_HOST))
	{
		rc = fio_copy_pages(to_fullpath, from_fullpath, file,
							/* send prev backup START_LSN */
							((backup_mode == BACKUP_MODE_DIFF_DELTA || backup_mode == BACKUP_MODE_DIFF_PTRACK) &&
							  file->exists_in_prev) ? sync_lsn : InvalidXLogRecPtr,
							NONE_COMPRESS, 1, checksum_version,
							/* send pagemap if any */
							use_pagemap,
							/* variables for error reporting */
							&err_blknum, &errmsg);
	}
	else
	{
		/* TODO: stop handling errors internally */
		rc = copy_pages(to_fullpath, from_fullpath, file,
						/* send prev backup START_LSN */
						((backup_mode == BACKUP_MODE_DIFF_DELTA || backup_mode == BACKUP_MODE_DIFF_PTRACK) &&
						  file->exists_in_prev) ? sync_lsn : InvalidXLogRecPtr,
						checksum_version, use_pagemap, backup_mode);
	}

	/* check for errors */
	if (rc == FILE_MISSING)
	{
		elog(LOG, "File not found: \"%s\"", from_fullpath);
		file->write_size = FILE_NOT_FOUND;
		goto cleanup;
	}

	else if (rc == WRITE_FAILED)
		elog(ERROR, "Cannot write block %u of \"%s\": %s",
				err_blknum, to_fullpath, strerror(errno));

	else if (rc == PAGE_CORRUPTION)
	{
		if (errmsg)
			elog(ERROR, "Corruption detected in file \"%s\", block %u: %s",
					from_fullpath, err_blknum, errmsg);
		else
			elog(ERROR, "Corruption detected in file \"%s\", block %u",
					from_fullpath, err_blknum);
	}
	/* OPEN_FAILED and READ_FAILED */
	else if (rc == OPEN_FAILED)
	{
		if (errmsg)
			elog(ERROR, "%s", errmsg);
		else
			elog(ERROR, "Cannot open file \"%s\"", from_fullpath);
	}
	else if (rc == READ_FAILED)
	{
		if (errmsg)
			elog(ERROR, "%s", errmsg);
		else
			elog(ERROR, "Cannot read file \"%s\"", from_fullpath);
	}

	file->read_size = rc * BLCKSZ;

	/* Determine that file didn`t changed in case of incremental catchup */
	if (backup_mode != BACKUP_MODE_FULL &&
		file->exists_in_prev &&
		file->write_size == 0 &&
		file->n_blocks > 0)
	{
		file->write_size = BYTES_INVALID;
	}

cleanup:
	pg_free(errmsg);
	pg_free(file->pagemap.bitmap);
}

/*
 * Backup non data file
 * We do not apply compression to this file.
 * If file exists in previous backup, then compare checksums
 * and make a decision about copying or skiping the file.
 */
void
backup_non_data_file(pgFile *file, pgFile *prev_file,
					 const char *from_fullpath, const char *to_fullpath,
					 BackupMode backup_mode, time_t parent_backup_time,
					 bool missing_ok)
{
	/* special treatment for global/pg_control */
	if (file->external_dir_num == 0 && strcmp(file->rel_path, XLOG_CONTROL_FILE) == 0)
	{
		copy_pgcontrol_file(FIO_DB_HOST, from_fullpath,
							FIO_BACKUP_HOST, to_fullpath, file);
		return;
	}

	/*
	 * If non-data file exists in previous backup
	 * and its mtime is less than parent backup start time ... */
	if ((pg_strcasecmp(file->name, RELMAPPER_FILENAME) != 0) &&
		(prev_file && file->exists_in_prev &&
		 file->size == prev_file->size &&
		 file->mtime <= parent_backup_time))
	{
		/*
		 * file could be deleted under our feets.
		 * But then backup_non_data_file_internal will handle it safely
		 */
<<<<<<< HEAD
		file->crc = fio_get_crc32(FIO_DB_HOST, from_fullpath, false, true);
=======
		if (file->forkName != cfm)
			file->crc = fio_get_crc32(from_fullpath, FIO_DB_HOST, false, true);
		else
			file->crc = fio_get_crc32_truncated(from_fullpath, FIO_DB_HOST, true);
>>>>>>> b17669c9

		/* ...and checksum is the same... */
		if (EQ_CRC32C(file->crc, prev_file->crc))
		{
			file->write_size = BYTES_INVALID;
			return; /* ...skip copying file. */
		}
	}

	backup_non_data_file_internal(from_fullpath, FIO_DB_HOST,
								  to_fullpath, file, missing_ok);
}

/*
 * Iterate over parent backup chain and lookup given destination file in
 * filelist of every chain member starting with FULL backup.
 * Apply changed blocks to destination file from every backup in parent chain.
 */
size_t
restore_data_file(parray *parent_chain, pgFile *dest_file, FILE *out,
				  const char *to_fullpath, bool use_bitmap, PageState *checksum_map,
				  XLogRecPtr shift_lsn, datapagemap_t *lsn_map, bool use_headers)
{
	size_t total_write_len = 0;
	char  *in_buf = pgut_malloc(STDIO_BUFSIZE);
	int    backup_seq = 0;

	/*
	 * FULL -> INCR -> DEST
	 *  2       1       0
	 * Restore of backups of older versions cannot be optimized with bitmap
	 * because of n_blocks
	 */
	if (use_bitmap)
		/* start with dest backup  */
		backup_seq = 0;
	else
		/* start with full backup */
		backup_seq = parray_num(parent_chain) - 1;

//	for (i = parray_num(parent_chain) - 1; i >= 0; i--)
//	for (i = 0; i < parray_num(parent_chain); i++)
	while (backup_seq >= 0 && backup_seq < parray_num(parent_chain))
	{
		char     from_root[MAXPGPATH];
		char     from_fullpath[MAXPGPATH];
		FILE    *in = NULL;

		pgFile **res_file = NULL;
		pgFile  *tmp_file = NULL;

		/* page headers */
		BackupPageHeader2 *headers = NULL;

		pgBackup *backup = (pgBackup *) parray_get(parent_chain, backup_seq);

		if (use_bitmap)
			backup_seq++;
		else
			backup_seq--;

		/* lookup file in intermediate backup */
		res_file = parray_bsearch(backup->files, dest_file, pgFileCompareRelPathWithExternal);
		tmp_file = (res_file) ? *res_file : NULL;

		/* Destination file is not exists yet at this moment */
		if (tmp_file == NULL)
			continue;

		/*
		 * Skip file if it haven't changed since previous backup
		 * and thus was not backed up.
		 */
		if (tmp_file->write_size == BYTES_INVALID)
			continue;

		/* If file was truncated in intermediate backup,
		 * it is ok not to truncate it now, because old blocks will be
		 * overwritten by new blocks from next backup.
		 */
		if (tmp_file->write_size == 0)
			continue;

		/*
		 * At this point we are sure, that something is going to be copied
		 * Open source file.
		 */
		join_path_components(from_root, backup->root_dir, DATABASE_DIR);
		join_path_components(from_fullpath, from_root, tmp_file->rel_path);

		in = fopen(from_fullpath, PG_BINARY_R);
		if (in == NULL)
			elog(ERROR, "Cannot open backup file \"%s\": %s", from_fullpath,
				 strerror(errno));

		/* set stdio buffering for input data file */
		setvbuf(in, in_buf, _IOFBF, STDIO_BUFSIZE);

		/* get headers for this file */
		if (use_headers && tmp_file->n_headers > 0)
			headers = get_data_file_headers(&(backup->hdr_map), tmp_file,
											parse_program_version(backup->program_version),
											true);

		if (use_headers && !headers && tmp_file->n_headers > 0)
			elog(ERROR, "Failed to get page headers for file \"%s\"", from_fullpath);

		/*
		 * Restore the file.
		 * Datafiles are backed up block by block and every block
		 * have BackupPageHeader with meta information, so we cannot just
		 * copy the file from backup.
		 */
		total_write_len += restore_data_file_internal(in, out, tmp_file,
													  parse_program_version(backup->program_version),
													  from_fullpath, to_fullpath, dest_file->n_blocks,
													  use_bitmap ? &(dest_file)->pagemap : NULL,
													  checksum_map, backup->checksum_version,
													  /* shiftmap can be used only if backup state precedes the shift */
													  backup->stop_lsn <= shift_lsn ? lsn_map : NULL,
													  headers);

		if (fclose(in) != 0)
			elog(ERROR, "Cannot close file \"%s\": %s", from_fullpath,
				strerror(errno));

		pg_free(headers);

//		datapagemap_print_debug(&(dest_file)->pagemap);
	}
	pg_free(in_buf);

	return total_write_len;
}

/* Restore block from "in" file to "out" file.
 * If "nblocks" is greater than zero, then skip restoring blocks,
 * whose position if greater than "nblocks".
 * If map is NULL, then page bitmap cannot be used for restore optimization
 * Page bitmap optimize restore of incremental chains, consisting of more than one
 * backup. We restoring from newest to oldest and page, once restored, marked in map.
 * When the same page, but in older backup, encountered, we check the map, if it is
 * marked as already restored, then page is skipped.
 */
size_t
restore_data_file_internal(FILE *in, FILE *out, pgFile *file, uint32 backup_version,
						   const char *from_fullpath, const char *to_fullpath, int nblocks,
						   datapagemap_t *map, PageState *checksum_map, int checksum_version,
						   datapagemap_t *lsn_map, BackupPageHeader2 *headers)
{
	BlockNumber	blknum = 0;
	int n_hdr = -1;
	size_t write_len = 0;
	off_t cur_pos_out = 0;
	off_t cur_pos_in = 0;

	/* should not be possible */
	Assert(!(backup_version >= 20400 && file->n_headers <= 0));

	/*
	 * We rely on stdio buffering of input and output.
	 * For buffering to be efficient, we try to minimize the
	 * number of lseek syscalls, because it forces buffer flush.
	 * For that, we track current write position in
	 * output file and issue fseek only when offset of block to be
	 * written not equal to current write position, which happens
	 * a lot when blocks from incremental backup are restored,
	 * but should never happen in case of blocks from FULL backup.
	 */
	if (fio_fseek(out, cur_pos_out) < 0)
		elog(ERROR, "Cannot seek block %u of \"%s\": %s",
				blknum, to_fullpath, strerror(errno));

	for (;;)
	{
		off_t		write_pos;
		size_t		len;
		size_t		read_len;
		DataPage	page;
		int32		compressed_size = 0;
		bool		is_compressed = false;

		/* incremental restore vars */
		uint16 page_crc = 0;
		XLogRecPtr page_lsn = InvalidXLogRecPtr;

		/* check for interrupt */
		if (interrupted || thread_interrupted)
			elog(ERROR, "Interrupted during data file restore");

		/* newer backups have headers in separate storage */
		if (headers)
		{
			n_hdr++;
			if (n_hdr >= file->n_headers)
				break;

			blknum = headers[n_hdr].block;
			page_lsn = headers[n_hdr].lsn;
			page_crc = headers[n_hdr].checksum;
			/* calculate payload size by comparing current and next page positions,
			 * page header is not included */
			compressed_size = headers[n_hdr+1].pos - headers[n_hdr].pos - sizeof(BackupPageHeader);

			Assert(compressed_size > 0);
			Assert(compressed_size <= BLCKSZ);

			read_len = compressed_size + sizeof(BackupPageHeader);
		}
		else
		{
			/* We get into this function either when restoring old backup
			 * or when merging something. Align read_len only when restoring
			 * or merging old backups.
			 */
			if (get_page_header(in, from_fullpath, &(page).bph, NULL, backup_version))
			{
				cur_pos_in += sizeof(BackupPageHeader);

				/* backward compatibility kludge TODO: remove in 3.0 */
				blknum = page.bph.block;
				compressed_size = page.bph.compressed_size;

				/* this has a potential to backfire when retrying merge of old backups,
				 * so we just forbid the retrying of failed merges between versions >= 2.4.0 and
				 * version < 2.4.0
				 */
				if (backup_version >= 20400)
					read_len = compressed_size;
				else
					/* For some unknown and possibly dump reason I/O operations
					 * in versions < 2.4.0 were always aligned to 8 bytes.
					 * Now we have to deal with backward compatibility.
					 */
					read_len = MAXALIGN(compressed_size);
			}
			else
				break;
		}

		/*
		 * Backward compatibility kludge: in the good old days
		 * n_blocks attribute was available only in DELTA backups.
		 * File truncate in PAGE and PTRACK happened on the fly when
		 * special value PageIsTruncated is encountered.
		 * It was inefficient.
		 *
		 * Nowadays every backup type has n_blocks, so instead of
		 * writing and then truncating redundant data, writing
		 * is not happening in the first place.
		 * TODO: remove in 3.0.0
		 */
		if (compressed_size == PageIsTruncated)
		{
			/*
			 * Block header contains information that this block was truncated.
			 * We need to truncate file to this length.
			 */

			elog(VERBOSE, "Truncate file \"%s\" to block %u", to_fullpath, blknum);

			/* To correctly truncate file, we must first flush STDIO buffers */
			if (fio_fflush(out) != 0)
				elog(ERROR, "Cannot flush file \"%s\": %s", to_fullpath, strerror(errno));

			/* Set position to the start of file */
			if (fio_fseek(out, 0) < 0)
				elog(ERROR, "Cannot seek to the start of file \"%s\": %s", to_fullpath, strerror(errno));

			if (fio_ftruncate(out, blknum * BLCKSZ) != 0)
				elog(ERROR, "Cannot truncate file \"%s\": %s", to_fullpath, strerror(errno));

			break;
		}

		Assert(compressed_size > 0);
		Assert(compressed_size <= BLCKSZ);

		/* no point in writing redundant data */
		if (nblocks > 0 && blknum >= nblocks)
			break;

		if (compressed_size > BLCKSZ)
			elog(ERROR, "Size of a blknum %i exceed BLCKSZ: %i", blknum, compressed_size);

		/* Incremental restore in LSN mode */
		if (map && lsn_map && datapagemap_is_set(lsn_map, blknum))
			datapagemap_add(map, blknum);

		if (map && checksum_map && checksum_map[blknum].checksum != 0)
		{
			//elog(INFO, "HDR CRC: %u, MAP CRC: %u", page_crc, checksum_map[blknum].checksum);
			/*
			 * The heart of incremental restore in CHECKSUM mode
			 * If page in backup has the same checksum and lsn as
			 * page in backup, then page can be skipped.
			 */
			if (page_crc == checksum_map[blknum].checksum &&
				page_lsn == checksum_map[blknum].lsn)
			{
				datapagemap_add(map, blknum);
			}
		}

		/* if this page is marked as already restored, then skip it */
		if (map && datapagemap_is_set(map, blknum))
		{
			/* Backward compatibility kludge TODO: remove in 3.0
			 * go to the next page.
			 */
			if (!headers && fseek(in, read_len, SEEK_CUR) != 0)
				elog(ERROR, "Cannot seek block %u of \"%s\": %s",
					blknum, from_fullpath, strerror(errno));
			continue;
		}

		if (headers &&
			cur_pos_in != headers[n_hdr].pos)
		{
			if (fseek(in, headers[n_hdr].pos, SEEK_SET) != 0)
				elog(ERROR, "Cannot seek to offset %u of \"%s\": %s",
					headers[n_hdr].pos, from_fullpath, strerror(errno));

			cur_pos_in = headers[n_hdr].pos;
		}

		/* read a page from file */
		if (headers)
			len = fread(&page, 1, read_len, in);
		else
			len = fread(page.data, 1, read_len, in);

		if (len != read_len)
			elog(ERROR, "Cannot read block %u file \"%s\": %s",
						blknum, from_fullpath, strerror(errno));

		cur_pos_in += read_len;

		/*
		 * if page size is smaller than BLCKSZ, decompress the page.
		 * BUGFIX for versions < 2.0.23: if page size is equal to BLCKSZ.
		 * we have to check, whether it is compressed or not using
		 * page_may_be_compressed() function.
		 */
		if (compressed_size != BLCKSZ
			|| page_may_be_compressed(page.data, file->compress_alg, backup_version))
		{
			is_compressed = true;
		}

		/*
		 * Seek and write the restored page.
		 * When restoring file from FULL backup, pages are written sequentially,
		 * so there is no need to issue fseek for every page.
		 */
		write_pos = blknum * BLCKSZ;

		if (cur_pos_out != write_pos)
		{
			if (fio_fseek(out, write_pos) < 0)
				elog(ERROR, "Cannot seek block %u of \"%s\": %s",
					blknum, to_fullpath, strerror(errno));

			cur_pos_out = write_pos;
		}

		/*
		 * If page is compressed and restore is in remote mode,
		 * send compressed page to the remote side.
		 */
		if (is_compressed)
		{
			ssize_t rc;
			rc = fio_fwrite_async_compressed(out, page.data, compressed_size, file->compress_alg);

			if (!fio_is_remote_file(out) && rc != BLCKSZ)
				elog(ERROR, "Cannot write block %u of \"%s\": %s, size: %u",
					 blknum, to_fullpath, strerror(errno), compressed_size);
		}
		else
		{
			if (fio_fwrite_async(out, page.data, BLCKSZ) != BLCKSZ)
				elog(ERROR, "Cannot write block %u of \"%s\": %s",
					 blknum, to_fullpath, strerror(errno));
		}

		write_len += BLCKSZ;
		cur_pos_out += BLCKSZ; /* update current write position */

		/* Mark page as restored to avoid reading this page when restoring parent backups */
		if (map)
			datapagemap_add(map, blknum);
	}

	elog(LOG, "Copied file \"%s\": %zu bytes", from_fullpath, write_len);
	return write_len;
}

/*
 * Copy file to backup.
 * We do not apply compression to these files, because
 * it is either small control file or already compressed cfs file.
 */
void
restore_non_data_file_internal(FILE *in, FILE *out, pgFile *file,
							   const char *from_fullpath, const char *to_fullpath)
{
	size_t read_len = 0;
	char  *buf = pgut_malloc(STDIO_BUFSIZE); /* 64kB buffer */

	/* copy content */
	for (;;)
	{
		read_len = 0;

		/* check for interrupt */
		if (interrupted || thread_interrupted)
			elog(ERROR, "Interrupted during non-data file restore");

		read_len = fread(buf, 1, STDIO_BUFSIZE, in);

		if (ferror(in))
			elog(ERROR, "Cannot read backup file \"%s\": %s",
				from_fullpath, strerror(errno));

		if (read_len > 0)
		{
			if (fio_fwrite_async(out, buf, read_len) != read_len)
				elog(ERROR, "Cannot write to \"%s\": %s", to_fullpath,
					 strerror(errno));
		}

		if (feof(in))
			break;
	}

	pg_free(buf);

	elog(LOG, "Copied file \"%s\": %llu bytes", from_fullpath, (long long)file->write_size);
}

size_t
restore_non_data_file(parray *parent_chain, pgBackup *dest_backup,
					  pgFile *dest_file, FILE *out, const char *to_fullpath,
					  bool already_exists)
{
	char		from_root[MAXPGPATH];
	char		from_fullpath[MAXPGPATH];
	FILE		*in = NULL;

	pgFile		*tmp_file = NULL;
	pgBackup	*tmp_backup = NULL;

	/* Check if full copy of destination file is available in destination backup */
	if (dest_file->write_size > 0)
	{
		tmp_file = dest_file;
		tmp_backup = dest_backup;
	}
	else
	{
		/*
		 * Iterate over parent chain starting from direct parent of destination
		 * backup to oldest backup in chain, and look for the first
		 * full copy of destination file.
		 * Full copy is latest possible destination file with size equal or
		 * greater than zero.
		 */
		tmp_backup = dest_backup->parent_backup_link;
		while (tmp_backup)
		{
			pgFile	**res_file = NULL;

			/* lookup file in intermediate backup */
			res_file =  parray_bsearch(tmp_backup->files, dest_file, pgFileCompareRelPathWithExternal);
			tmp_file = (res_file) ? *res_file : NULL;

			/*
			 * It should not be possible not to find destination file in intermediate
			 * backup, without encountering full copy first.
			 */
			if (!tmp_file)
			{
				elog(ERROR, "Failed to locate non-data file \"%s\" in backup %s",
					dest_file->rel_path, base36enc(tmp_backup->start_time));
				continue;
			}

			/* Full copy is found and it is null sized, nothing to do here */
			if (tmp_file->write_size == 0)
			{
				/* In case of incremental restore truncate file just to be safe */
				if (already_exists && fio_ftruncate(out, 0))
					elog(ERROR, "Cannot truncate file \"%s\": %s",
							to_fullpath, strerror(errno));
				return 0;
			}

			/* Full copy is found */
			if (tmp_file->write_size > 0)
				break;

			tmp_backup = tmp_backup->parent_backup_link;
		}
	}

	/* sanity */
	if (!tmp_backup)
		elog(ERROR, "Failed to locate a backup containing full copy of non-data file \"%s\"",
			to_fullpath);

	if (!tmp_file)
		elog(ERROR, "Failed to locate a full copy of non-data file \"%s\"", to_fullpath);

	if (tmp_file->write_size <= 0)
		elog(ERROR, "Full copy of non-data file has invalid size: %lli. "
				"Metadata corruption in backup %s in file: \"%s\"",
				(long long)tmp_file->write_size, base36enc(tmp_backup->start_time),
				to_fullpath);

	/* incremental restore */
	if (already_exists)
	{
		/* compare checksums of already existing file and backup file */
<<<<<<< HEAD
		pg_crc32 file_crc = fio_get_crc32(FIO_DB_HOST, to_fullpath, false,
										  false);
=======
		pg_crc32 file_crc;
		if (tmp_file->forkName == cfm &&
			    tmp_file->uncompressed_size > tmp_file->write_size)
			file_crc = fio_get_crc32_truncated(to_fullpath, FIO_DB_HOST, false);
		else
			file_crc = fio_get_crc32(to_fullpath, FIO_DB_HOST, false, false);
>>>>>>> b17669c9

		if (file_crc == tmp_file->crc)
		{
			elog(LOG, "Already existing non-data file \"%s\" has the same checksum, skip restore",
				to_fullpath);
			return 0;
		}

		/* Checksum mismatch, truncate file and overwrite it */
		if (fio_ftruncate(out, 0))
			elog(ERROR, "Cannot truncate file \"%s\": %s",
					to_fullpath, strerror(errno));
	}

	if (tmp_file->external_dir_num == 0)
		join_path_components(from_root, tmp_backup->root_dir, DATABASE_DIR);
	else
	{
		char		external_prefix[MAXPGPATH];

		join_path_components(external_prefix, tmp_backup->root_dir, EXTERNAL_DIR);
		makeExternalDirPathByNum(from_root, external_prefix, tmp_file->external_dir_num);
	}

	join_path_components(from_fullpath, from_root, dest_file->rel_path);

	in = fopen(from_fullpath, PG_BINARY_R);
	if (in == NULL)
		elog(ERROR, "Cannot open backup file \"%s\": %s", from_fullpath,
			 strerror(errno));

	/* disable stdio buffering for non-data files */
	setvbuf(in, NULL, _IONBF, BUFSIZ);

	/* do actual work */
	restore_non_data_file_internal(in, out, tmp_file, from_fullpath, to_fullpath);

	if (fclose(in) != 0)
		elog(ERROR, "Cannot close file \"%s\": %s", from_fullpath,
			strerror(errno));

	return tmp_file->write_size;
}

/*
 * Copy file to backup.
 * We do not apply compression to these files, because
 * it is either small control file or already compressed cfs file.
 * TODO: optimize remote copying
 */
void
backup_non_data_file_internal(const char *from_fullpath,
							fio_location from_location,
							const char *to_fullpath, pgFile *file,
							bool missing_ok)
{
	FILE	*out = NULL;
	char	*errmsg = NULL;
	int 	rc;
	bool	cut_zero_tail;

	cut_zero_tail = file->forkName == cfm;

	INIT_CRC32C(file->crc);

	/* reset size summary */
	file->read_size = 0;
	file->write_size = 0;
	file->uncompressed_size = 0;

	/* open backup file for write  */
	out = fopen(to_fullpath, PG_BINARY_W);
	if (out == NULL)
		elog(ERROR, "Cannot open destination file \"%s\": %s",
			 to_fullpath, strerror(errno));

	/* update file permission */
	if (chmod(to_fullpath, file->mode) == -1)
		elog(ERROR, "Cannot change mode of \"%s\": %s", to_fullpath,
			 strerror(errno));

	/* backup remote file  */
	if (fio_is_remote(FIO_DB_HOST))
		rc = fio_send_file(from_fullpath, out, cut_zero_tail, file, &errmsg);
	else
		rc = fio_send_file_local(from_fullpath, out, cut_zero_tail, file, &errmsg);

	/* handle errors */
	if (rc == FILE_MISSING)
	{
		/* maybe deleted, it's not error in case of backup */
		if (missing_ok)
		{
			elog(LOG, "File \"%s\" is not found", from_fullpath);
			file->write_size = FILE_NOT_FOUND;
			goto cleanup;
		}
		else
			elog(ERROR, "File \"%s\" is not found", from_fullpath);
	}
	else if (rc == WRITE_FAILED)
		elog(ERROR, "Cannot write to \"%s\": %s", to_fullpath, strerror(errno));
	else if (rc != SEND_OK)
	{
<<<<<<< HEAD
		/* open source file for read */
		in = fopen(from_fullpath, PG_BINARY_R);
		if (in == NULL)
		{
			/* maybe deleted, it's not error in case of backup */
			if (errno == ENOENT)
			{
				if (missing_ok)
				{
					elog(LOG, "File \"%s\" is not found", from_fullpath);
					file->write_size = FILE_NOT_FOUND;
					goto cleanup;
				}
				else
					elog(ERROR, "File \"%s\" is not found", from_fullpath);
			}

			elog(ERROR, "Cannot open file \"%s\": %s", from_fullpath,
				 strerror(errno));
		}

		/* disable stdio buffering for local input/output files to avoid triple buffering */
		setvbuf(in, NULL, _IONBF, BUFSIZ);
		setvbuf(out, NULL, _IONBF, BUFSIZ);

		/* allocate 64kB buffer */
		buf = pgut_malloc(CHUNK_SIZE);

		/* copy content and calc CRC */
		for (;;)
		{
			read_len = fread(buf, 1, CHUNK_SIZE, in);

			if (ferror(in))
				elog(ERROR, "Cannot read from file \"%s\": %s",
					 from_fullpath, strerror(errno));

			if (read_len > 0)
			{
				if (fwrite(buf, 1, read_len, out) != read_len)
					elog(ERROR, "Cannot write to file \"%s\": %s", to_fullpath,
						 strerror(errno));

				/* update CRC */
				COMP_CRC32C(file->crc, buf, read_len);
				file->read_size += read_len;
			}

			if (feof(in))
				break;
		}
=======
		if (errmsg)
			elog(ERROR, "%s", errmsg);
		else
			elog(ERROR, "Cannot access remote file \"%s\"", from_fullpath);
>>>>>>> b17669c9
	}

	file->uncompressed_size = file->read_size;

cleanup:
	if (errmsg != NULL)
		pg_free(errmsg);

	/* finish CRC calculation and store into pgFile */
	FIN_CRC32C(file->crc);

	if (out && fclose(out))
		elog(ERROR, "Cannot close the file \"%s\": %s", to_fullpath, strerror(errno));
}

/*
 * Create empty file, used for partial restore
 */
bool
create_empty_file(fio_location from_location, const char *to_root,
				  fio_location to_location, pgFile *file)
{
	char		to_path[MAXPGPATH];
	FILE	   *out;

	/* open file for write  */
	join_path_components(to_path, to_root, file->rel_path);
	out = fio_fopen(to_location, to_path, PG_BINARY_W);

	if (out == NULL)
		elog(ERROR, "Cannot open destination file \"%s\": %s",
			 to_path, strerror(errno));

	/* update file permission */
	if (fio_chmod(to_location, to_path, file->mode) == -1)
		elog(ERROR, "Cannot change mode of \"%s\": %s", to_path,
			 strerror(errno));

	if (fio_fclose(out))
		elog(ERROR, "Cannot close \"%s\": %s", to_path, strerror(errno));

	return true;
}

/*
 * Validate given page.
 * This function is expected to be executed multiple times,
 * so avoid using elog within it.
 * lsn from page is assigned to page_lsn pointer.
 * TODO: switch to enum for return codes.
 */
int
validate_one_page(Page page, BlockNumber absolute_blkno,
					XLogRecPtr stop_lsn, PageState *page_st,
					uint32 checksum_version)
{
	page_st->lsn = InvalidXLogRecPtr;
	page_st->checksum = 0;

	/* new level of paranoia */
	if (page == NULL)
		return PAGE_IS_NOT_FOUND;

	/* check that page header is ok */
	if (!parse_page(page, &(page_st)->lsn))
	{
		int		i;
		/* Check if the page is zeroed. */
		for (i = 0; i < BLCKSZ && page[i] == 0; i++);

		/* Page is zeroed. No need to verify checksums */
		if (i == BLCKSZ)
			return PAGE_IS_ZEROED;

		/* Page does not looking good */
		return PAGE_HEADER_IS_INVALID;
	}

	/* Verify checksum */
	page_st->checksum = pg_checksum_page(page, absolute_blkno);

	if (checksum_version)
	{
		/* Checksums are enabled, so check them. */
		if (page_st->checksum != ((PageHeader) page)->pd_checksum)
			return PAGE_CHECKSUM_MISMATCH;
	}

	/* At this point page header is sane, if checksums are enabled - the`re ok.
	 * Check that page is not from future.
	 * Note, this check should be used only by validate command.
	 */
	if (stop_lsn > 0)
	{
		/* Get lsn from page header. Ensure that page is from our time. */
		if (page_st->lsn > stop_lsn)
			return PAGE_LSN_FROM_FUTURE;
	}

	return PAGE_IS_VALID;
}

/*
 * Validate pages of datafile in PGDATA one by one.
 *
 * returns true if the file is valid
 * also returns true if the file was not found
 */
bool
check_data_file(ConnectionArgs *arguments, pgFile *file,
				const char *from_fullpath, uint32 checksum_version)
{
	FILE		*in;
	BlockNumber	blknum = 0;
	BlockNumber	nblocks = 0;
	int			page_state;
	char		curr_page[BLCKSZ];
	bool		is_valid = true;

	in = fopen(from_fullpath, PG_BINARY_R);
	if (in == NULL)
	{
		/*
		 * If file is not found, this is not en error.
		 * It could have been deleted by concurrent postgres transaction.
		 */
		if (errno == ENOENT)
		{
			elog(LOG, "File \"%s\" is not found", from_fullpath);
			return true;
		}

		elog(WARNING, "Cannot open file \"%s\": %s",
					from_fullpath, strerror(errno));
		return false;
	}

	if (file->size % BLCKSZ != 0)
		elog(WARNING, "File: \"%s\", invalid file size %zu", from_fullpath, file->size);

	/*
	 * Compute expected number of blocks in the file.
	 * NOTE This is a normal situation, if the file size has changed
	 * since the moment we computed it.
	 */
	nblocks = file->size/BLCKSZ;

	for (blknum = 0; blknum < nblocks; blknum++)
	{
		PageState page_st;
		page_state = prepare_page(file, InvalidXLogRecPtr,
								  blknum, in, BACKUP_MODE_FULL,
								  curr_page, false, checksum_version,
								  from_fullpath, &page_st);

		if (page_state == PageIsTruncated)
			break;

		if (page_state == PageIsCorrupted)
		{
			/* Page is corrupted, no need to elog about it,
			 * prepare_page() already done that
			 */
			is_valid = false;
			continue;
		}
	}

	fclose(in);
	return is_valid;
}

/* Valiate pages of datafile in backup one by one */
bool
validate_file_pages(pgFile *file, const char *fullpath, XLogRecPtr stop_lsn,
					uint32 checksum_version, uint32 backup_version, HeaderMap *hdr_map)
{
	size_t		read_len = 0;
	bool		is_valid = true;
	FILE		*in;
	pg_crc32	crc;
	BackupPageHeader2 *headers = NULL;
	int         n_hdr = -1;
	off_t       cur_pos_in = 0;

	elog(LOG, "Validate relation blocks for file \"%s\"", fullpath);

	/* should not be possible */
	Assert(!(backup_version >= 20400 && file->n_headers <= 0));

	in = fopen(fullpath, PG_BINARY_R);
	if (in == NULL)
		elog(ERROR, "Cannot open file \"%s\": %s",
			 fullpath, strerror(errno));

	headers = get_data_file_headers(hdr_map, file, backup_version, false);

	if (!headers && file->n_headers > 0)
	{
		elog(WARNING, "Cannot get page headers for file \"%s\"", fullpath);
		return false;
	}

	/* calc CRC of backup file */
	INIT_CRC32_COMPAT(backup_version, crc);

	/* read and validate pages one by one */
	while (true)
	{
		int		rc = 0;
		size_t		len = 0;
		DataPage	compressed_page; /* used as read buffer */
		int			compressed_size = 0;
		DataPage	page;
		BlockNumber blknum = 0;
		PageState	page_st;

		if (interrupted || thread_interrupted)
			elog(ERROR, "Interrupted during data file validation");

		/* newer backups (post 2.4.0) have page headers in separate storage */
		if (headers)
		{
			n_hdr++;
			if (n_hdr >= file->n_headers)
				break;

			blknum = headers[n_hdr].block;
			/* calculate payload size by comparing current and next page positions,
			 * page header is not included.
			 */
			compressed_size = headers[n_hdr+1].pos - headers[n_hdr].pos - sizeof(BackupPageHeader);

			Assert(compressed_size > 0);
			Assert(compressed_size <= BLCKSZ);

			read_len = sizeof(BackupPageHeader) + compressed_size;

			if (cur_pos_in != headers[n_hdr].pos)
			{
				if (fio_fseek(in, headers[n_hdr].pos) < 0)
					elog(ERROR, "Cannot seek block %u of \"%s\": %s",
						blknum, fullpath, strerror(errno));
				else
					elog(VERBOSE, "Seek to %u", headers[n_hdr].pos);

				cur_pos_in = headers[n_hdr].pos;
			}
		}
		/* old backups (pre 2.4.0) rely on header located directly in data file */
		else
		{
			if (get_page_header(in, fullpath, &(compressed_page).bph, &crc, backup_version))
			{
				/* Backward compatibility kludge, TODO: remove in 3.0
				 * for some reason we padded compressed pages in old versions
				 */
				blknum = compressed_page.bph.block;
				compressed_size = compressed_page.bph.compressed_size;
				read_len = MAXALIGN(compressed_size);
			}
			else
				break;
		}

		/* backward compatibility kludge TODO: remove in 3.0 */
		if (compressed_size == PageIsTruncated)
		{
			elog(VERBOSE, "Block %u of \"%s\" is truncated",
				 blknum, fullpath);
			continue;
		}

		Assert(compressed_size <= BLCKSZ);
		Assert(compressed_size > 0);

		if (headers)
			len = fread(&compressed_page, 1, read_len, in);
		else
			len = fread(compressed_page.data, 1, read_len, in);

		if (len != read_len)
		{
			elog(WARNING, "Cannot read block %u file \"%s\": %s",
				blknum, fullpath, strerror(errno));
			return false;
		}

		/* update current position */
		cur_pos_in += read_len;

		if (headers)
			COMP_CRC32_COMPAT(backup_version, crc, &compressed_page, read_len);
		else
			COMP_CRC32_COMPAT(backup_version, crc, compressed_page.data, read_len);

		if (compressed_size != BLCKSZ
			|| page_may_be_compressed(compressed_page.data, file->compress_alg,
									  backup_version))
		{
			int32       uncompressed_size = 0;
			const char *errormsg = NULL;

			uncompressed_size = do_decompress(page.data, BLCKSZ,
											  compressed_page.data,
											  compressed_size,
											  file->compress_alg,
											  &errormsg);
			if (uncompressed_size < 0 && errormsg != NULL)
			{
				elog(WARNING, "An error occured during decompressing block %u of file \"%s\": %s",
					 blknum, fullpath, errormsg);
				return false;
			}

			if (uncompressed_size != BLCKSZ)
			{
				if (compressed_size == BLCKSZ)
				{
					is_valid = false;
					continue;
				}
				elog(WARNING, "Page %u of file \"%s\" uncompressed to %d bytes. != BLCKSZ",
						blknum, fullpath, uncompressed_size);
				return false;
			}

			rc = validate_one_page(page.data,
								   file->segno * RELSEG_SIZE + blknum,
								   stop_lsn, &page_st, checksum_version);
		}
		else
			rc = validate_one_page(compressed_page.data,
								   file->segno * RELSEG_SIZE + blknum,
								   stop_lsn, &page_st, checksum_version);

		switch (rc)
		{
			case PAGE_IS_NOT_FOUND:
				elog(VERBOSE, "File \"%s\", block %u, page is NULL", file->rel_path, blknum);
				break;
			case PAGE_IS_ZEROED:
				elog(VERBOSE, "File: %s blknum %u, empty zeroed page", file->rel_path, blknum);
				break;
			case PAGE_HEADER_IS_INVALID:
				elog(WARNING, "Page header is looking insane: %s, block %i", file->rel_path, blknum);
				is_valid = false;
				break;
			case PAGE_CHECKSUM_MISMATCH:
				elog(WARNING, "File: %s blknum %u have wrong checksum: %u", file->rel_path, blknum, page_st.checksum);
				is_valid = false;
				break;
			case PAGE_LSN_FROM_FUTURE:
				elog(WARNING, "File: %s, block %u, checksum is %s. "
								"Page is from future: pageLSN %X/%X stopLSN %X/%X",
							file->rel_path, blknum,
							checksum_version ? "correct" : "not enabled",
							(uint32) (page_st.lsn >> 32), (uint32) page_st.lsn,
							(uint32) (stop_lsn >> 32), (uint32) stop_lsn);
				break;
		}
	}

	FIN_CRC32_COMPAT(backup_version, crc);
	fclose(in);

	if (crc != file->crc)
	{
		elog(WARNING, "Invalid CRC of backup file \"%s\": %X. Expected %X",
				fullpath, crc, file->crc);
		is_valid = false;
	}

	pg_free(headers);

	return is_valid;
}

/* read local data file and construct map with block checksums */
PageState*
get_checksum_map(const char *fullpath, uint32 checksum_version,
							int n_blocks, XLogRecPtr dest_stop_lsn, BlockNumber segmentno)
{
	PageState  *checksum_map = NULL;
	FILE       *in = NULL;
	BlockNumber blknum = 0;
	char        read_buffer[BLCKSZ];
	char        in_buf[STDIO_BUFSIZE];

	/* open file */
	in = fopen(fullpath, "r+b");
	if (!in)
		elog(ERROR, "Cannot open source file \"%s\": %s", fullpath, strerror(errno));

	/* truncate up to blocks */
	if (ftruncate(fileno(in), n_blocks * BLCKSZ) != 0)
		elog(ERROR, "Cannot truncate file to blknum %u \"%s\": %s",
				n_blocks, fullpath, strerror(errno));

	setvbuf(in, in_buf, _IOFBF, STDIO_BUFSIZE);

	/* initialize array of checksums */
	checksum_map = pgut_malloc(n_blocks * sizeof(PageState));
	memset(checksum_map, 0, n_blocks * sizeof(PageState));

	for (blknum = 0; blknum < n_blocks;  blknum++)
	{
		size_t read_len = fread(read_buffer, 1, BLCKSZ, in);
		PageState page_st;

		/* report error */
		if (ferror(in))
			elog(ERROR, "Cannot read block %u of \"%s\": %s",
					blknum, fullpath, strerror(errno));

		if (read_len == BLCKSZ)
		{
			int rc = validate_one_page(read_buffer, segmentno + blknum,
									   dest_stop_lsn, &page_st,
									   checksum_version);

			if (rc == PAGE_IS_VALID)
			{
//				if (checksum_version)
//					checksum_map[blknum].checksum = ((PageHeader) read_buffer)->pd_checksum;
//				else
//					checksum_map[blknum].checksum = page_st.checksum;
				checksum_map[blknum].checksum = page_st.checksum;
				checksum_map[blknum].lsn = page_st.lsn;
			}
		}
		else
			elog(ERROR, "Failed to read blknum %u from file \"%s\"", blknum, fullpath);

		if (feof(in))
			break;

		if (interrupted || thread_interrupted)
			elog(ERROR, "Interrupted during page reading");
	}

	if (in)
		fclose(in);

	return checksum_map;
}

/* return bitmap of valid blocks, bitmap is empty, then NULL is returned */
datapagemap_t *
get_lsn_map(const char *fullpath, uint32 checksum_version,
			int n_blocks, XLogRecPtr shift_lsn, BlockNumber segmentno)
{
	FILE          *in = NULL;
	BlockNumber	   blknum = 0;
	char		   read_buffer[BLCKSZ];
	char		   in_buf[STDIO_BUFSIZE];
	datapagemap_t *lsn_map = NULL;

	Assert(shift_lsn > 0);

	/* open file */
	in = fopen(fullpath, "r+b");
	if (!in)
		elog(ERROR, "Cannot open source file \"%s\": %s", fullpath, strerror(errno));

	/* truncate up to blocks */
	if (ftruncate(fileno(in), n_blocks * BLCKSZ) != 0)
		elog(ERROR, "Cannot truncate file to blknum %u \"%s\": %s",
				n_blocks, fullpath, strerror(errno));

	setvbuf(in, in_buf, _IOFBF, STDIO_BUFSIZE);

	lsn_map = pgut_malloc(sizeof(datapagemap_t));
	memset(lsn_map, 0, sizeof(datapagemap_t));

	for (blknum = 0; blknum < n_blocks;  blknum++)
	{
		size_t read_len = fread(read_buffer, 1, BLCKSZ, in);
		PageState page_st;

		/* report error */
		if (ferror(in))
			elog(ERROR, "Cannot read block %u of \"%s\": %s",
					blknum, fullpath, strerror(errno));

		if (read_len == BLCKSZ)
		{
			int rc = validate_one_page(read_buffer, segmentno + blknum,
									   shift_lsn, &page_st, checksum_version);

			if (rc == PAGE_IS_VALID)
				datapagemap_add(lsn_map, blknum);
		}
		else
			elog(ERROR, "Cannot read block %u from file \"%s\": %s",
					blknum, fullpath, strerror(errno));

		if (feof(in))
			break;

		if (interrupted || thread_interrupted)
			elog(ERROR, "Interrupted during page reading");
	}

	if (in)
		fclose(in);

	if (lsn_map->bitmapsize == 0)
	{
		pg_free(lsn_map);
		lsn_map = NULL;
	}

	return lsn_map;
}

/* Every page in data file contains BackupPageHeader, extract it */
bool
get_page_header(FILE *in, const char *fullpath, BackupPageHeader* bph,
				pg_crc32 *crc, uint32 backup_version)
{
	/* read BackupPageHeader */
	size_t read_len = fread(bph, 1, sizeof(BackupPageHeader), in);

	if (ferror(in))
		elog(ERROR, "Cannot read file \"%s\": %s",
				fullpath, strerror(errno));

	if (read_len != sizeof(BackupPageHeader))
	{
		if (read_len == 0 && feof(in))
			return false;		/* EOF found */
		else if (read_len != 0 && feof(in))
			elog(ERROR,
				 "Odd size page found at offset %lld of \"%s\"",
				 (long long)ftello(in), fullpath);
		else
			elog(ERROR, "Cannot read header at offset %lld of \"%s\": %s",
				 (long long)ftello(in), fullpath, strerror(errno));
	}

	/* In older versions < 2.4.0, when crc for file was calculated, header was
	 * not included in crc calculations. Now it is. And now we have
	 * the problem of backward compatibility for backups of old versions
	 */
	if (crc)
		COMP_CRC32_COMPAT(backup_version, *crc, bph, read_len);

	if (bph->block == 0 && bph->compressed_size == 0)
		elog(ERROR, "Empty block in file \"%s\"", fullpath);

	Assert(bph->compressed_size != 0);
	return true;
}

/* Open local backup file for writing, set permissions and buffering */
FILE*
open_local_file_rw(const char *to_fullpath, char **out_buf, uint32 buf_size)
{
	FILE *out = NULL;
	/* open backup file for write  */
	out = fopen(to_fullpath, PG_BINARY_W);
	if (out == NULL)
		elog(ERROR, "Cannot open backup file \"%s\": %s",
			 to_fullpath, strerror(errno));

	/* update file permission */
	if (chmod(to_fullpath, FILE_PERMISSION) == -1)
		elog(ERROR, "Cannot change mode of \"%s\": %s", to_fullpath,
			 strerror(errno));

	/* enable stdio buffering for output file */
	*out_buf = pgut_malloc(buf_size);
	setvbuf(out, *out_buf, _IOFBF, buf_size);

	return out;
}

/* backup local file */
int
send_pages(const char *to_fullpath, const char *from_fullpath,
		   pgFile *file, XLogRecPtr prev_backup_start_lsn, CompressAlg calg, int clevel,
		   uint32 checksum_version, bool use_pagemap, BackupPageHeader2 **headers,
		   BackupMode backup_mode)
{
	FILE *in = NULL;
	FILE *out = NULL;
	off_t  cur_pos_out = 0;
	char  curr_page[BLCKSZ];
	int   n_blocks_read = 0;
	BlockNumber blknum = 0;
	datapagemap_iterator_t *iter = NULL;
	int   compressed_size = 0;
	BackupPageHeader2 *header = NULL;
	parray *harray = NULL;

	/* stdio buffers */
	char *in_buf = NULL;
	char *out_buf = NULL;

	/* open source file for read */
	in = fopen(from_fullpath, PG_BINARY_R);
	if (in == NULL)
	{
		/*
		 * If file is not found, this is not en error.
		 * It could have been deleted by concurrent postgres transaction.
		 */
		if (errno == ENOENT)
			return FILE_MISSING;

		elog(ERROR, "Cannot open file \"%s\": %s", from_fullpath, strerror(errno));
	}

	/*
	 * Enable stdio buffering for local input file,
	 * unless the pagemap is involved, which
	 * imply a lot of random access.
	 */

	if (use_pagemap)
	{
		iter = datapagemap_iterate(&file->pagemap);
		datapagemap_next(iter, &blknum); /* set first block */

		setvbuf(in, NULL, _IONBF, BUFSIZ);
	}
	else
	{
		in_buf = pgut_malloc(STDIO_BUFSIZE);
		setvbuf(in, in_buf, _IOFBF, STDIO_BUFSIZE);
	}

	harray = parray_new();

	while (blknum < file->n_blocks)
	{
		PageState page_st;
		int rc = prepare_page(file, prev_backup_start_lsn,
							  blknum, in, backup_mode, curr_page,
							  true, checksum_version,
							  from_fullpath, &page_st);

		if (rc == PageIsTruncated)
			break;

		else if (rc == PageIsOk)
		{
			/* lazily open backup file (useful for s3) */
			if (!out)
				out = open_local_file_rw(to_fullpath, &out_buf, STDIO_BUFSIZE);

			header = pgut_new0(BackupPageHeader2);
			*header = (BackupPageHeader2){
					.block = blknum,
					.pos = cur_pos_out,
					.lsn = page_st.lsn,
					.checksum = page_st.checksum,
			};

			parray_append(harray, header);

			compressed_size = compress_and_backup_page(file, blknum, in, out, &(file->crc),
														rc, curr_page, calg, clevel,
														from_fullpath, to_fullpath);
			cur_pos_out += compressed_size + sizeof(BackupPageHeader);
		}

		n_blocks_read++;

		/* next block */
		if (use_pagemap)
		{
			/* exit if pagemap is exhausted */
			if (!datapagemap_next(iter, &blknum))
				break;
		}
		else
			blknum++;
	}

	/*
	 * Add dummy header, so we can later extract the length of last header
	 * as difference between their offsets.
	 */
	if (parray_num(harray) > 0)
	{
		size_t hdr_num = parray_num(harray);
		size_t i;

		file->n_headers = (int) hdr_num; /* is it valid? */
		*headers = (BackupPageHeader2 *) pgut_malloc0((hdr_num + 1) * sizeof(BackupPageHeader2));
		for (i = 0; i < hdr_num; i++)
		{
			header = (BackupPageHeader2 *)parray_get(harray, i);
			(*headers)[i] = *header;
			pg_free(header);
		}
		(*headers)[hdr_num] = (BackupPageHeader2){.pos=cur_pos_out};
	}
	parray_free(harray);

	/* cleanup */
	if (in && fclose(in))
		elog(ERROR, "Cannot close the source file \"%s\": %s",
			 to_fullpath, strerror(errno));

	/* close local output file */
	if (out && fclose(out))
		elog(ERROR, "Cannot close the backup file \"%s\": %s",
			 to_fullpath, strerror(errno));

	pg_free(iter);
	pg_free(in_buf);
	pg_free(out_buf);

	return n_blocks_read;
}

/*
 * Copy local data file just as send_pages but without attaching additional header and compression
 */
int
copy_pages(const char *to_fullpath, const char *from_fullpath,
			   pgFile *file, XLogRecPtr sync_lsn,
			   uint32 checksum_version, bool use_pagemap,
			   BackupMode backup_mode)
{
	FILE *in = NULL;
	FILE *out = NULL;
	char curr_page[BLCKSZ];
	int n_blocks_read = 0;
	BlockNumber blknum = 0;
	datapagemap_iterator_t *iter = NULL;

	/* stdio buffers */
	char *in_buf = NULL;
	char *out_buf = NULL;

	/* open source file for read */
	in = fopen(from_fullpath, PG_BINARY_R);
	if (in == NULL)
	{
		/*
		 * If file is not found, this is not en error.
		 * It could have been deleted by concurrent postgres transaction.
		 */
		if (errno == ENOENT)
			return FILE_MISSING;

		elog(ERROR, "Cannot open file \"%s\": %s", from_fullpath, strerror(errno));
	}

	/*
	 * Enable stdio buffering for local input file,
	 * unless the pagemap is involved, which
	 * imply a lot of random access.
	 */

	if (use_pagemap)
	{
		iter = datapagemap_iterate(&file->pagemap);
		datapagemap_next(iter, &blknum); /* set first block */

		setvbuf(in, NULL, _IONBF, BUFSIZ);
	}
	else
	{
		in_buf = pgut_malloc(STDIO_BUFSIZE);
		setvbuf(in, in_buf, _IOFBF, STDIO_BUFSIZE);
	}

	out = fio_fopen(FIO_BACKUP_HOST, to_fullpath, PG_BINARY_R "+");
	if (out == NULL)
		elog(ERROR, "Cannot open destination file \"%s\": %s",
			 to_fullpath, strerror(errno));

	/* update file permission */
	if (chmod(to_fullpath, file->mode) == -1)
		elog(ERROR, "Cannot change mode of \"%s\": %s", to_fullpath,
			 strerror(errno));

	/* Enable buffering for output file */
	out_buf = pgut_malloc(STDIO_BUFSIZE);
	setvbuf(out, out_buf, _IOFBF, STDIO_BUFSIZE);

	while (blknum < file->n_blocks)
	{
		PageState page_st;
		int rc = prepare_page(file, sync_lsn,
							  blknum, in, backup_mode, curr_page,
							  true, checksum_version,
							  from_fullpath, &page_st);
		if (rc == PageIsTruncated)
			break;

		else if (rc == PageIsOk)
		{
			if (fseek(out, blknum * BLCKSZ, SEEK_SET) != 0)
				elog(ERROR, "Cannot seek to position %u in destination file \"%s\": %s",
					 blknum * BLCKSZ, to_fullpath, strerror(errno));

			if (write_page(file, out, curr_page) != BLCKSZ)
				elog(ERROR, "File: \"%s\", cannot write at block %u: %s",
					to_fullpath, blknum, strerror(errno));
		}

		n_blocks_read++;

		/* next block */
		if (use_pagemap)
		{
			/* exit if pagemap is exhausted */
			if (!datapagemap_next(iter, &blknum))
				break;
		}
		else
			blknum++;
	}

	/* truncate output file if required */
	if (fseek(out, 0, SEEK_END) != 0)
		elog(ERROR, "Cannot seek to end of file position in destination file \"%s\": %s",
			 to_fullpath, strerror(errno));
	{
		long pos = ftell(out);

		if (pos < 0)
			elog(ERROR, "Cannot get position in destination file \"%s\": %s",
				 to_fullpath, strerror(errno));

		if (pos != file->size)
		{
			if (fflush(out) != 0)
				elog(ERROR, "Cannot flush destination file \"%s\": %s",
					 to_fullpath, strerror(errno));

			if (ftruncate(fileno(out), file->size) == -1)
				elog(ERROR, "Cannot ftruncate file \"%s\" to size %llu: %s",
					 to_fullpath, (long long)file->size, strerror(errno));
		}
	}

	/* cleanup */
	if (fclose(in))
		elog(ERROR, "Cannot close the source file \"%s\": %s",
			 to_fullpath, strerror(errno));

	/* close output file */
	if (fclose(out))
		elog(ERROR, "Cannot close the destination file \"%s\": %s",
			 to_fullpath, strerror(errno));

	pg_free(iter);
	pg_free(in_buf);
	pg_free(out_buf);

	return n_blocks_read;
}

/*
 * Attempt to open header file, read content and return as
 * array of headers.
 * TODO: some access optimizations would be great here:
 * less fseeks, buffering, descriptor sharing, etc.
 *
 * Used for post 2.4.0 backups
 */
BackupPageHeader2*
get_data_file_headers(HeaderMap *hdr_map, pgFile *file, uint32 backup_version, bool strict)
{
	bool     success = false;
	FILE    *in = NULL;
	size_t   read_len = 0;
	pg_crc32 hdr_crc;
	BackupPageHeader2 *headers = NULL;
	/* header decompression */
	int     z_len = 0;
	char   *zheaders = NULL;
	const char *errormsg = NULL;

	if (backup_version < 20400)
		return NULL;

	if (file->n_headers <= 0)
		return NULL;

	/* TODO: consider to make this descriptor thread-specific */
	in = fopen(hdr_map->path, PG_BINARY_R);

	if (!in)
	{
		elog(strict ? ERROR : WARNING, "Cannot open header file \"%s\": %s", hdr_map->path, strerror(errno));
		return NULL;
	}
	/* disable buffering for header file */
	setvbuf(in, NULL, _IONBF, 0);

	if (fseeko(in, file->hdr_off, SEEK_SET))
	{
		elog(strict ? ERROR : WARNING, "Cannot seek to position %llu in page header map \"%s\": %s",
			file->hdr_off, hdr_map->path, strerror(errno));
		goto cleanup;
	}

	/*
	 * The actual number of headers in header file is n+1, last one is a dummy header,
	 * used for calculation of read_len for actual last header.
	 */
	read_len = (file->n_headers+1) * sizeof(BackupPageHeader2);

	/* allocate memory for compressed headers */
	zheaders = pgut_malloc(file->hdr_size);
	memset(zheaders, 0, file->hdr_size);

	if (fread(zheaders, 1, file->hdr_size, in) != file->hdr_size)
	{
		elog(strict ? ERROR : WARNING, "Cannot read header file at offset: %llu len: %i \"%s\": %s",
			file->hdr_off, file->hdr_size, hdr_map->path, strerror(errno));
		goto cleanup;
	}

	/* allocate memory for uncompressed headers */
	headers = pgut_malloc(read_len);
	memset(headers, 0, read_len);

	z_len = do_decompress(headers, read_len, zheaders, file->hdr_size,
						  ZLIB_COMPRESS, &errormsg);
	if (z_len <= 0)
	{
		if (errormsg)
			elog(strict ? ERROR : WARNING, "An error occured during metadata decompression for file \"%s\": %s",
				 file->rel_path, errormsg);
		else
			elog(strict ? ERROR : WARNING, "An error occured during metadata decompression for file \"%s\": %i",
				 file->rel_path, z_len);

		goto cleanup;
	}

	/* validate checksum */
	INIT_CRC32C(hdr_crc);
	COMP_CRC32C(hdr_crc, headers, read_len);
	FIN_CRC32C(hdr_crc);

	if (hdr_crc != file->hdr_crc)
	{
		elog(strict ? ERROR : WARNING, "Header map for file \"%s\" crc mismatch \"%s\" "
				"offset: %llu, len: %zu, current: %u, expected: %u",
			file->rel_path, hdr_map->path, file->hdr_off, read_len, hdr_crc, file->hdr_crc);
		goto cleanup;
	}

	success = true;

cleanup:

	pg_free(zheaders);
	if (in && fclose(in))
		elog(ERROR, "Cannot close file \"%s\"", hdr_map->path);

	if (!success)
	{
		pg_free(headers);
		headers = NULL;
	}

	return headers;
}

/* write headers of all blocks belonging to file to header map and
 * save its offset and size */
void
write_page_headers(BackupPageHeader2 *headers, pgFile *file, HeaderMap *hdr_map, bool is_merge)
{
	size_t  read_len = 0;
	char   *map_path = NULL;
	/* header compression */
	int     z_len = 0;
	char   *zheaders = NULL;
	const char *errormsg = NULL;

	if (file->n_headers <= 0)
		return;

	/* when running merge we must write headers into temp map */
	map_path = (is_merge) ? hdr_map->path_tmp : hdr_map->path;
	read_len = (file->n_headers + 1) * sizeof(BackupPageHeader2);

	/* calculate checksums */
	INIT_CRC32C(file->hdr_crc);
	COMP_CRC32C(file->hdr_crc, headers, read_len);
	FIN_CRC32C(file->hdr_crc);

	zheaders = pgut_malloc(read_len * 2);
	memset(zheaders, 0, read_len * 2);

	/* compress headers */
	z_len = do_compress(zheaders, read_len * 2, headers,
						read_len, ZLIB_COMPRESS, 1, &errormsg);

	/* writing to header map must be serialized */
	pthread_lock(&(hdr_map->mutex)); /* what if we crash while trying to obtain mutex? */

	if (!hdr_map->fp)
	{
		elog(LOG, "Creating page header map \"%s\"", map_path);

		hdr_map->fp = fopen(map_path, PG_BINARY_A);
		if (hdr_map->fp == NULL)
			elog(ERROR, "Cannot open header file \"%s\": %s",
				 map_path, strerror(errno));

		/* enable buffering for header file */
		hdr_map->buf = pgut_malloc(LARGE_CHUNK_SIZE);
		setvbuf(hdr_map->fp, hdr_map->buf, _IOFBF, LARGE_CHUNK_SIZE);

		/* update file permission */
		if (chmod(map_path, FILE_PERMISSION) == -1)
			elog(ERROR, "Cannot change mode of \"%s\": %s", map_path,
				 strerror(errno));

		file->hdr_off = 0;
	}
	else
		file->hdr_off = hdr_map->offset;

	if (z_len <= 0)
	{
		if (errormsg)
			elog(ERROR, "An error occured during compressing metadata for file \"%s\": %s",
				 file->rel_path, errormsg);
		else
			elog(ERROR, "An error occured during compressing metadata for file \"%s\": %i",
				 file->rel_path, z_len);
	}

	elog(VERBOSE, "Writing headers for file \"%s\" offset: %llu, len: %i, crc: %u",
			file->rel_path, file->hdr_off, z_len, file->hdr_crc);

	if (fwrite(zheaders, 1, z_len, hdr_map->fp) != z_len)
		elog(ERROR, "Cannot write to file \"%s\": %s", map_path, strerror(errno));

	file->hdr_size = z_len;	  /* save the length of compressed headers */
	hdr_map->offset += z_len; /* update current offset in map */

	/* End critical section */
	pthread_mutex_unlock(&(hdr_map->mutex));

	pg_free(zheaders);
}

void
init_header_map(pgBackup *backup)
{
	backup->hdr_map.fp = NULL;
	backup->hdr_map.buf = NULL;
	join_path_components(backup->hdr_map.path, backup->root_dir, HEADER_MAP);
	join_path_components(backup->hdr_map.path_tmp, backup->root_dir, HEADER_MAP_TMP);
	backup->hdr_map.mutex = (pthread_mutex_t)PTHREAD_MUTEX_INITIALIZER;
}

void
cleanup_header_map(HeaderMap *hdr_map)
{
	/* cleanup descriptor */
	if (hdr_map->fp && fclose(hdr_map->fp))
		elog(ERROR, "Cannot close file \"%s\"", hdr_map->path);
	hdr_map->fp = NULL;
	hdr_map->offset = 0;
	pg_free(hdr_map->buf);
	hdr_map->buf = NULL;
}<|MERGE_RESOLUTION|>--- conflicted
+++ resolved
@@ -808,14 +808,10 @@
 		 * file could be deleted under our feets.
 		 * But then backup_non_data_file_internal will handle it safely
 		 */
-<<<<<<< HEAD
-		file->crc = fio_get_crc32(FIO_DB_HOST, from_fullpath, false, true);
-=======
 		if (file->forkName != cfm)
-			file->crc = fio_get_crc32(from_fullpath, FIO_DB_HOST, false, true);
-		else
-			file->crc = fio_get_crc32_truncated(from_fullpath, FIO_DB_HOST, true);
->>>>>>> b17669c9
+			file->crc = fio_get_crc32(FIO_DB_HOST, from_fullpath, false, true);
+		else
+			file->crc = fio_get_crc32_truncated(FIO_DB_HOST, from_fullpath, true);
 
 		/* ...and checksum is the same... */
 		if (EQ_CRC32C(file->crc, prev_file->crc))
@@ -1340,17 +1336,12 @@
 	if (already_exists)
 	{
 		/* compare checksums of already existing file and backup file */
-<<<<<<< HEAD
-		pg_crc32 file_crc = fio_get_crc32(FIO_DB_HOST, to_fullpath, false,
-										  false);
-=======
 		pg_crc32 file_crc;
 		if (tmp_file->forkName == cfm &&
 			    tmp_file->uncompressed_size > tmp_file->write_size)
-			file_crc = fio_get_crc32_truncated(to_fullpath, FIO_DB_HOST, false);
-		else
-			file_crc = fio_get_crc32(to_fullpath, FIO_DB_HOST, false, false);
->>>>>>> b17669c9
+			file_crc = fio_get_crc32_truncated(FIO_DB_HOST, to_fullpath, false);
+		else
+			file_crc = fio_get_crc32(FIO_DB_HOST, to_fullpath, false, false);
 
 		if (file_crc == tmp_file->crc)
 		{
@@ -1455,64 +1446,10 @@
 		elog(ERROR, "Cannot write to \"%s\": %s", to_fullpath, strerror(errno));
 	else if (rc != SEND_OK)
 	{
-<<<<<<< HEAD
-		/* open source file for read */
-		in = fopen(from_fullpath, PG_BINARY_R);
-		if (in == NULL)
-		{
-			/* maybe deleted, it's not error in case of backup */
-			if (errno == ENOENT)
-			{
-				if (missing_ok)
-				{
-					elog(LOG, "File \"%s\" is not found", from_fullpath);
-					file->write_size = FILE_NOT_FOUND;
-					goto cleanup;
-				}
-				else
-					elog(ERROR, "File \"%s\" is not found", from_fullpath);
-			}
-
-			elog(ERROR, "Cannot open file \"%s\": %s", from_fullpath,
-				 strerror(errno));
-		}
-
-		/* disable stdio buffering for local input/output files to avoid triple buffering */
-		setvbuf(in, NULL, _IONBF, BUFSIZ);
-		setvbuf(out, NULL, _IONBF, BUFSIZ);
-
-		/* allocate 64kB buffer */
-		buf = pgut_malloc(CHUNK_SIZE);
-
-		/* copy content and calc CRC */
-		for (;;)
-		{
-			read_len = fread(buf, 1, CHUNK_SIZE, in);
-
-			if (ferror(in))
-				elog(ERROR, "Cannot read from file \"%s\": %s",
-					 from_fullpath, strerror(errno));
-
-			if (read_len > 0)
-			{
-				if (fwrite(buf, 1, read_len, out) != read_len)
-					elog(ERROR, "Cannot write to file \"%s\": %s", to_fullpath,
-						 strerror(errno));
-
-				/* update CRC */
-				COMP_CRC32C(file->crc, buf, read_len);
-				file->read_size += read_len;
-			}
-
-			if (feof(in))
-				break;
-		}
-=======
 		if (errmsg)
 			elog(ERROR, "%s", errmsg);
 		else
 			elog(ERROR, "Cannot access remote file \"%s\"", from_fullpath);
->>>>>>> b17669c9
 	}
 
 	file->uncompressed_size = file->read_size;
