/*-------------------------------------------------------------------------
 *
 * catalog.c: backup catalog operation
 * 
 * This file contains:
 * - pgBackup structure handlers;
 * 
 * - functions to parse/deparse backup options //Move somewhere
 * 
 * - functions to collect list of instances and list of backups
 *
 * - functions to read, write and update meta files in backup catalog:
 * 	 DATABASE_FILE_LIST, BACKUP_CONTROL_FILE;
 * 
 * - functions to lock and unlock backups in the catalog;
 * 
 * - all possible backup list iterators, used to find parent, verify chain,
 *   check timelines, etc.
 *
 * Portions Copyright (c) 2009-2011, NIPPON TELEGRAPH AND TELEPHONE CORPORATION
 * Portions Copyright (c) 2015-2019, Postgres Professional
 *
 *-------------------------------------------------------------------------
 */

#include "pg_probackup.h"
#include "access/timeline.h"

#include <dirent.h>
#include <signal.h>
#include <sys/stat.h>
#include <unistd.h>

#include "utils/file.h"
#include "utils/configuration.h"

static pgBackup* get_closest_backup(timelineInfo *tlinfo);
static pgBackup* get_oldest_backup(timelineInfo *tlinfo);
static const char *backupModes[] = {"", "PAGE", "PTRACK", "DELTA", "FULL"};
static pgBackup *readBackupControlFile(const char *path);

static bool backup_lock_exit_hook_registered = false;
static parray *lock_files = NULL;

<<<<<<< HEAD

/* ===== pgBackup struct basic functions ===== */
/*
 * Fill pgBackup struct with default values.
 */
void
pgBackupInit(pgBackup *backup)
=======
static int lock_backup_exclusive(pgBackup *backup, bool strict);
static bool lock_backup_internal(pgBackup *backup, bool exclusive);
static bool lock_backup_read_only(pgBackup *backup);
static bool wait_read_only_owners(pgBackup *backup);

static timelineInfo *
timelineInfoNew(TimeLineID tli)
>>>>>>> 232f94b2
{
	backup->backup_id = INVALID_BACKUP_ID;
	backup->backup_mode = BACKUP_MODE_INVALID;
	backup->status = BACKUP_STATUS_INVALID;
	backup->tli = 0;
	backup->start_lsn = 0;
	backup->stop_lsn = 0;
	backup->start_time = (time_t) 0;
	backup->merge_time = (time_t) 0;
	backup->end_time = (time_t) 0;
	backup->recovery_xid = 0;
	backup->recovery_time = (time_t) 0;
	backup->expire_time = (time_t) 0;

	backup->data_bytes = BYTES_INVALID;
	backup->wal_bytes = BYTES_INVALID;
	backup->uncompressed_bytes = 0;
	backup->pgdata_bytes = 0;

	backup->compress_alg = COMPRESS_ALG_DEFAULT;
	backup->compress_level = COMPRESS_LEVEL_DEFAULT;

	backup->block_size = BLCKSZ;
	backup->wal_block_size = XLOG_BLCKSZ;
	backup->checksum_version = 0;

	backup->stream = false;
	backup->from_replica = false;
	backup->parent_backup = INVALID_BACKUP_ID;
	backup->merge_dest_backup = INVALID_BACKUP_ID;
	backup->parent_backup_link = NULL;
	backup->primary_conninfo = NULL;
	backup->program_version[0] = '\0';
	backup->server_version[0] = '\0';
	backup->external_dir_str = NULL;
	backup->root_dir = NULL;
	backup->database_dir = NULL;
	backup->files = NULL;
	backup->note = NULL;
	backup->content_crc = 0;
}

/* free pgBackup object */
void
pgBackupFree(void *backup)
{
	pgBackup *b = (pgBackup *) backup;

	pg_free(b->primary_conninfo);
	pg_free(b->external_dir_str);

	pg_free(b->backup_name);
	pg_free(b->root_dir);
	pg_free(b->database_dir);
	pg_free(b->xlog_dir);
	pg_free(b->external_dir);

	pg_free(b->note);
	pg_free(backup);
}

/*
 * Initialize all paths to the backup subdirectories
 * as soon as we know backup start_time and can generate its name
 */
void
pgBackupInitPaths(pgBackup *backup, char *backup_instance_path, time_t backup_start_time)
{
	backup->start_time = backup_start_time;

	backup->backup_name = pgut_strdup(base36enc(backup_start_time));

	backup->root_dir = pgut_malloc(MAXPGPATH);
	join_path_components(backup->root_dir, backup_instance_path, backup->backup_name);

	backup->database_dir = pgut_malloc(MAXPGPATH);
	join_path_components(backup->database_dir, backup->root_dir, DATABASE_DIR);

	backup->xlog_dir = pgut_malloc(MAXPGPATH);
	join_path_components(backup->xlog_dir, backup->database_dir, PG_XLOG_DIR);

	backup->external_dir = pgut_malloc(MAXPGPATH);
	join_path_components(backup->external_dir, backup->root_dir, EXTERNAL_DIR);
}

/* Compare two pgBackup with their IDs (start time) in ascending order */
int
pgBackupCompareId(const void *l, const void *r)
{
	pgBackup *lp = *(pgBackup **)l;
	pgBackup *rp = *(pgBackup **)r;

	if (lp->start_time > rp->start_time)
		return 1;
	else if (lp->start_time < rp->start_time)
		return -1;
	else
		return 0;
}

/* Compare two pgBackup with their IDs in descending order */
int
pgBackupCompareIdDesc(const void *l, const void *r)
{
	return -pgBackupCompareId(l, r);
}
/* ===== pgBackup struct basic functions (END) ===== */


/* ===== Functions to parse/deparse backup options ===== */
/*
 * Get backup_mode in string representation.
 */
const char *
pgBackupGetBackupMode(pgBackup *backup)
{
	return backupModes[backup->backup_mode];
}

/* TODO: maybe move these somewhere to parse them along with other options */
BackupMode
parse_backup_mode(const char *value)
{
	const char *v = value;
	size_t		len;

	/* Skip all spaces detected */
	while (IsSpace(*v))
		v++;
	len = strlen(v);

	if (len > 0 && pg_strncasecmp("full", v, len) == 0)
		return BACKUP_MODE_FULL;
	else if (len > 0 && pg_strncasecmp("page", v, len) == 0)
		return BACKUP_MODE_DIFF_PAGE;
	else if (len > 0 && pg_strncasecmp("ptrack", v, len) == 0)
		return BACKUP_MODE_DIFF_PTRACK;
	else if (len > 0 && pg_strncasecmp("delta", v, len) == 0)
		return BACKUP_MODE_DIFF_DELTA;

	/* Backup mode is invalid, so leave with an error */
	elog(ERROR, "invalid backup-mode \"%s\"", value);
	return BACKUP_MODE_INVALID;
}

const char *
deparse_backup_mode(BackupMode mode)
{
	switch (mode)
	{
		case BACKUP_MODE_FULL:
			return "full";
		case BACKUP_MODE_DIFF_PAGE:
			return "page";
		case BACKUP_MODE_DIFF_PTRACK:
			return "ptrack";
		case BACKUP_MODE_DIFF_DELTA:
			return "delta";
		case BACKUP_MODE_INVALID:
			return "invalid";
	}

	return NULL;
}

<<<<<<< HEAD
CompressAlg
parse_compress_alg(const char *arg)
{
	size_t		len;
=======
	/* lock backup in exclusive mode */
	if (!lock_backup(tmp, strict, true))
		elog(ERROR, "Cannot lock backup %s directory", base36enc(backup->start_time));

	write_backup(tmp, strict);
>>>>>>> 232f94b2

	/* Skip all spaces detected */
	while (isspace((unsigned char)*arg))
		arg++;
	len = strlen(arg);

	if (len == 0)
		elog(ERROR, "compress algorithm is empty");

	if (pg_strncasecmp("zlib", arg, len) == 0)
		return ZLIB_COMPRESS;
	else if (pg_strncasecmp("pglz", arg, len) == 0)
		return PGLZ_COMPRESS;
	else if (pg_strncasecmp("none", arg, len) == 0)
		return NONE_COMPRESS;
	else
		elog(ERROR, "invalid compress algorithm value \"%s\"", arg);

	return NOT_DEFINED_COMPRESS;
}

const char*
deparse_compress_alg(int alg)
{
	switch (alg)
	{
		case NONE_COMPRESS:
		case NOT_DEFINED_COMPRESS:
			return "none";
		case ZLIB_COMPRESS:
			return "zlib";
		case PGLZ_COMPRESS:
			return "pglz";
	}

	return NULL;
}
/* ===== Functions to parse/deparse backup options (END) ===== */

/* ===== instance list and backup list functions ===== */
/*
<<<<<<< HEAD
 * Create list of instances in given backup catalog.
 *
 * Returns parray of "InstanceConfig" structures, filled with
 * actual config of each instance.
 */
parray *
catalog_get_instance_list(void)
{
	char		path[MAXPGPATH];
	DIR		   *dir;
	struct dirent *dent;
	parray		*instances;

=======
 * Lock backup in either exclusive or non-exclusive (read-only) mode.
 * "strict" flag allows to ignore "out of space" errors and should be
 * used only by DELETE command to free disk space on filled up
 * filesystem.
 *
 * Only read only tasks (validate, restore) are allowed to take non-exclusive locks.
 * Changing backup metadata must be done with exclusive lock.
 *
 * Only one process can hold exclusive lock at any time.
 * Exlusive lock - PID of process, holding the lock - is placed in
 * lock file: BACKUP_LOCK_FILE.
 *
 * Multiple proccess are allowed to take non-exclusive locks simultaneously.
 * Non-exclusive locks - PIDs of proccesses, holding the lock - are placed in
 * separate lock file: BACKUP_RO_LOCK_FILE.
 * When taking RO lock, a brief exclusive lock is taken.
 *
 * TODO: lock-timeout as parameter
 * TODO: we must think about more fine grain unlock mechanism - separate unlock_backup() function.
 */
bool
lock_backup(pgBackup *backup, bool strict, bool exclusive)
{
	int		rc;
	char	lock_file[MAXPGPATH];
	bool	enospc_detected = false;

	join_path_components(lock_file, backup->root_dir, BACKUP_LOCK_FILE);

	rc = lock_backup_exclusive(backup, strict);

	if (rc == 1)
		return false;
	else if (rc == 2)
	{
		enospc_detected = true;
		if (strict)
			return false;
	}

	/*
	 * We have exclusive lock, now there are following scenarios:
	 *
	 * 1. If we are for exlusive lock, then we must open the RO lock file
	 *    and check if any of the processes listed there are still alive.
	 *    If some processes are alive and are not going away in lock_timeout,
	 *    then return false.
	 *
	 * 2. If we are here for non-exlusive lock, then write the pid
	 *    into RO lock list and release the exclusive lock.
	 */

	if (lock_backup_internal(backup, exclusive))
	{
		if (!exclusive)
		{
			/* release exclusive lock */
			if (fio_unlink(lock_file, FIO_BACKUP_HOST) < 0)
				elog(ERROR, "Could not remove old lock file \"%s\": %s",
					 lock_file, strerror(errno));

			/* we are done */
			return true;
		}

		/* When locking backup in lax exclusive mode,
		 * we should wait until all RO locks owners are gone.
		 */
		if (!strict && enospc_detected)
		{
			/* We are in lax mode and EONSPC was encountered: once again try to grab exclusive lock,
			 * because there is a chance that lock_backup_read_only may have freed some space on filesystem,
			 * thanks to unlinking of BACKUP_RO_LOCK_FILE.
			 * If somebody concurrently acquired exclusive lock first, then we should give up.
			 */
			if (lock_backup_exclusive(backup, strict) == 1)
				return false;

			return true;
		}
	}
	else
		return false;

	/*
	 * Arrange to unlink the lock file(s) at proc_exit.
	 */
	if (!backup_lock_exit_hook_registered)
	{
		atexit(unlink_lock_atexit);
		backup_lock_exit_hook_registered = true;
	}

	/* Use parray so that the lock files are unlinked in a loop */
	if (lock_files == NULL)
		lock_files = parray_new();
	parray_append(lock_files, pgut_strdup(lock_file));

	return true;
}

/* Lock backup in exclusive mode
 * Result codes:
 *  0 Success
 *  1 Failed to acquire lock in lock_timeout time
 *  2 Failed to acquire lock due to ENOSPC
 */
int
lock_backup_exclusive(pgBackup *backup, bool strict)
{
	char		lock_file[MAXPGPATH];
	int			fd = 0;
	char		buffer[MAXPGPATH * 2 + 256];
	int			ntries = LOCK_TIMEOUT;
	int			log_freq = ntries / 5;
	int			len;
	int			encoded_pid;
	pid_t 		my_p_pid;

	join_path_components(lock_file, backup->root_dir, BACKUP_LOCK_FILE);

	/*
	 * TODO: is this stuff with ppid below is relevant for us ?
	 *
	 * If the PID in the lockfile is our own PID or our parent's or
	 * grandparent's PID, then the file must be stale (probably left over from
	 * a previous system boot cycle).  We need to check this because of the
	 * likelihood that a reboot will assign exactly the same PID as we had in
	 * the previous reboot, or one that's only one or two counts larger and
	 * hence the lockfile's PID now refers to an ancestor shell process.  We
	 * allow pg_ctl to pass down its parent shell PID (our grandparent PID)
	 * via the environment variable PG_GRANDPARENT_PID; this is so that
	 * launching the postmaster via pg_ctl can be just as reliable as
	 * launching it directly.  There is no provision for detecting
	 * further-removed ancestor processes, but if the init script is written
	 * carefully then all but the immediate parent shell will be root-owned
	 * processes and so the kill test will fail with EPERM.  Note that we
	 * cannot get a false negative this way, because an existing postmaster
	 * would surely never launch a competing postmaster or pg_ctl process
	 * directly.
	 */
#ifndef WIN32
	my_p_pid = getppid();
#else

	/*
	 * Windows hasn't got getppid(), but doesn't need it since it's not using
	 * real kill() either...
	 */
	my_p_pid = 0;
#endif

	/*
	 * We need a loop here because of race conditions.  But don't loop forever
	 * (for example, a non-writable $backup_instance_path directory might cause a failure
	 * that won't go away).  100 tries seems like plenty.
	 */
	do
	{
		FILE *fp_out = NULL;

		if (interrupted)
			elog(ERROR, "Interrupted while locking backup %s",
						base36enc(backup->start_time));

		/*
		 * Try to create the lock file --- O_EXCL makes this atomic.
		 *
		 * Think not to make the file protection weaker than 0600.  See
		 * comments below.
		 */
		fd = fio_open(lock_file, O_RDWR | O_CREAT | O_EXCL, FIO_BACKUP_HOST);
		if (fd >= 0)
			break;				/* Success; exit the retry loop */

		/*
		 * Couldn't create the pid file. Probably it already exists.
		 * If file already exists or we have some permission problem (???),
		 * then retry;
		 */
//		if ((errno != EEXIST && errno != EACCES))
		if (errno != EEXIST)
			elog(ERROR, "Could not create lock file \"%s\": %s",
				 lock_file, strerror(errno));

		/*
		 * Read the file to get the old owner's PID.  Note race condition
		 * here: file might have been deleted since we tried to create it.
		 */

		fp_out = fopen(lock_file, "r");
		if (fp_out == NULL)
		{
			if (errno == ENOENT)
				continue; 	/* race condition; try again */
			elog(ERROR, "Cannot open lock file \"%s\": %s", lock_file, strerror(errno));
		}

		len = fread(buffer, 1, sizeof(buffer) - 1, fp_out);
		if (ferror(fp_out))
			elog(ERROR, "Cannot read from lock file: \"%s\"", lock_file);
		fclose(fp_out);

		/*
		 * It should be possible only as a result of system crash,
		 * so its hypothetical owner should be dead by now
		 */
		if (len == 0)
		{
			elog(WARNING, "Lock file \"%s\" is empty", lock_file);
			goto grab_lock;
		}

		encoded_pid = atoi(buffer);

		if (encoded_pid <= 0)
		{
			elog(WARNING, "Bogus data in lock file \"%s\": \"%s\"",
				 lock_file, buffer);
			goto grab_lock;
		}

		/*
		 * Check to see if the other process still exists
		 *
		 * Per discussion above, my_pid, my_p_pid can be
		 * ignored as false matches.
		 *
		 * Normally kill() will fail with ESRCH if the given PID doesn't
		 * exist.
		 */
		if (encoded_pid != my_pid && encoded_pid != my_p_pid)
		{
			if (kill(encoded_pid, 0) == 0)
			{
				/* complain every fifth interval */
				if ((ntries % log_freq) == 0)
				{
					elog(WARNING, "Process %d is using backup %s, and is still running",
						 encoded_pid, base36enc(backup->start_time));

					elog(WARNING, "Waiting %u seconds on lock for backup %s", ntries, base36enc(backup->start_time));
				}

				sleep(1);

				/* try again */
				continue;
			}
			else
			{
				if (errno == ESRCH)
					elog(WARNING, "Process %d which used backup %s no longer exists",
						 encoded_pid, base36enc(backup->start_time));
				else
					elog(ERROR, "Failed to send signal 0 to a process %d: %s",
						encoded_pid, strerror(errno));
			}
		}

grab_lock:
		/*
		 * Looks like nobody's home.  Unlink the file and try again to create
		 * it.  Need a loop because of possible race condition against other
		 * would-be creators.
		 */
		if (fio_unlink(lock_file, FIO_BACKUP_HOST) < 0)
		{
			if (errno == ENOENT)
				continue; /* race condition, again */
			elog(ERROR, "Could not remove old lock file \"%s\": %s",
				 lock_file, strerror(errno));
		}

	} while (ntries--);

	/* Failed to acquire exclusive lock in time */
	if (fd <= 0)
		return 1;

	/*
	 * Successfully created the file, now fill it.
	 */
	snprintf(buffer, sizeof(buffer), "%d\n", my_pid);

	errno = 0;
	if (fio_write(fd, buffer, strlen(buffer)) != strlen(buffer))
	{
		int			save_errno = errno;

		fio_close(fd);
		fio_unlink(lock_file, FIO_BACKUP_HOST);

		/* In lax mode if we failed to grab lock because of 'out of space error',
		 * then treat backup as locked.
		 * Only delete command should be run in lax mode.
		 */
		if (!strict && save_errno == ENOSPC)
			return 2;
		else
			elog(ERROR, "Could not write lock file \"%s\": %s",
				 lock_file, strerror(save_errno));
	}

	if (fio_flush(fd) != 0)
	{
		int	save_errno = errno;

		fio_close(fd);
		fio_unlink(lock_file, FIO_BACKUP_HOST);

		/* In lax mode if we failed to grab lock because of 'out of space error',
		 * then treat backup as locked.
		 * Only delete command should be run in lax mode.
		 */
		if (!strict && save_errno == ENOSPC)
			return 2;
		else
			elog(ERROR, "Could not flush lock file \"%s\": %s",
					lock_file, strerror(save_errno));
	}

	if (fio_close(fd) != 0)
	{
		int			save_errno = errno;

		fio_unlink(lock_file, FIO_BACKUP_HOST);

		if (!strict && errno == ENOSPC)
			return 2;
		else
			elog(ERROR, "Could not close lock file \"%s\": %s",
				 lock_file, strerror(save_errno));
	}

	return 0;
}

/* Wait until all read-only lock owners are gone  */
bool
wait_read_only_owners(pgBackup *backup)
{
	FILE *fp = NULL;
    char  buffer[256];
    pid_t encoded_pid;
    int   ntries = LOCK_TIMEOUT;
    int   log_freq = ntries / 5;
    char  lock_file[MAXPGPATH];

    join_path_components(lock_file, backup->root_dir, BACKUP_RO_LOCK_FILE);

    fp = fopen(lock_file, "r");
    if (fp == NULL && errno != ENOENT)
        elog(ERROR, "Cannot open lock file \"%s\": %s", lock_file, strerror(errno));

	/* iterate over pids in lock file */
    while (fp && fgets(buffer, sizeof(buffer), fp))
    {
        encoded_pid = atoi(buffer);
        if (encoded_pid <= 0)
        {
            elog(WARNING, "Bogus data in lock file \"%s\": \"%s\"", lock_file, buffer);
            continue;
        }

        /* wait until RO lock owners go away */
        do
        {
            if (interrupted)
                elog(ERROR, "Interrupted while locking backup %s",
                    base36enc(backup->start_time));

            if (encoded_pid != my_pid)
            {
                if (kill(encoded_pid, 0) == 0)
                {
                    if ((ntries % log_freq) == 0)
                    {
                        elog(WARNING, "Process %d is using backup %s in read only mode, and is still running",
                                encoded_pid, base36enc(backup->start_time));

                        elog(WARNING, "Waiting %u seconds on lock for backup %s", ntries,
                                base36enc(backup->start_time));
                    }

					sleep(1);

					/* try again */
                    continue;
                }
                else if (errno != ESRCH)
                    elog(ERROR, "Failed to send signal 0 to a process %d: %s",
                            encoded_pid, strerror(errno));
            }

            /* locker is dead */
            break;

        } while (ntries--);

        if (ntries <= 0)
        {
            elog(WARNING, "Cannot to lock backup %s in exclusive mode, because process %u owns read-only lock",
                    base36enc(backup->start_time), encoded_pid);
            return false;
        }
    }

    if (fp && ferror(fp))
        elog(ERROR, "Cannot read from lock file: \"%s\"", lock_file);

    if (fp)
        fclose(fp);

    /* unlink RO lock list */
    fio_unlink(lock_file, FIO_BACKUP_HOST);
	return true;
}

bool
lock_backup_internal(pgBackup *backup, bool exclusive)
{
	if (exclusive)
		return wait_read_only_owners(backup);
	else
		return lock_backup_read_only(backup);
}

bool
lock_backup_read_only(pgBackup *backup)
{
	FILE *fp_in = NULL;
	FILE *fp_out = NULL;
	char  buf_in[256];
	pid_t encoded_pid;
	char  lock_file[MAXPGPATH];

	char  buffer[8192]; /*TODO: should be enough, but maybe malloc+realloc is better ? */
	char  lock_file_tmp[MAXPGPATH];
	int   buffer_len = 0;

	join_path_components(lock_file, backup->root_dir, BACKUP_RO_LOCK_FILE);
	snprintf(lock_file_tmp, MAXPGPATH, "%s%s", lock_file, "tmp");

	/* open already existing lock files */
	fp_in = fopen(lock_file, "r");
	if (fp_in == NULL && errno != ENOENT)
		elog(ERROR, "Cannot open lock file \"%s\": %s", lock_file, strerror(errno));

	/* read PIDs of owners */
	while (fp_in && fgets(buf_in, sizeof(buf_in), fp_in))
	{
		encoded_pid = atoi(buf_in);
		if (encoded_pid <= 0)
		{
			elog(WARNING, "Bogus data in lock file \"%s\": \"%s\"", lock_file, buf_in);
			continue;
		}

		if (encoded_pid != my_pid)
		{
			if (kill(encoded_pid, 0) == 0)
			{
				/*
				 * Somebody is still using this backup in RO mode,
				 * copy this pid into a new file.
				 */
				buffer_len += snprintf(buffer+buffer_len, 4096, "%u\n", encoded_pid);
			}
			else if (errno != ESRCH)
				elog(ERROR, "Failed to send signal 0 to a process %d: %s",
						encoded_pid, strerror(errno));
		}
    }

	if (fp_in)
	{
		if (ferror(fp_in))
			elog(ERROR, "Cannot read from lock file: \"%s\"", lock_file);
		fclose(fp_in);
	}

	fp_out = fopen(lock_file_tmp, "w");
	if (fp_out == NULL)
		elog(ERROR, "Cannot open temp lock file \"%s\": %s", lock_file_tmp, strerror(errno));

	/* add my own pid */
	buffer_len += snprintf(buffer+buffer_len, sizeof(buffer), "%u\n", my_pid);

	/* write out the collected PIDs to temp lock file */
	fwrite(buffer, 1, buffer_len, fp_out);

	if (ferror(fp_out))
		elog(ERROR, "Cannot write to lock file: \"%s\"", lock_file_tmp);

	if (fclose(fp_out) != 0)
		elog(ERROR, "Cannot close temp lock file \"%s\": %s", lock_file_tmp, strerror(errno));

	if (rename(lock_file_tmp, lock_file) < 0)
		elog(ERROR, "Cannot rename file \"%s\" to \"%s\": %s",
			lock_file_tmp, lock_file, strerror(errno));

	return true;
}

/*
 * Get backup_mode in string representation.
 */
const char *
pgBackupGetBackupMode(pgBackup *backup)
{
	return backupModes[backup->backup_mode];
}

static bool
IsDir(const char *dirpath, const char *entry, fio_location location)
{
	char		path[MAXPGPATH];
	struct stat	st;

	snprintf(path, MAXPGPATH, "%s/%s", dirpath, entry);

	return fio_stat(path, &st, false, location) == 0 && S_ISDIR(st.st_mode);
}

/*
 * Create list of instances in given backup catalog.
 *
 * Returns parray of "InstanceConfig" structures, filled with
 * actual config of each instance.
 */
parray *
catalog_get_instance_list(void)
{
	char		path[MAXPGPATH];
	DIR		   *dir;
	struct dirent *dent;
	parray		*instances;

>>>>>>> 232f94b2
	instances = parray_new();

	/* open directory and list contents */
	join_path_components(path, backup_path, BACKUPS_DIR);
	dir = opendir(path);
	if (dir == NULL)
		elog(ERROR, "Cannot open directory \"%s\": %s",
			 path, strerror(errno));

	while (errno = 0, (dent = readdir(dir)) != NULL)
	{
		char		child[MAXPGPATH];
		struct stat	st;
		InstanceConfig *instance;

		/* skip entries point current dir or parent dir */
		if (strcmp(dent->d_name, ".") == 0 ||
			strcmp(dent->d_name, "..") == 0)
			continue;

		join_path_components(child, path, dent->d_name);

		if (lstat(child, &st) == -1)
			elog(ERROR, "Cannot stat file \"%s\": %s",
					child, strerror(errno));

		if (!S_ISDIR(st.st_mode))
			continue;

		instance = readInstanceConfigFile(dent->d_name);

		parray_append(instances, instance);
	}

	/* TODO 3.0: switch to ERROR */
	if (parray_num(instances) == 0)
		elog(WARNING, "This backup catalog contains no backup instances. Backup instance can be added via 'add-instance' command.");

	if (errno)
		elog(ERROR, "Cannot read directory \"%s\": %s",
				path, strerror(errno));

	if (closedir(dir))
		elog(ERROR, "Cannot close directory \"%s\": %s",
				path, strerror(errno));

	return instances;
}

/*
 * Create list of backups.
 * If 'requested_backup_id' is INVALID_BACKUP_ID, return list of all backups.
 * The list is sorted in order of descending start time.
 * If valid backup id is passed only matching backup will be added to the list.
 */
parray *
catalog_get_backup_list(const char *instance_name, time_t requested_backup_id)
{
	DIR		   *data_dir = NULL;
	struct dirent *data_ent = NULL;
	parray	   *backups = NULL;
	int			i;
	char backup_instance_path[MAXPGPATH];

	sprintf(backup_instance_path, "%s/%s/%s",
			backup_path, BACKUPS_DIR, instance_name);

	/* open backup instance backups directory */
	data_dir = fio_opendir(backup_instance_path, FIO_BACKUP_HOST);
	if (data_dir == NULL)
	{
		elog(WARNING, "cannot open directory \"%s\": %s", backup_instance_path,
			strerror(errno));
		goto err_proc;
	}

	/* scan the directory and list backups */
	backups = parray_new();
	for (; (data_ent = fio_readdir(data_dir)) != NULL; errno = 0)
	{
		char		backup_conf_path[MAXPGPATH];
		char		data_path[MAXPGPATH];
		pgBackup   *backup = NULL;
		struct stat	st;

		join_path_components(data_path, backup_instance_path, data_ent->d_name);

		/* skip not-directory entries and hidden entries */
		if (!(fio_stat(data_path, &st, false, FIO_BACKUP_HOST) == 0 && S_ISDIR(st.st_mode))
			|| data_ent->d_name[0] == '.')
			continue;

		/* read backup information from BACKUP_CONTROL_FILE */
		snprintf(backup_conf_path, MAXPGPATH, "%s/%s", data_path, BACKUP_CONTROL_FILE);
		backup = readBackupControlFile(backup_conf_path);

		if (!backup)
		{
			backup = pgut_new(pgBackup);
			pgBackupInit(backup);
			backup->start_time = base36dec(data_ent->d_name);

			/* Initialize paths as soon as we know backup->start_time */
			pgBackupInitPaths(backup, backup_instance_path, backup->start_time);

		}
		else if (strcmp(base36enc(backup->start_time), data_ent->d_name) != 0)
		{
			elog(WARNING, "backup ID in control file \"%s\" doesn't match name of the backup folder \"%s\"",
				 base36enc(backup->start_time), backup_conf_path);
		}

		/* Initialize page header map */
		init_header_map(backup);

		/* TODO: save encoded backup id */
		backup->backup_id = backup->start_time;
		if (requested_backup_id != INVALID_BACKUP_ID
			&& requested_backup_id != backup->start_time)
		{
			pgBackupFree(backup);
			continue;
		}
		parray_append(backups, backup);

		if (errno && errno != ENOENT)
		{
			elog(WARNING, "cannot read data directory \"%s\": %s",
				 data_ent->d_name, strerror(errno));
			goto err_proc;
		}
	}
	if (errno)
	{
		elog(WARNING, "cannot read backup root directory \"%s\": %s",
			backup_instance_path, strerror(errno));
		goto err_proc;
	}

	fio_closedir(data_dir);
	data_dir = NULL;

	parray_qsort(backups, pgBackupCompareIdDesc);

	/* Link incremental backups with their ancestors.*/
	for (i = 0; i < parray_num(backups); i++)
	{
		pgBackup   *curr = parray_get(backups, i);
		pgBackup  **ancestor;
		pgBackup	key;

		if (curr->backup_mode == BACKUP_MODE_FULL)
			continue;

		key.start_time = curr->parent_backup;
		ancestor = (pgBackup **) parray_bsearch(backups, &key,
												pgBackupCompareIdDesc);
		if (ancestor)
			curr->parent_backup_link = *ancestor;
	}

	return backups;

err_proc:
	if (data_dir)
		fio_closedir(data_dir);
	if (backups)
		parray_walk(backups, pgBackupFree);
	parray_free(backups);

	elog(ERROR, "Failed to get backup list");

	return NULL;
}
/* ===== instance list and backup list functions (END) ===== */

/* ===== DATABASE_FILE_LIST functions ===== */
/* Parsing states for get_control_value() */
#define CONTROL_WAIT_NAME			1
#define CONTROL_INNAME				2
#define CONTROL_WAIT_COLON			3
#define CONTROL_WAIT_VALUE			4
#define CONTROL_INVALUE				5
#define CONTROL_WAIT_NEXT_NAME		6

/*
 * Get value from json-like line "str" of DATABASE_FILE_LIST
 *
 * The line has the following format:
 *   {"name1":"value1", "name2":"value2"}
 *
 * The value will be returned to "value_str" as string if it is not NULL. If it
 * is NULL the value will be returned to "value_int64" as int64.
 *
 * Returns true if the value was found in the line.
 */
bool
get_control_value(const char *str, const char *name,
				  char *value_str, int64 *value_int64, bool is_mandatory)
{
	int			state = CONTROL_WAIT_NAME;
	char	   *name_ptr = (char *) name;
	char	   *buf = (char *) str;
	char		buf_int64[32],	/* Buffer for "value_int64" */
			   *buf_int64_ptr = buf_int64;

	/* Set default values */
	if (value_str)
		*value_str = '\0';
	else if (value_int64)
		*value_int64 = 0;

	while (*buf)
	{
		switch (state)
		{
			case CONTROL_WAIT_NAME:
				if (*buf == '"')
					state = CONTROL_INNAME;
				else if (IsAlpha(*buf))
					goto bad_format;
				break;
			case CONTROL_INNAME:
				/* Found target field. Parse value. */
				if (*buf == '"')
					state = CONTROL_WAIT_COLON;
				/* Check next field */
				else if (*buf != *name_ptr)
				{
					name_ptr = (char *) name;
					state = CONTROL_WAIT_NEXT_NAME;
				}
				else
					name_ptr++;
				break;
			case CONTROL_WAIT_COLON:
				if (*buf == ':')
					state = CONTROL_WAIT_VALUE;
				else if (!IsSpace(*buf))
					goto bad_format;
				break;
			case CONTROL_WAIT_VALUE:
				if (*buf == '"')
				{
					state = CONTROL_INVALUE;
					buf_int64_ptr = buf_int64;
				}
				else if (IsAlpha(*buf))
					goto bad_format;
				break;
			case CONTROL_INVALUE:
				/* Value was parsed, exit */
				if (*buf == '"')
				{
					if (value_str)
					{
						*value_str = '\0';
					}
					else if (value_int64)
					{
						/* Length of buf_uint64 should not be greater than 31 */
						if (buf_int64_ptr - buf_int64 >= 32)
							elog(ERROR, "field \"%s\" is out of range in the line %s of the file %s",
								 name, str, DATABASE_FILE_LIST);

						*buf_int64_ptr = '\0';
						if (!parse_int64(buf_int64, value_int64, 0))
						{
							/* We assume that too big value is -1 */
							if (errno == ERANGE)
								*value_int64 = BYTES_INVALID;
							else
								goto bad_format;
						}
					}

					return true;
				}
				else
				{
					if (value_str)
					{
						*value_str = *buf;
						value_str++;
					}
					else
					{
						*buf_int64_ptr = *buf;
						buf_int64_ptr++;
					}
				}
				break;
			case CONTROL_WAIT_NEXT_NAME:
				if (*buf == ',')
					state = CONTROL_WAIT_NAME;
				break;
			default:
				/* Should not happen */
				break;
		}

		buf++;
	}

	/* There is no close quotes */
	if (state == CONTROL_INNAME || state == CONTROL_INVALUE)
		goto bad_format;

	/* Did not find target field */
	if (is_mandatory)
		elog(ERROR, "field \"%s\" is not found in the line %s of the file %s",
			 name, str, DATABASE_FILE_LIST);
	return false;

bad_format:
	elog(ERROR, "%s file has invalid format in line %s",
		 DATABASE_FILE_LIST, str);
	return false;	/* Make compiler happy */
}

/*
 * Create list of backup datafiles.
 * If 'requested_backup_id' is INVALID_BACKUP_ID, exit with error.
 * If valid backup id is passed only matching backup will be added to the list.
 */
parray *
get_backup_filelist(pgBackup *backup, bool strict)
{
	parray		*files = NULL;
	char		backup_filelist_path[MAXPGPATH];
	FILE    *fp;
	char     buf[BLCKSZ];
	char     stdio_buf[STDIO_BUFSIZE];
	pg_crc32 content_crc = 0;

	join_path_components(backup_filelist_path, backup->root_dir, DATABASE_FILE_LIST);
	fp = fio_open_stream(backup_filelist_path, FIO_BACKUP_HOST);
	if (fp == NULL)
		elog(ERROR, "cannot open \"%s\": %s", backup_filelist_path, strerror(errno));

<<<<<<< HEAD
	/* enable stdio buffering for local file */
	if (!fio_is_remote(FIO_BACKUP_HOST))
		setvbuf(fp, stdio_buf, _IOFBF, STDIO_BUFSIZE);
=======
/*
 * Lock list of backups. Function goes in backward direction.
 */
void
catalog_lock_backup_list(parray *backup_list, int from_idx, int to_idx, bool strict, bool exclusive)
{
	int			start_idx,
				end_idx;
	int			i;
>>>>>>> 232f94b2

	files = parray_new();

	INIT_FILE_CRC32(true, content_crc);

	while (fgets(buf, lengthof(buf), fp))
	{
<<<<<<< HEAD
		char		path[MAXPGPATH];
		char		linked[MAXPGPATH];
		char		compress_alg_string[MAXPGPATH];
		int64		write_size,
					mode,		/* bit length of mode_t depends on platforms */
					is_datafile,
					is_cfs,
					external_dir_num,
					crc,
					segno,
					n_blocks,
					n_headers,
					dbOid,		/* used for partial restore */
					hdr_crc,
					hdr_off,
					hdr_size;
		pgFile	   *file;

		COMP_FILE_CRC32(true, content_crc, buf, strlen(buf));

		get_control_value(buf, "path", path, NULL, true);
		get_control_value(buf, "size", NULL, &write_size, true);
		get_control_value(buf, "mode", NULL, &mode, true);
		get_control_value(buf, "is_datafile", NULL, &is_datafile, true);
		get_control_value(buf, "is_cfs", NULL, &is_cfs, false);
		get_control_value(buf, "crc", NULL, &crc, true);
		get_control_value(buf, "compress_alg", compress_alg_string, NULL, false);
		get_control_value(buf, "external_dir_num", NULL, &external_dir_num, false);
		get_control_value(buf, "dbOid", NULL, &dbOid, false);

		file = pgFileInit(path);
		file->write_size = (int64) write_size;
		file->mode = (mode_t) mode;
		file->is_datafile = is_datafile ? true : false;
		file->is_cfs = is_cfs ? true : false;
		file->crc = (pg_crc32) crc;
		file->compress_alg = parse_compress_alg(compress_alg_string);
		file->external_dir_num = external_dir_num;
		file->dbOid = dbOid ? dbOid : 0;
=======
		pgBackup   *backup = (pgBackup *) parray_get(backup_list, i);
		if (!lock_backup(backup, strict, exclusive))
			elog(ERROR, "Cannot lock backup %s directory",
				 base36enc(backup->start_time));
	}
}

/*
 * Find the latest valid child of latest valid FULL backup on given timeline
 */
pgBackup *
catalog_get_last_data_backup(parray *backup_list, TimeLineID tli, time_t current_start_time)
{
	int			i;
	pgBackup   *full_backup = NULL;
	pgBackup   *tmp_backup = NULL;
	char 	   *invalid_backup_id;
>>>>>>> 232f94b2

		/*
		 * Optional fields
		 */

		if (get_control_value(buf, "linked", linked, NULL, false) && linked[0])
		{
			file->linked = pgut_strdup(linked);
			canonicalize_path(file->linked);
		}

		if (get_control_value(buf, "segno", NULL, &segno, false))
			file->segno = (int) segno;

		if (get_control_value(buf, "n_blocks", NULL, &n_blocks, false))
			file->n_blocks = (int) n_blocks;

		if (get_control_value(buf, "n_headers", NULL, &n_headers, false))
			file->n_headers = (int) n_headers;

		if (get_control_value(buf, "hdr_crc", NULL, &hdr_crc, false))
			file->hdr_crc = (pg_crc32) hdr_crc;

		if (get_control_value(buf, "hdr_off", NULL, &hdr_off, false))
			file->hdr_off = hdr_off;

		if (get_control_value(buf, "hdr_size", NULL, &hdr_size, false))
			file->hdr_size = (int) hdr_size;

		parray_append(files, file);
	}

	FIN_FILE_CRC32(true, content_crc);

	if (ferror(fp))
		elog(ERROR, "Failed to read from file: \"%s\"", backup_filelist_path);

	fio_close_stream(fp);

	if (backup->content_crc != 0 &&
		backup->content_crc != content_crc)
	{
		elog(WARNING, "Invalid CRC of backup control file '%s': %u. Expected: %u",
				backup_filelist_path, content_crc, backup->content_crc);

		/* redundant check? */
		elog(strict ? ERROR : WARNING, "Failed to get file list for backup %s", 
										base36enc(backup->start_time));
	}

	return files;
}

/*
 * Output the list of files to backup catalog DATABASE_FILE_LIST
 */
void
write_backup_filelist(pgBackup *backup, parray *files, const char *root,
					  parray *external_list, bool sync)
{
	FILE	   *out;
	char		control_path[MAXPGPATH];
	char		control_path_temp[MAXPGPATH];
	size_t		i = 0;
	#define BUFFERSZ 1024*1024
	char		*buf;
	int64 		backup_size_on_disk = 0;
	int64 		uncompressed_size_on_disk = 0;
	int64 		wal_size_on_disk = 0;

	join_path_components(control_path, backup->root_dir, DATABASE_FILE_LIST);
	snprintf(control_path_temp, sizeof(control_path_temp), "%s.tmp", control_path);

	out = fopen(control_path_temp, PG_BINARY_W);
	if (out == NULL)
		elog(ERROR, "Cannot open file list \"%s\": %s", control_path_temp,
			 strerror(errno));

	if (chmod(control_path_temp, FILE_PERMISSION) == -1)
		elog(ERROR, "Cannot change mode of \"%s\": %s", control_path_temp,
			 strerror(errno));

	buf = pgut_malloc(BUFFERSZ);
	setvbuf(out, buf, _IOFBF, BUFFERSZ);

	if (sync)
		INIT_FILE_CRC32(true, backup->content_crc);

	/* print each file in the list */
	for (i = 0; i < parray_num(files); i++)
	{
		int       len = 0;
		char      line[BLCKSZ];
		pgFile   *file = (pgFile *) parray_get(files, i);

		/* Ignore disappeared file */
		if (file->write_size == FILE_NOT_FOUND)
			continue;

		if (S_ISDIR(file->mode))
		{
			backup_size_on_disk += 4096;
			uncompressed_size_on_disk += 4096;
		}

		/* Count the amount of the data actually copied */
		if (S_ISREG(file->mode) && file->write_size > 0)
		{
			/*
			 * Size of WAL files in 'pg_wal' is counted separately
			 * TODO: in 3.0 add attribute is_walfile
			 */
			if (IsXLogFileName(file->name) && file->external_dir_num == 0)
				wal_size_on_disk += file->write_size;
			else
			{
				backup_size_on_disk += file->write_size;
				uncompressed_size_on_disk += file->uncompressed_size;
			}
		}

		len = sprintf(line, "{\"path\":\"%s\", \"size\":\"" INT64_FORMAT "\", "
					 "\"mode\":\"%u\", \"is_datafile\":\"%u\", "
					 "\"is_cfs\":\"%u\", \"crc\":\"%u\", "
					 "\"compress_alg\":\"%s\", \"external_dir_num\":\"%d\", "
					 "\"dbOid\":\"%u\"",
					file->rel_path, file->write_size, file->mode,
					file->is_datafile ? 1 : 0,
					file->is_cfs ? 1 : 0,
					file->crc,
					deparse_compress_alg(file->compress_alg),
					file->external_dir_num,
					file->dbOid);

		if (file->is_datafile)
			len += sprintf(line+len, ",\"segno\":\"%d\"", file->segno);

		if (file->linked)
			len += sprintf(line+len, ",\"linked\":\"%s\"", file->linked);

		if (file->n_blocks > 0)
			len += sprintf(line+len, ",\"n_blocks\":\"%i\"", file->n_blocks);

		if (file->n_headers > 0)
		{
			len += sprintf(line+len, ",\"n_headers\":\"%i\"", file->n_headers);
			len += sprintf(line+len, ",\"hdr_crc\":\"%u\"", file->hdr_crc);
			len += sprintf(line+len, ",\"hdr_off\":\"%li\"", file->hdr_off);
			len += sprintf(line+len, ",\"hdr_size\":\"%i\"", file->hdr_size);
		}

		sprintf(line+len, "}\n");

		if (sync)
			COMP_FILE_CRC32(true, backup->content_crc, line, strlen(line));

		fprintf(out, "%s", line);
	}

	if (sync)
		FIN_FILE_CRC32(true, backup->content_crc);

	if (fflush(out) != 0)
		elog(ERROR, "Cannot flush file list \"%s\": %s",
			 control_path_temp, strerror(errno));

	if (sync && fsync(fileno(out)) < 0)
		elog(ERROR, "Cannot sync file list \"%s\": %s",
			 control_path_temp, strerror(errno));

	if (fclose(out) != 0)
		elog(ERROR, "Cannot close file list \"%s\": %s",
			 control_path_temp, strerror(errno));

	if (rename(control_path_temp, control_path) < 0)
		elog(ERROR, "Cannot rename file \"%s\" to \"%s\": %s",
			 control_path_temp, control_path, strerror(errno));

	/* use extra variable to avoid reset of previous data_bytes value in case of error */
	backup->data_bytes = backup_size_on_disk;
	backup->uncompressed_bytes = uncompressed_size_on_disk;

	if (backup->stream)
		backup->wal_bytes = wal_size_on_disk;

	free(buf);
}
/* ===== DATABASE_FILE_LIST functions (END) ===== */


/* ===== BACKUP_CONTROL_FILE  functions ===== */
void
do_set_backup(const char *instance_name, time_t backup_id,
			  pgSetBackupParams *set_backup_params)
{
	pgBackup	*target_backup = NULL;
	parray 		*backup_list = NULL;

	if (!set_backup_params)
		elog(ERROR, "Nothing to set by 'set-backup' command");

	backup_list = catalog_get_backup_list(instance_name, backup_id);
	if (parray_num(backup_list) != 1)
		elog(ERROR, "Failed to find backup %s", base36enc(backup_id));

	target_backup = (pgBackup *) parray_get(backup_list, 0);

	/* Pin or unpin backup if requested */
	if (set_backup_params->ttl >= 0 || set_backup_params->expire_time > 0)
		pin_backup(target_backup, set_backup_params);

	if (set_backup_params->note)
		add_note(target_backup, set_backup_params->note);
}

/*
 * Set 'expire-time' attribute based on set_backup_params, or unpin backup
 * if ttl is equal to zero.
 */
void
pin_backup(pgBackup	*target_backup, pgSetBackupParams *set_backup_params)
{

	/* sanity, backup must have positive recovery-time */
	if (target_backup->recovery_time <= 0)
		elog(ERROR, "Failed to set 'expire-time' for backup %s: invalid 'recovery-time'",
						base36enc(target_backup->backup_id));

	/* Pin comes from ttl */
	if (set_backup_params->ttl > 0)
		target_backup->expire_time = target_backup->recovery_time + set_backup_params->ttl;
	/* Unpin backup */
	else if (set_backup_params->ttl == 0)
	{
		/* If backup was not pinned in the first place,
		 * then there is nothing to unpin.
		 */
		if (target_backup->expire_time == 0)
		{
			elog(WARNING, "Backup %s is not pinned, nothing to unpin",
									base36enc(target_backup->start_time));
			return;
		}
		target_backup->expire_time = 0;
	}
	/* Pin comes from expire-time */
	else if (set_backup_params->expire_time > 0)
		target_backup->expire_time = set_backup_params->expire_time;
	else
		/* nothing to do */
		return;

	/* Update BACKUP_CONTROL_FILE */
	write_backup(target_backup, true);

	if (set_backup_params->ttl > 0 || set_backup_params->expire_time > 0)
	{
		char	expire_timestamp[100];

		time2iso(expire_timestamp, lengthof(expire_timestamp), target_backup->expire_time);
		elog(INFO, "Backup %s is pinned until '%s'", base36enc(target_backup->start_time),
														expire_timestamp);
	}
	else
		elog(INFO, "Backup %s is unpinned", base36enc(target_backup->start_time));

	return;
}

/*
 * Add note to backup metadata or unset already existing note.
 * It is a job of the caller to make sure that note is not NULL.
 */
void
add_note(pgBackup *target_backup, char *note)
{

	char *note_string;

	/* unset note */
	if (pg_strcasecmp(note, "none") == 0)
	{
		target_backup->note = NULL;
		elog(INFO, "Removing note from backup %s",
				base36enc(target_backup->start_time));
	}
	else
	{
		/* Currently we do not allow string with newlines as note,
		 * because it will break parsing of BACKUP_CONTROL_FILE.
		 * So if user provides string like this "aaa\nbbbbb",
		 * we save only "aaa"
		 * Example: tests.set_backup.SetBackupTest.test_add_note_newlines
		 */
		note_string = pgut_malloc(MAX_NOTE_SIZE);
		sscanf(note, "%[^\n]", note_string);

		target_backup->note = note_string;
		elog(INFO, "Adding note to backup %s: '%s'",
				base36enc(target_backup->start_time), target_backup->note);
	}

	/* Update BACKUP_CONTROL_FILE */
	write_backup(target_backup, true);
}

/*
 * Write information about backup.in to stream "out".
 * Also used by 'show' subcommand
 */
void
pgBackupWriteControl(FILE *out, pgBackup *backup)
{
	char		timestamp[100];

	fio_fprintf(out, "#Configuration\n");
	fio_fprintf(out, "backup-mode = %s\n", pgBackupGetBackupMode(backup));
	fio_fprintf(out, "stream = %s\n", backup->stream ? "true" : "false");
	fio_fprintf(out, "compress-alg = %s\n",
			deparse_compress_alg(backup->compress_alg));
	fio_fprintf(out, "compress-level = %d\n", backup->compress_level);
	fio_fprintf(out, "from-replica = %s\n", backup->from_replica ? "true" : "false");

	fio_fprintf(out, "\n#Compatibility\n");
	fio_fprintf(out, "block-size = %u\n", backup->block_size);
	fio_fprintf(out, "xlog-block-size = %u\n", backup->wal_block_size);
	fio_fprintf(out, "checksum-version = %u\n", backup->checksum_version);
	if (backup->program_version[0] != '\0')
		fio_fprintf(out, "program-version = %s\n", backup->program_version);
	if (backup->server_version[0] != '\0')
		fio_fprintf(out, "server-version = %s\n", backup->server_version);

	fio_fprintf(out, "\n#Result backup info\n");
	fio_fprintf(out, "timelineid = %d\n", backup->tli);
	/* LSN returned by pg_start_backup */
	fio_fprintf(out, "start-lsn = %X/%X\n",
			(uint32) (backup->start_lsn >> 32),
			(uint32) backup->start_lsn);
	/* LSN returned by pg_stop_backup */
	fio_fprintf(out, "stop-lsn = %X/%X\n",
			(uint32) (backup->stop_lsn >> 32),
			(uint32) backup->stop_lsn);

	time2iso(timestamp, lengthof(timestamp), backup->start_time);
	fio_fprintf(out, "start-time = '%s'\n", timestamp);
	if (backup->merge_time > 0)
	{
		time2iso(timestamp, lengthof(timestamp), backup->merge_time);
		fio_fprintf(out, "merge-time = '%s'\n", timestamp);
	}
	if (backup->end_time > 0)
	{
		time2iso(timestamp, lengthof(timestamp), backup->end_time);
		fio_fprintf(out, "end-time = '%s'\n", timestamp);
	}
	fio_fprintf(out, "recovery-xid = " XID_FMT "\n", backup->recovery_xid);
	if (backup->recovery_time > 0)
	{
		time2iso(timestamp, lengthof(timestamp), backup->recovery_time);
		fio_fprintf(out, "recovery-time = '%s'\n", timestamp);
	}
	if (backup->expire_time > 0)
	{
		time2iso(timestamp, lengthof(timestamp), backup->expire_time);
		fio_fprintf(out, "expire-time = '%s'\n", timestamp);
	}

	if (backup->merge_dest_backup != 0)
		fio_fprintf(out, "merge-dest-id = '%s'\n", base36enc(backup->merge_dest_backup));

	/*
	 * Size of PGDATA directory. The size does not include size of related
	 * WAL segments in archive 'wal' directory.
	 */
	if (backup->data_bytes != BYTES_INVALID)
		fio_fprintf(out, "data-bytes = " INT64_FORMAT "\n", backup->data_bytes);

	if (backup->wal_bytes != BYTES_INVALID)
		fio_fprintf(out, "wal-bytes = " INT64_FORMAT "\n", backup->wal_bytes);

	if (backup->uncompressed_bytes >= 0)
		fio_fprintf(out, "uncompressed-bytes = " INT64_FORMAT "\n", backup->uncompressed_bytes);

	if (backup->pgdata_bytes >= 0)
		fio_fprintf(out, "pgdata-bytes = " INT64_FORMAT "\n", backup->pgdata_bytes);

	fio_fprintf(out, "status = %s\n", status2str(backup->status));

	/* 'parent_backup' is set if it is incremental backup */
	if (backup->parent_backup != 0)
		fio_fprintf(out, "parent-backup-id = '%s'\n", base36enc(backup->parent_backup));

	/* print connection info except password */
	if (backup->primary_conninfo)
		fio_fprintf(out, "primary_conninfo = '%s'\n", backup->primary_conninfo);

	/* print external directories list */
	if (backup->external_dir_str)
		fio_fprintf(out, "external-dirs = '%s'\n", backup->external_dir_str);

	if (backup->note)
		fio_fprintf(out, "note = '%s'\n", backup->note);

	if (backup->content_crc != 0)
		fio_fprintf(out, "content-crc = %u\n", backup->content_crc);

}

/*
 * Save the backup content into BACKUP_CONTROL_FILE.
 * TODO: honor the strict flag
 * TODO: rename to write_backup_control
 */
void
write_backup(pgBackup *backup, bool strict)
{
	FILE   *fp = NULL;
	char    path[MAXPGPATH];
	char    path_temp[MAXPGPATH];
	char    buf[4096];

	join_path_components(path, backup->root_dir, BACKUP_CONTROL_FILE);
	snprintf(path_temp, sizeof(path_temp), "%s.tmp", path);

	fp = fopen(path_temp, PG_BINARY_W);
	if (fp == NULL)
		elog(ERROR, "Cannot open control file \"%s\": %s",
			 path_temp, strerror(errno));

	if (chmod(path_temp, FILE_PERMISSION) == -1)
		elog(ERROR, "Cannot change mode of \"%s\": %s", path_temp,
			 strerror(errno));

	setvbuf(fp, buf, _IOFBF, sizeof(buf));

	pgBackupWriteControl(fp, backup);

	if (fflush(fp) != 0)
		elog(ERROR, "Cannot flush control file \"%s\": %s",
			 path_temp, strerror(errno));

	if (fsync(fileno(fp)) < 0)
		elog(ERROR, "Cannot sync control file \"%s\": %s",
			 path_temp, strerror(errno));

	if (fclose(fp) != 0)
		elog(ERROR, "Cannot close control file \"%s\": %s",
			 path_temp, strerror(errno));

	if (rename(path_temp, path) < 0)
		elog(ERROR, "Cannot rename file \"%s\" to \"%s\": %s",
			 path_temp, path, strerror(errno));
}

/*
 * Save the backup status into BACKUP_CONTROL_FILE.
 *
 * We need to reread the backup using its ID and save it changing only its
 * status.
 */
void
write_backup_status(pgBackup *backup, BackupStatus status,
					const char *instance_name, bool strict)
{
	pgBackup   *tmp;
	char		conf_path[MAXPGPATH];

	join_path_components(conf_path, backup->root_dir, BACKUP_CONTROL_FILE);

	tmp = readBackupControlFile(conf_path);
	if (!tmp)
	{
		/*
		 * Silently exit the function, since readBackupControlFile
		 * already logged the warning message.
		 */
		return;
	}

	/* overwrite control file only if status has changed */
	if (tmp->status == status)
	{
		pgBackupFree(tmp);
		return;
	}

	backup->status = status;
	tmp->status = backup->status;
	tmp->root_dir = pgut_strdup(backup->root_dir);

	write_backup(tmp, strict);

	pgBackupFree(tmp);
}

/*
 * Read BACKUP_CONTROL_FILE and return filled pgBackup structure
 *  - Comment starts with ';'.
 *  - Do not care section.
 */
static pgBackup *
readBackupControlFile(const char *path)
{
	pgBackup   *backup = pgut_new(pgBackup);
	char	   *backup_mode = NULL;
	char	   *start_lsn = NULL;
	char	   *stop_lsn = NULL;
	char	   *status = NULL;
	char	   *parent_backup = NULL;
	char	   *merge_dest_backup = NULL;
	char	   *program_version = NULL;
	char	   *server_version = NULL;
	char	   *compress_alg = NULL;
	int			parsed_options;

	ConfigOption options[] =
	{
		{'s', 0, "backup-mode",			&backup_mode, SOURCE_FILE_STRICT},
		{'u', 0, "timelineid",			&backup->tli, SOURCE_FILE_STRICT},
		{'s', 0, "start-lsn",			&start_lsn, SOURCE_FILE_STRICT},
		{'s', 0, "stop-lsn",			&stop_lsn, SOURCE_FILE_STRICT},
		{'t', 0, "start-time",			&backup->start_time, SOURCE_FILE_STRICT},
		{'t', 0, "merge-time",			&backup->merge_time, SOURCE_FILE_STRICT},
		{'t', 0, "end-time",			&backup->end_time, SOURCE_FILE_STRICT},
		{'U', 0, "recovery-xid",		&backup->recovery_xid, SOURCE_FILE_STRICT},
		{'t', 0, "recovery-time",		&backup->recovery_time, SOURCE_FILE_STRICT},
		{'t', 0, "expire-time",			&backup->expire_time, SOURCE_FILE_STRICT},
		{'I', 0, "data-bytes",			&backup->data_bytes, SOURCE_FILE_STRICT},
		{'I', 0, "wal-bytes",			&backup->wal_bytes, SOURCE_FILE_STRICT},
		{'I', 0, "uncompressed-bytes",	&backup->uncompressed_bytes, SOURCE_FILE_STRICT},
		{'I', 0, "pgdata-bytes",		&backup->pgdata_bytes, SOURCE_FILE_STRICT},
		{'u', 0, "block-size",			&backup->block_size, SOURCE_FILE_STRICT},
		{'u', 0, "xlog-block-size",		&backup->wal_block_size, SOURCE_FILE_STRICT},
		{'u', 0, "checksum-version",	&backup->checksum_version, SOURCE_FILE_STRICT},
		{'s', 0, "program-version",		&program_version, SOURCE_FILE_STRICT},
		{'s', 0, "server-version",		&server_version, SOURCE_FILE_STRICT},
		{'b', 0, "stream",				&backup->stream, SOURCE_FILE_STRICT},
		{'s', 0, "status",				&status, SOURCE_FILE_STRICT},
		{'s', 0, "parent-backup-id",	&parent_backup, SOURCE_FILE_STRICT},
		{'s', 0, "merge-dest-id",		&merge_dest_backup, SOURCE_FILE_STRICT},
		{'s', 0, "compress-alg",		&compress_alg, SOURCE_FILE_STRICT},
		{'u', 0, "compress-level",		&backup->compress_level, SOURCE_FILE_STRICT},
		{'b', 0, "from-replica",		&backup->from_replica, SOURCE_FILE_STRICT},
		{'s', 0, "primary-conninfo",	&backup->primary_conninfo, SOURCE_FILE_STRICT},
		{'s', 0, "external-dirs",		&backup->external_dir_str, SOURCE_FILE_STRICT},
		{'s', 0, "note",				&backup->note, SOURCE_FILE_STRICT},
		{'u', 0, "content-crc",			&backup->content_crc, SOURCE_FILE_STRICT},
		{0}
	};

	pgBackupInit(backup);
	if (fio_access(path, F_OK, FIO_BACKUP_HOST) != 0)
	{
		elog(WARNING, "Control file \"%s\" doesn't exist", path);
		pgBackupFree(backup);
		return NULL;
	}

	parsed_options = config_read_opt(path, options, WARNING, true, true);

	if (parsed_options == 0)
	{
		elog(WARNING, "Control file \"%s\" is empty", path);
		pgBackupFree(backup);
		return NULL;
	}

	if (backup->start_time == 0)
	{
		elog(WARNING, "Invalid ID/start-time, control file \"%s\" is corrupted", path);
		pgBackupFree(backup);
		return NULL;
	}


	/*
	 * When we read backup from backup instance, we can't rely on start_time
	 * to generate paths. So do it manually, using path that we know.
	 */
	backup->root_dir = pgut_malloc(MAXPGPATH);
	strncpy(backup->root_dir, path, MAXPGPATH);
	/* trim BACKUP_CONTROL_FILE part */
	get_parent_directory(backup->root_dir);

	backup->backup_name = pgut_strdup(last_dir_separator(backup->root_dir)+1);

	backup->database_dir = pgut_malloc(MAXPGPATH);
	join_path_components(backup->database_dir, backup->root_dir, DATABASE_DIR);

	backup->xlog_dir = pgut_malloc(MAXPGPATH);
	join_path_components(backup->xlog_dir, backup->database_dir, PG_XLOG_DIR);

	backup->external_dir = pgut_malloc(MAXPGPATH);
	join_path_components(backup->external_dir, backup->root_dir, EXTERNAL_DIR);

	if (backup_mode)
	{
		backup->backup_mode = parse_backup_mode(backup_mode);
		free(backup_mode);
	}

	if (start_lsn)
	{
		uint32 xlogid;
		uint32 xrecoff;

		if (sscanf(start_lsn, "%X/%X", &xlogid, &xrecoff) == 2)
			backup->start_lsn = (XLogRecPtr) ((uint64) xlogid << 32) | xrecoff;
		else
			elog(WARNING, "Invalid START_LSN \"%s\"", start_lsn);
		free(start_lsn);
	}

	if (stop_lsn)
	{
		uint32 xlogid;
		uint32 xrecoff;

		if (sscanf(stop_lsn, "%X/%X", &xlogid, &xrecoff) == 2)
			backup->stop_lsn = (XLogRecPtr) ((uint64) xlogid << 32) | xrecoff;
		else
			elog(WARNING, "Invalid STOP_LSN \"%s\"", stop_lsn);
		free(stop_lsn);
	}

	if (status)
	{
		if (strcmp(status, "OK") == 0)
			backup->status = BACKUP_STATUS_OK;
		else if (strcmp(status, "ERROR") == 0)
			backup->status = BACKUP_STATUS_ERROR;
		else if (strcmp(status, "RUNNING") == 0)
			backup->status = BACKUP_STATUS_RUNNING;
		else if (strcmp(status, "MERGING") == 0)
			backup->status = BACKUP_STATUS_MERGING;
		else if (strcmp(status, "MERGED") == 0)
			backup->status = BACKUP_STATUS_MERGED;
		else if (strcmp(status, "DELETING") == 0)
			backup->status = BACKUP_STATUS_DELETING;
		else if (strcmp(status, "DELETED") == 0)
			backup->status = BACKUP_STATUS_DELETED;
		else if (strcmp(status, "DONE") == 0)
			backup->status = BACKUP_STATUS_DONE;
		else if (strcmp(status, "ORPHAN") == 0)
			backup->status = BACKUP_STATUS_ORPHAN;
		else if (strcmp(status, "CORRUPT") == 0)
			backup->status = BACKUP_STATUS_CORRUPT;
		else
			elog(WARNING, "Invalid STATUS \"%s\"", status);
		free(status);
	}

	if (parent_backup)
	{
		backup->parent_backup = base36dec(parent_backup);
		free(parent_backup);
	}

	if (merge_dest_backup)
	{
		backup->merge_dest_backup = base36dec(merge_dest_backup);
		free(merge_dest_backup);
	}

	if (program_version)
	{
		StrNCpy(backup->program_version, program_version,
				sizeof(backup->program_version));
		pfree(program_version);
	}

	if (server_version)
	{
		StrNCpy(backup->server_version, server_version,
				sizeof(backup->server_version));
		pfree(server_version);
	}

	if (compress_alg)
		backup->compress_alg = parse_compress_alg(compress_alg);

	return backup;
}
/* ===== BACKUP_CONTROL_FILE  functions (END) ===== */

/* ===== Funtions to lock and unlock backups ===== */
/* Iterate over locked backups and delete locks files */
static void
unlink_lock_atexit(void)
{
	int			i;

	if (lock_files == NULL)
		return;

	for (i = 0; i < parray_num(lock_files); i++)
	{
		char	   *lock_file = (char *) parray_get(lock_files, i);
		int			res;

		res = fio_unlink(lock_file, FIO_BACKUP_HOST);
		if (res != 0 && errno != ENOENT)
			elog(WARNING, "%s: %s", lock_file, strerror(errno));
	}

	parray_walk(lock_files, pfree);
	parray_free(lock_files);
	lock_files = NULL;
}

/*
 * Create exclusive lockfile in the backup's directory.
 */
bool
lock_backup(pgBackup *backup, bool strict)
{
	char		lock_file[MAXPGPATH];
	int			fd;
	char		buffer[MAXPGPATH * 2 + 256];
	int			ntries;
	int			len;
	int			encoded_pid;
	pid_t		my_pid,
				my_p_pid;

	join_path_components(lock_file, backup->root_dir, BACKUP_CATALOG_PID);

	/*
	 * If the PID in the lockfile is our own PID or our parent's or
	 * grandparent's PID, then the file must be stale (probably left over from
	 * a previous system boot cycle).  We need to check this because of the
	 * likelihood that a reboot will assign exactly the same PID as we had in
	 * the previous reboot, or one that's only one or two counts larger and
	 * hence the lockfile's PID now refers to an ancestor shell process.  We
	 * allow pg_ctl to pass down its parent shell PID (our grandparent PID)
	 * via the environment variable PG_GRANDPARENT_PID; this is so that
	 * launching the postmaster via pg_ctl can be just as reliable as
	 * launching it directly.  There is no provision for detecting
	 * further-removed ancestor processes, but if the init script is written
	 * carefully then all but the immediate parent shell will be root-owned
	 * processes and so the kill test will fail with EPERM.  Note that we
	 * cannot get a false negative this way, because an existing postmaster
	 * would surely never launch a competing postmaster or pg_ctl process
	 * directly.
	 */
	my_pid = getpid();
#ifndef WIN32
	my_p_pid = getppid();
#else

	/*
	 * Windows hasn't got getppid(), but doesn't need it since it's not using
	 * real kill() either...
	 */
	my_p_pid = 0;
#endif

	/*
	 * We need a loop here because of race conditions.  But don't loop forever
	 * (for example, a non-writable $backup_instance_path directory might cause a failure
	 * that won't go away).  100 tries seems like plenty.
	 */
	for (ntries = 0;; ntries++)
	{
		/*
		 * Try to create the lock file --- O_EXCL makes this atomic.
		 *
		 * Think not to make the file protection weaker than 0600.  See
		 * comments below.
		 */
		fd = fio_open(lock_file, O_RDWR | O_CREAT | O_EXCL, FIO_BACKUP_HOST);
		if (fd >= 0)
			break;				/* Success; exit the retry loop */

		/*
		 * Couldn't create the pid file. Probably it already exists.
		 */
		if ((errno != EEXIST && errno != EACCES) || ntries > 100)
			elog(ERROR, "Could not create lock file \"%s\": %s",
				 lock_file, strerror(errno));

		/*
		 * Read the file to get the old owner's PID.  Note race condition
		 * here: file might have been deleted since we tried to create it.
		 */
		fd = fio_open(lock_file, O_RDONLY, FIO_BACKUP_HOST);
		if (fd < 0)
		{
			if (errno == ENOENT)
				continue;		/* race condition; try again */
			elog(ERROR, "Could not open lock file \"%s\": %s",
				 lock_file, strerror(errno));
		}
		if ((len = fio_read(fd, buffer, sizeof(buffer) - 1)) < 0)
			elog(ERROR, "Could not read lock file \"%s\": %s",
				 lock_file, strerror(errno));
		fio_close(fd);

		if (len == 0)
			elog(ERROR, "Lock file \"%s\" is empty", lock_file);

		buffer[len] = '\0';
		encoded_pid = atoi(buffer);

		if (encoded_pid <= 0)
			elog(ERROR, "Bogus data in lock file \"%s\": \"%s\"",
				 lock_file, buffer);

		/*
		 * Check to see if the other process still exists
		 *
		 * Per discussion above, my_pid, my_p_pid can be
		 * ignored as false matches.
		 *
		 * Normally kill() will fail with ESRCH if the given PID doesn't
		 * exist.
		 */
		if (encoded_pid != my_pid && encoded_pid != my_p_pid)
		{
			if (kill(encoded_pid, 0) == 0)
			{
				elog(WARNING, "Process %d is using backup %s and still is running",
					 encoded_pid, base36enc(backup->start_time));
				return false;
			}
			else
			{
				if (errno == ESRCH)
					elog(WARNING, "Process %d which used backup %s no longer exists",
						 encoded_pid, base36enc(backup->start_time));
				else
					elog(ERROR, "Failed to send signal 0 to a process %d: %s",
						encoded_pid, strerror(errno));
			}
		}

		/*
		 * Looks like nobody's home.  Unlink the file and try again to create
		 * it.  Need a loop because of possible race condition against other
		 * would-be creators.
		 */
		if (fio_unlink(lock_file, FIO_BACKUP_HOST) < 0)
			elog(ERROR, "Could not remove old lock file \"%s\": %s",
				 lock_file, strerror(errno));
	}

	/*
	 * Successfully created the file, now fill it.
	 */
	snprintf(buffer, sizeof(buffer), "%d\n", my_pid);

	errno = 0;
	if (fio_write(fd, buffer, strlen(buffer)) != strlen(buffer))
	{
		int			save_errno = errno;

		fio_close(fd);
		fio_unlink(lock_file, FIO_BACKUP_HOST);
		/* if write didn't set errno, assume problem is no disk space */
		errno = save_errno ? save_errno : ENOSPC;

		/* In lax mode if we failed to grab lock because of 'out of space error',
		 * then treat backup as locked.
		 * Only delete command should be run in lax mode.
		 */
		if (!strict && errno == ENOSPC)
			return true;

		elog(ERROR, "Could not write lock file \"%s\": %s",
			 lock_file, strerror(errno));
	}
	if (fio_flush(fd) != 0)
	{
		int			save_errno = errno;

		fio_close(fd);
		fio_unlink(lock_file, FIO_BACKUP_HOST);
		errno = save_errno;
		elog(ERROR, "Could not write lock file \"%s\": %s",
			 lock_file, strerror(errno));
	}
	if (fio_close(fd) != 0)
	{
		int			save_errno = errno;

		fio_unlink(lock_file, FIO_BACKUP_HOST);
		errno = save_errno;
		elog(ERROR, "Could not write lock file \"%s\": %s",
			 lock_file, strerror(errno));
	}

	/*
	 * Arrange to unlink the lock file(s) at proc_exit.
	 */
	if (!exit_hook_registered)
	{
		atexit(unlink_lock_atexit);
		exit_hook_registered = true;
	}

	/* Use parray so that the lock files are unlinked in a loop */
	if (lock_files == NULL)
		lock_files = parray_new();
	parray_append(lock_files, pgut_strdup(lock_file));

	return true;
}

/*
 * Lock list of backups. Function goes in backward direction.
 */
void
catalog_lock_backup_list(parray *backup_list, int from_idx, int to_idx, bool strict)
{
	int			start_idx,
				end_idx;
	int			i;

	if (parray_num(backup_list) == 0)
		return;

	start_idx = Max(from_idx, to_idx);
	end_idx = Min(from_idx, to_idx);

	for (i = start_idx; i >= end_idx; i--)
	{
<<<<<<< HEAD
		pgBackup   *backup = (pgBackup *) parray_get(backup_list, i);
		if (!lock_backup(backup, strict))
			elog(ERROR, "Cannot lock backup %s directory",
				 base36enc(backup->start_time));
=======
		char	expire_timestamp[100];

		time2iso(expire_timestamp, lengthof(expire_timestamp), target_backup->expire_time, false);
		elog(INFO, "Backup %s is pinned until '%s'", base36enc(target_backup->start_time),
														expire_timestamp);
>>>>>>> 232f94b2
	}
}
/* ===== Funtions to lock and unlock backups (END) ===== */


/* ===== Backuplist timelineInfo insperction functions ===== */
static timelineInfo *
timelineInfoNew(TimeLineID tli)
{
	timelineInfo *tlinfo = (timelineInfo *) pgut_malloc(sizeof(timelineInfo));
	MemSet(tlinfo, 0, sizeof(timelineInfo));
	tlinfo->tli = tli;
	tlinfo->switchpoint = InvalidXLogRecPtr;
	tlinfo->parent_link = NULL;
	tlinfo->xlog_filelist = parray_new();
	tlinfo->anchor_lsn = InvalidXLogRecPtr;
	tlinfo->anchor_tli = 0;
	tlinfo->n_xlog_files = 0;
	return tlinfo;
}

/* free timelineInfo object */
void
timelineInfoFree(void *tliInfo)
{
	timelineInfo *tli = (timelineInfo *) tliInfo;

	parray_walk(tli->xlog_filelist, pgFileFree);
	parray_free(tli->xlog_filelist);

	if (tli->backups)
	{
		parray_walk(tli->backups, pgBackupFree);
		parray_free(tli->backups);
	}

	pfree(tliInfo);
}

/*
 * Create list of timelines.
 * TODO: '.partial' and '.part' segno information should be added to tlinfo.
 */
<<<<<<< HEAD
parray *
catalog_get_timelines(InstanceConfig *instance)
{
	int i,j,k;
	parray *xlog_files_list = parray_new();
	parray *timelineinfos;
	parray *backups;
	timelineInfo *tlinfo;
	char		arclog_path[MAXPGPATH];

	/* for fancy reporting */
	char begin_segno_str[MAXFNAMELEN];
	char end_segno_str[MAXFNAMELEN];

	/* read all xlog files that belong to this archive */
	sprintf(arclog_path, "%s/%s/%s", backup_path, "wal", instance->name);
	dir_list_file(xlog_files_list, arclog_path, false, false, false, false, true, 0, FIO_BACKUP_HOST);
	parray_qsort(xlog_files_list, pgFileCompareName);

	timelineinfos = parray_new();
	tlinfo = NULL;

	/* walk through files and collect info about timelines */
	for (i = 0; i < parray_num(xlog_files_list); i++)
	{
		pgFile *file = (pgFile *) parray_get(xlog_files_list, i);
		TimeLineID tli;
		parray *timelines;
		xlogFile *wal_file = NULL;
=======
void
pgBackupWriteControl(FILE *out, pgBackup *backup, bool utc)
{
	char		timestamp[100];

	fio_fprintf(out, "#Configuration\n");
	fio_fprintf(out, "backup-mode = %s\n", pgBackupGetBackupMode(backup));
	fio_fprintf(out, "stream = %s\n", backup->stream ? "true" : "false");
	fio_fprintf(out, "compress-alg = %s\n",
			deparse_compress_alg(backup->compress_alg));
	fio_fprintf(out, "compress-level = %d\n", backup->compress_level);
	fio_fprintf(out, "from-replica = %s\n", backup->from_replica ? "true" : "false");

	fio_fprintf(out, "\n#Compatibility\n");
	fio_fprintf(out, "block-size = %u\n", backup->block_size);
	fio_fprintf(out, "xlog-block-size = %u\n", backup->wal_block_size);
	fio_fprintf(out, "checksum-version = %u\n", backup->checksum_version);
	if (backup->program_version[0] != '\0')
		fio_fprintf(out, "program-version = %s\n", backup->program_version);
	if (backup->server_version[0] != '\0')
		fio_fprintf(out, "server-version = %s\n", backup->server_version);

	fio_fprintf(out, "\n#Result backup info\n");
	fio_fprintf(out, "timelineid = %d\n", backup->tli);
	/* LSN returned by pg_start_backup */
	fio_fprintf(out, "start-lsn = %X/%X\n",
			(uint32) (backup->start_lsn >> 32),
			(uint32) backup->start_lsn);
	/* LSN returned by pg_stop_backup */
	fio_fprintf(out, "stop-lsn = %X/%X\n",
			(uint32) (backup->stop_lsn >> 32),
			(uint32) backup->stop_lsn);

	time2iso(timestamp, lengthof(timestamp), backup->start_time, utc);
	fio_fprintf(out, "start-time = '%s'\n", timestamp);
	if (backup->merge_time > 0)
	{
		time2iso(timestamp, lengthof(timestamp), backup->merge_time, utc);
		fio_fprintf(out, "merge-time = '%s'\n", timestamp);
	}
	if (backup->end_time > 0)
	{
		time2iso(timestamp, lengthof(timestamp), backup->end_time, utc);
		fio_fprintf(out, "end-time = '%s'\n", timestamp);
	}
	fio_fprintf(out, "recovery-xid = " XID_FMT "\n", backup->recovery_xid);
	if (backup->recovery_time > 0)
	{
		time2iso(timestamp, lengthof(timestamp), backup->recovery_time, utc);
		fio_fprintf(out, "recovery-time = '%s'\n", timestamp);
	}
	if (backup->expire_time > 0)
	{
		time2iso(timestamp, lengthof(timestamp), backup->expire_time, utc);
		fio_fprintf(out, "expire-time = '%s'\n", timestamp);
	}
>>>>>>> 232f94b2

		/*
		 * Regular WAL file.
		 * IsXLogFileName() cannot be used here
		 */
		if (strspn(file->name, "0123456789ABCDEF") == XLOG_FNAME_LEN)
		{
			int result = 0;
			uint32 log, seg;
			XLogSegNo segno = 0;
			char suffix[MAXFNAMELEN];

			result = sscanf(file->name, "%08X%08X%08X.%s",
						&tli, &log, &seg, (char *) &suffix);

			/* sanity */
			if (result < 3)
			{
				elog(WARNING, "unexpected WAL file name \"%s\"", file->name);
				continue;
			}

			/* get segno from log */
			GetXLogSegNoFromScrath(segno, log, seg, instance->xlog_seg_size);

			/* regular WAL file with suffix */
			if (result == 4)
			{
				/* backup history file. Currently we don't use them */
				if (IsBackupHistoryFileName(file->name))
				{
					elog(VERBOSE, "backup history file \"%s\"", file->name);

					if (!tlinfo || tlinfo->tli != tli)
					{
						tlinfo = timelineInfoNew(tli);
						parray_append(timelineinfos, tlinfo);
					}

					/* append file to xlog file list */
					wal_file = palloc(sizeof(xlogFile));
					wal_file->file = *file;
					wal_file->segno = segno;
					wal_file->type = BACKUP_HISTORY_FILE;
					wal_file->keep = false;
					parray_append(tlinfo->xlog_filelist, wal_file);
					continue;
				}
				/* partial WAL segment */
				else if (IsPartialXLogFileName(file->name) ||
						 IsPartialCompressXLogFileName(file->name))
				{
					elog(VERBOSE, "partial WAL file \"%s\"", file->name);

					if (!tlinfo || tlinfo->tli != tli)
					{
						tlinfo = timelineInfoNew(tli);
						parray_append(timelineinfos, tlinfo);
					}

					/* append file to xlog file list */
					wal_file = palloc(sizeof(xlogFile));
					wal_file->file = *file;
					wal_file->segno = segno;
					wal_file->type = PARTIAL_SEGMENT;
					wal_file->keep = false;
					parray_append(tlinfo->xlog_filelist, wal_file);
					continue;
				}
				/* temp WAL segment */
				else if (IsTempXLogFileName(file->name) ||
						 IsTempCompressXLogFileName(file->name))
				{
					elog(VERBOSE, "temp WAL file \"%s\"", file->name);

					if (!tlinfo || tlinfo->tli != tli)
					{
						tlinfo = timelineInfoNew(tli);
						parray_append(timelineinfos, tlinfo);
					}

					/* append file to xlog file list */
					wal_file = palloc(sizeof(xlogFile));
					wal_file->file = *file;
					wal_file->segno = segno;
					wal_file->type = TEMP_SEGMENT;
					wal_file->keep = false;
					parray_append(tlinfo->xlog_filelist, wal_file);
					continue;
				}
				/* we only expect compressed wal files with .gz suffix */
				else if (strcmp(suffix, "gz") != 0)
				{
					elog(WARNING, "unexpected WAL file name \"%s\"", file->name);
					continue;
				}
			}

			/* new file belongs to new timeline */
			if (!tlinfo || tlinfo->tli != tli)
			{
				tlinfo = timelineInfoNew(tli);
				parray_append(timelineinfos, tlinfo);
			}
			/*
			 * As it is impossible to detect if segments before segno are lost,
			 * or just do not exist, do not report them as lost.
			 */
			else if (tlinfo->n_xlog_files != 0)
			{
				/* check, if segments are consequent */
				XLogSegNo expected_segno = tlinfo->end_segno + 1;

<<<<<<< HEAD
				/*
				 * Some segments are missing. remember them in lost_segments to report.
				 * Normally we expect that segment numbers form an increasing sequence,
				 * though it's legal to find two files with equal segno in case there
				 * are both compressed and non-compessed versions. For example
				 * 000000010000000000000002 and 000000010000000000000002.gz
				 *
				 */
				if (segno != expected_segno && segno != tlinfo->end_segno)
				{
					xlogInterval *interval = palloc(sizeof(xlogInterval));;
					interval->begin_segno = expected_segno;
					interval->end_segno = segno - 1;
=======
/*
 * Save the backup content into BACKUP_CONTROL_FILE.
 * Flag strict allows to ignore "out of space" error
 * when attempting to lock backup. Only delete is allowed
 * to use this functionality.
 */
void
write_backup(pgBackup *backup, bool strict)
{
	FILE   *fp = NULL;
	char    path[MAXPGPATH];
	char    path_temp[MAXPGPATH];
	char    buf[8192];
>>>>>>> 232f94b2

					if (tlinfo->lost_segments == NULL)
						tlinfo->lost_segments = parray_new();

					parray_append(tlinfo->lost_segments, interval);
				}
			}

			if (tlinfo->begin_segno == 0)
				tlinfo->begin_segno = segno;

			/* this file is the last for this timeline so far */
			tlinfo->end_segno = segno;
			/* update counters */
			tlinfo->n_xlog_files++;
			tlinfo->size += file->size;

<<<<<<< HEAD
			/* append file to xlog file list */
			wal_file = palloc(sizeof(xlogFile));
			wal_file->file = *file;
			wal_file->segno = segno;
			wal_file->type = SEGMENT;
			wal_file->keep = false;
			parray_append(tlinfo->xlog_filelist, wal_file);
		}
		/* timeline history file */
		else if (IsTLHistoryFileName(file->name))
		{
			TimeLineHistoryEntry *tln;

			sscanf(file->name, "%08X.history", &tli);
			timelines = read_timeline_history(arclog_path, tli, true);

			if (!tlinfo || tlinfo->tli != tli)
			{
				tlinfo = timelineInfoNew(tli);
				parray_append(timelineinfos, tlinfo);
				/*
				 * 1 is the latest timeline in the timelines list.
				 * 0 - is our timeline, which is of no interest here
				 */
				tln = (TimeLineHistoryEntry *) parray_get(timelines, 1);
				tlinfo->switchpoint = tln->end;
				tlinfo->parent_tli = tln->tli;
=======
	pgBackupWriteControl(fp, backup, true);

	/* Ignore 'out of space' error in lax mode */
	if (fflush(fp) != 0)
	{
		int elevel = ERROR;
		int save_errno = errno;

		if (!strict && (errno == ENOSPC))
			elevel = WARNING;

		elog(elevel, "Cannot flush control file \"%s\": %s",
				 path_temp, strerror(save_errno));

		if (!strict && (save_errno == ENOSPC))
		{
			fclose(fp);
			fio_unlink(path_temp, FIO_BACKUP_HOST);
			return;
		}
	}
>>>>>>> 232f94b2

				/* find parent timeline to link it with this one */
				for (j = 0; j < parray_num(timelineinfos); j++)
				{
					timelineInfo *cur = (timelineInfo *) parray_get(timelineinfos, j);
					if (cur->tli == tlinfo->parent_tli)
					{
						tlinfo->parent_link = cur;
						break;
					}
				}
			}

<<<<<<< HEAD
			parray_walk(timelines, pfree);
			parray_free(timelines);
		}
		else
			elog(WARNING, "unexpected WAL file name \"%s\"", file->name);
	}
=======
	if (fio_sync(path_temp, FIO_BACKUP_HOST) < 0)
		elog(ERROR, "Cannot sync control file \"%s\": %s",
			 path_temp, strerror(errno));

	if (rename(path_temp, path) < 0)
		elog(ERROR, "Cannot rename file \"%s\" to \"%s\": %s",
			 path_temp, path, strerror(errno));
}
>>>>>>> 232f94b2

	/* save information about backups belonging to each timeline */
	backups = catalog_get_backup_list(instance->name, INVALID_BACKUP_ID);

	for (i = 0; i < parray_num(timelineinfos); i++)
	{
		timelineInfo *tlinfo = parray_get(timelineinfos, i);
		for (j = 0; j < parray_num(backups); j++)
		{
			pgBackup *backup = parray_get(backups, j);
			if (tlinfo->tli == backup->tli)
			{
				if (tlinfo->backups == NULL)
					tlinfo->backups = parray_new();

				parray_append(tlinfo->backups, backup);
			}
		}
	}

	/* determine oldest backup and closest backup for every timeline */
	for (i = 0; i < parray_num(timelineinfos); i++)
	{
		timelineInfo *tlinfo = parray_get(timelineinfos, i);

		tlinfo->oldest_backup = get_oldest_backup(tlinfo);
		tlinfo->closest_backup = get_closest_backup(tlinfo);
	}

	/* determine which WAL segments must be kept because of wal retention */
	if (instance->wal_depth <= 0)
		return timelineinfos;

	/*
	 * WAL retention for now is fairly simple.
	 * User can set only one parameter - 'wal-depth'.
	 * It determines how many latest valid(!) backups on timeline
	 * must have an ability to perform PITR:
	 * Consider the example:
	 *
	 * ---B1-------B2-------B3-------B4--------> WAL timeline1
	 *
	 * If 'wal-depth' is set to 2, then WAL purge should produce the following result:
	 *
	 *    B1       B2       B3-------B4--------> WAL timeline1
	 *
	 * Only valid backup can satisfy 'wal-depth' condition, so if B3 is not OK or DONE,
	 * then WAL purge should produce the following result:
	 *    B1       B2-------B3-------B4--------> WAL timeline1
	 *
	 * Complicated cases, such as branched timelines are taken into account.
	 * wal-depth is applied to each timeline independently:
	 *
	 *         |--------->                       WAL timeline2
	 * ---B1---|---B2-------B3-------B4--------> WAL timeline1
	 *
	 * after WAL purge with wal-depth=2:
	 *
	 *         |--------->                       WAL timeline2
	 *    B1---|   B2       B3-------B4--------> WAL timeline1
	 *
	 * In this example WAL retention prevents purge of WAL required by tli2
	 * to stay reachable from backup B on tli1.
	 *
	 * To protect WAL from purge we try to set 'anchor_lsn' and 'anchor_tli' in every timeline.
	 * They are usually comes from 'start-lsn' and 'tli' attributes of backup
	 * calculated by 'wal-depth' parameter.
	 * With 'wal-depth=2' anchor_backup in tli1 is B3.

	 * If timeline has not enough valid backups to satisfy 'wal-depth' condition,
	 * then 'anchor_lsn' and 'anchor_tli' taken from from 'start-lsn' and 'tli
	 * attribute of closest_backup.
	 * The interval of WAL starting from closest_backup to switchpoint is
	 * saved into 'keep_segments' attribute.
	 * If there is several intermediate timelines between timeline and its closest_backup
	 * then on every intermediate timeline WAL interval between switchpoint
	 * and starting segment is placed in 'keep_segments' attributes:
	 *
	 *                |--------->                       WAL timeline3
	 *         |------|                 B5-----B6-->    WAL timeline2
	 *    B1---|   B2       B3-------B4------------>    WAL timeline1
	 *
	 * On timeline where closest_backup is located the WAL interval between
	 * closest_backup and switchpoint is placed into 'keep_segments'.
	 * If timeline has no 'closest_backup', then 'wal-depth' rules cannot be applied
	 * to this timeline and its WAL must be purged by following the basic rules of WAL purging.
	 *
	 * Third part is handling of ARCHIVE backups.
	 * If B1 and B2 have ARCHIVE wal-mode, then we must preserve WAL intervals
	 * between start_lsn and stop_lsn for each of them in 'keep_segments'.
	 */

	/* determine anchor_lsn and keep_segments for every timeline */
	for (i = 0; i < parray_num(timelineinfos); i++)
	{
		int count = 0;
		timelineInfo *tlinfo = parray_get(timelineinfos, i);

		/*
		 * Iterate backward on backups belonging to this timeline to find
		 * anchor_backup. NOTE Here we rely on the fact that backups list
		 * is ordered by start_lsn DESC.
		 */
		if (tlinfo->backups)
		{
			for (j = 0; j < parray_num(tlinfo->backups); j++)
			{
				pgBackup *backup = parray_get(tlinfo->backups, j);

				/* sanity */
				if (XLogRecPtrIsInvalid(backup->start_lsn) ||
					backup->tli <= 0)
					continue;

				/* skip invalid backups */
				if (backup->status != BACKUP_STATUS_OK &&
					backup->status != BACKUP_STATUS_DONE)
					continue;

				/*
				 * Pinned backups should be ignored for the
				 * purpose of retention fulfillment, so skip them.
				 */
				if (backup->expire_time > 0 &&
					backup->expire_time > current_time)
				{
					elog(LOG, "Pinned backup %s is ignored for the "
							"purpose of WAL retention",
						base36enc(backup->start_time));
					continue;
				}

				count++;

				if (count == instance->wal_depth)
				{
					elog(LOG, "On timeline %i WAL is protected from purge at %X/%X",
						 tlinfo->tli,
						 (uint32) (backup->start_lsn >> 32),
						 (uint32) (backup->start_lsn));

					tlinfo->anchor_lsn = backup->start_lsn;
					tlinfo->anchor_tli = backup->tli;
					break;
				}
			}
		}

		/*
		 * Failed to find anchor backup for this timeline.
		 * We cannot just thrown it to the wolves, because by
		 * doing that we will violate our own guarantees.
		 * So check the existence of closest_backup for
		 * this timeline. If there is one, then
		 * set the 'anchor_lsn' and 'anchor_tli' to closest_backup
		 * 'start-lsn' and 'tli' respectively.
		 *                      |-------------B5----------> WAL timeline3
		 *                |-----|-------------------------> WAL timeline2
		 *     B1    B2---|        B3     B4-------B6-----> WAL timeline1
		 *
		 * wal-depth=2
		 *
		 * If number of valid backups on timelines is less than 'wal-depth'
		 * then timeline must(!) stay reachable via parent timelines if any.
		 * If closest_backup is not available, then general WAL purge rules
		 * are applied.
		 */
		if (XLogRecPtrIsInvalid(tlinfo->anchor_lsn))
		{
			/*
			 * Failed to find anchor_lsn in our own timeline.
			 * Consider the case:
			 * -------------------------------------> tli5
			 * ----------------------------B4-------> tli4
			 *                     S3`--------------> tli3
			 *      S1`------------S3---B3-------B6-> tli2
			 * B1---S1-------------B2--------B5-----> tli1
			 *
			 * B* - backups
			 * S* - switchpoints
			 * wal-depth=2
			 *
			 * Expected result:
			 *            TLI5 will be purged entirely
			 *                             B4-------> tli4
			 *                     S2`--------------> tli3
			 *      S1`------------S2   B3-------B6-> tli2
			 * B1---S1             B2--------B5-----> tli1
			 */
			pgBackup *closest_backup = NULL;
			xlogInterval *interval = NULL;
			TimeLineID tli = 0;
			/* check if tli has closest_backup */
			if (!tlinfo->closest_backup)
				/* timeline has no closest_backup, wal retention cannot be
				 * applied to this timeline.
				 * Timeline will be purged up to oldest_backup if any or
				 * purge entirely if there is none.
				 * In example above: tli5 and tli4.
				 */
				continue;

			/* sanity for closest_backup */
			if (XLogRecPtrIsInvalid(tlinfo->closest_backup->start_lsn) ||
				tlinfo->closest_backup->tli <= 0)
				continue;

			/*
			 * Set anchor_lsn and anchor_tli to protect whole timeline from purge
			 * In the example above: tli3.
			 */
			tlinfo->anchor_lsn = tlinfo->closest_backup->start_lsn;
			tlinfo->anchor_tli = tlinfo->closest_backup->tli;

			/* closest backup may be located not in parent timeline */
			closest_backup = tlinfo->closest_backup;

			tli = tlinfo->tli;

			/*
			 * Iterate over parent timeline chain and
			 * look for timeline where closest_backup belong
			 */
			while (tlinfo->parent_link)
			{
				/* In case of intermediate timeline save to keep_segments
				 * begin_segno and switchpoint segment.
				 * In case of final timelines save to keep_segments
				 * closest_backup start_lsn segment and switchpoint segment.
				 */
				XLogRecPtr switchpoint = tlinfo->switchpoint;

				tlinfo = tlinfo->parent_link;

				if (tlinfo->keep_segments == NULL)
					tlinfo->keep_segments = parray_new();

				/* in any case, switchpoint segment must be added to interval */
				interval = palloc(sizeof(xlogInterval));
				GetXLogSegNo(switchpoint, interval->end_segno, instance->xlog_seg_size);

				/* Save [S1`, S2] to keep_segments */
				if (tlinfo->tli != closest_backup->tli)
					interval->begin_segno = tlinfo->begin_segno;
				/* Save [B1, S1] to keep_segments */
				else
					GetXLogSegNo(closest_backup->start_lsn, interval->begin_segno, instance->xlog_seg_size);

				/*
				 * TODO: check, maybe this interval is already here or
				 * covered by other larger interval.
				 */

				GetXLogFileName(begin_segno_str, tlinfo->tli, interval->begin_segno, instance->xlog_seg_size);
				GetXLogFileName(end_segno_str, tlinfo->tli, interval->end_segno, instance->xlog_seg_size);

				elog(LOG, "Timeline %i to stay reachable from timeline %i "
								"protect from purge WAL interval between "
								"%s and %s on timeline %i",
						tli, closest_backup->tli, begin_segno_str,
						end_segno_str, tlinfo->tli);

				parray_append(tlinfo->keep_segments, interval);
				continue;
			}
			continue;
		}

		/* Iterate over backups left */
		for (j = count; j < parray_num(tlinfo->backups); j++)
		{
			XLogSegNo   segno = 0;
			xlogInterval *interval = NULL;
			pgBackup *backup = parray_get(tlinfo->backups, j);

			/*
			 * We must calculate keep_segments intervals for ARCHIVE backups
			 * with start_lsn less than anchor_lsn.
			 */

			/* STREAM backups cannot contribute to keep_segments */
			if (backup->stream)
				continue;

			/* sanity */
			if (XLogRecPtrIsInvalid(backup->start_lsn) ||
				backup->tli <= 0)
				continue;

			/* no point in clogging keep_segments by backups protected by anchor_lsn */
			if (backup->start_lsn >= tlinfo->anchor_lsn)
				continue;

			/* append interval to keep_segments */
			interval = palloc(sizeof(xlogInterval));
			GetXLogSegNo(backup->start_lsn, segno, instance->xlog_seg_size);
			interval->begin_segno = segno;
			GetXLogSegNo(backup->stop_lsn, segno, instance->xlog_seg_size);

			/*
			 * On replica it is possible to get STOP_LSN pointing to contrecord,
			 * so set end_segno to the next segment after STOP_LSN just to be safe.
			 */
			if (backup->from_replica)
				interval->end_segno = segno + 1;
			else
				interval->end_segno = segno;

			GetXLogFileName(begin_segno_str, tlinfo->tli, interval->begin_segno, instance->xlog_seg_size);
			GetXLogFileName(end_segno_str, tlinfo->tli, interval->end_segno, instance->xlog_seg_size);

			elog(LOG, "Archive backup %s to stay consistent "
							"protect from purge WAL interval "
							"between %s and %s on timeline %i",
						base36enc(backup->start_time),
						begin_segno_str, end_segno_str, backup->tli);

			if (tlinfo->keep_segments == NULL)
				tlinfo->keep_segments = parray_new();

			parray_append(tlinfo->keep_segments, interval);
		}
	}

	/*
	 * Protect WAL segments from deletion by setting 'keep' flag.
	 * We must keep all WAL segments after anchor_lsn (including), and also segments
	 * required by ARCHIVE backups for consistency - WAL between [start_lsn, stop_lsn].
	 */
	for (i = 0; i < parray_num(timelineinfos); i++)
	{
		XLogSegNo   anchor_segno = 0;
		timelineInfo *tlinfo = parray_get(timelineinfos, i);

		/*
		 * At this point invalid anchor_lsn can be only in one case:
		 * timeline is going to be purged by regular WAL purge rules.
		 */
		if (XLogRecPtrIsInvalid(tlinfo->anchor_lsn))
			continue;

		/*
		 * anchor_lsn is located in another timeline, it means that the timeline
		 * will be protected from purge entirely.
		 */
		if (tlinfo->anchor_tli > 0 && tlinfo->anchor_tli != tlinfo->tli)
			continue;

		GetXLogSegNo(tlinfo->anchor_lsn, anchor_segno, instance->xlog_seg_size);

		for (j = 0; j < parray_num(tlinfo->xlog_filelist); j++)
		{
			xlogFile *wal_file = (xlogFile *) parray_get(tlinfo->xlog_filelist, j);

			if (wal_file->segno >= anchor_segno)
			{
				wal_file->keep = true;
				continue;
			}

			/* no keep segments */
			if (!tlinfo->keep_segments)
				continue;

			/* Protect segments belonging to one of the keep invervals */
			for (k = 0; k < parray_num(tlinfo->keep_segments); k++)
			{
				xlogInterval *keep_segments = (xlogInterval *) parray_get(tlinfo->keep_segments, k);

				if ((wal_file->segno >= keep_segments->begin_segno) &&
					wal_file->segno <= keep_segments->end_segno)
				{
					wal_file->keep = true;
					break;
				}
			}
		}
	}

	return timelineinfos;
}

/*
 * Iterate over parent timelines and look for valid backup
 * closest to given timeline switchpoint.
 *
 * If such backup doesn't exist, it means that
 * timeline is unreachable. Return NULL.
 */
pgBackup*
get_closest_backup(timelineInfo *tlinfo)
{
	pgBackup *closest_backup = NULL;
	int i;

	/*
	 * Iterate over backups belonging to parent timelines
	 * and look for candidates.
	 */
	while (tlinfo->parent_link && !closest_backup)
	{
		parray *backup_list = tlinfo->parent_link->backups;
		if (backup_list != NULL)
		{
			for (i = 0; i < parray_num(backup_list); i++)
			{
				pgBackup   *backup = parray_get(backup_list, i);

				/*
				 * Only valid backups made before switchpoint
				 * should be considered.
				 */
				if (!XLogRecPtrIsInvalid(backup->stop_lsn) &&
					XRecOffIsValid(backup->stop_lsn) &&
					backup->stop_lsn <= tlinfo->switchpoint &&
					(backup->status == BACKUP_STATUS_OK ||
					backup->status == BACKUP_STATUS_DONE))
				{
					/* Check if backup is closer to switchpoint than current candidate */
					if (!closest_backup || backup->stop_lsn > closest_backup->stop_lsn)
						closest_backup = backup;
				}
			}
		}

		/* Continue with parent */
		tlinfo = tlinfo->parent_link;
	}

	return closest_backup;
}

/*
 * Find oldest backup in given timeline
 * to determine what WAL segments of this timeline
 * are reachable from backups belonging to it.
 *
 * If such backup doesn't exist, it means that
 * there is no backups on this timeline. Return NULL.
 */
pgBackup*
get_oldest_backup(timelineInfo *tlinfo)
{
	pgBackup *oldest_backup = NULL;
	int i;
	parray *backup_list = tlinfo->backups;

	if (backup_list != NULL)
	{
		for (i = 0; i < parray_num(backup_list); i++)
		{
			pgBackup   *backup = parray_get(backup_list, i);

			/* Backups with invalid START LSN can be safely skipped */
			if (XLogRecPtrIsInvalid(backup->start_lsn) ||
				!XRecOffIsValid(backup->start_lsn))
				continue;

			/*
			 * Check if backup is older than current candidate.
			 * Here we use start_lsn for comparison, because backup that
			 * started earlier needs more WAL.
			 */
			if (!oldest_backup || backup->start_lsn < oldest_backup->start_lsn)
				oldest_backup = backup;
		}
	}

	return oldest_backup;
}

/*
 * Find the latest valid child of latest valid FULL backup on given timeline
 */
pgBackup *
catalog_get_last_data_backup(parray *backup_list, TimeLineID tli, time_t current_start_time)
{
	int			i;
	pgBackup   *full_backup = NULL;
	pgBackup   *tmp_backup = NULL;
	char 	   *invalid_backup_id;

	/* backup_list is sorted in order of descending ID */
	for (i = 0; i < parray_num(backup_list); i++)
	{
		pgBackup *backup = (pgBackup *) parray_get(backup_list, i);

		if ((backup->backup_mode == BACKUP_MODE_FULL &&
			(backup->status == BACKUP_STATUS_OK ||
			 backup->status == BACKUP_STATUS_DONE)) && backup->tli == tli)
		{
			full_backup = backup;
			break;
		}
	}

	/* Failed to find valid FULL backup to fulfill ancestor role */
	if (!full_backup)
		return NULL;

	elog(LOG, "Latest valid FULL backup: %s",
		base36enc(full_backup->start_time));

	/* FULL backup is found, lets find his latest child */
	for (i = 0; i < parray_num(backup_list); i++)
	{
		pgBackup *backup = (pgBackup *) parray_get(backup_list, i);

		/* only valid descendants are acceptable for evaluation */
		if ((backup->status == BACKUP_STATUS_OK ||
			backup->status == BACKUP_STATUS_DONE))
		{
			switch (scan_parent_chain(backup, &tmp_backup))
			{
				/* broken chain */
				case ChainIsBroken:
					invalid_backup_id = base36enc_dup(tmp_backup->parent_backup);

					elog(WARNING, "Backup %s has missing parent: %s. Cannot be a parent",
						base36enc(backup->start_time), invalid_backup_id);
					pg_free(invalid_backup_id);
					continue;

				/* chain is intact, but at least one parent is invalid */
				case ChainIsInvalid:
					invalid_backup_id = base36enc_dup(tmp_backup->start_time);

					elog(WARNING, "Backup %s has invalid parent: %s. Cannot be a parent",
						base36enc(backup->start_time), invalid_backup_id);
					pg_free(invalid_backup_id);
					continue;

				/* chain is ok */
				case ChainIsOk:
					/* Yes, we could call is_parent() earlier - after choosing the ancestor,
					 * but this way we have an opportunity to detect and report all possible
					 * anomalies.
					 */
					if (is_parent(full_backup->start_time, backup, true))
						return backup;
			}
		}
		/* skip yourself */
		else if (backup->start_time == current_start_time)
			continue;
		else
		{
			elog(WARNING, "Backup %s has status: %s. Cannot be a parent.",
				base36enc(backup->start_time), status2str(backup->status));
		}
	}

	return NULL;
}

/*
 * For multi-timeline chain, look up suitable parent for incremental backup.
 * Multi-timeline chain has full backup and one or more descendants located
 * on different timelines.
 */
pgBackup *
get_multi_timeline_parent(parray *backup_list, parray *tli_list,
	                      TimeLineID current_tli, time_t current_start_time,
						  InstanceConfig *instance)
{
	int           i;
	timelineInfo *my_tlinfo = NULL;
	timelineInfo *tmp_tlinfo = NULL;
	pgBackup     *ancestor_backup = NULL;

	/* there are no timelines in the archive */
	if (parray_num(tli_list) == 0)
		return NULL;

	/* look for current timelineInfo */
	for (i = 0; i < parray_num(tli_list); i++)
	{
		timelineInfo  *tlinfo = (timelineInfo  *) parray_get(tli_list, i);

		if (tlinfo->tli == current_tli)
		{
			my_tlinfo = tlinfo;
			break;
		}
	}

	if (my_tlinfo == NULL)
		return NULL;

	/* Locate tlinfo of suitable full backup.
	 * Consider this example:
	 *  t3                    s2-------X <-! We are here
	 *                        /
	 *  t2         s1----D---*----E--->
	 *             /
	 *  t1--A--B--*---C------->
	 *
	 * A, E - full backups
	 * B, C, D - incremental backups
	 *
	 * We must find A.
	 */
	tmp_tlinfo = my_tlinfo;
	while (tmp_tlinfo->parent_link)
	{
		/* if timeline has backups, iterate over them */
		if (tmp_tlinfo->parent_link->backups)
		{
			for (i = 0; i < parray_num(tmp_tlinfo->parent_link->backups); i++)
			{
				pgBackup *backup = (pgBackup *) parray_get(tmp_tlinfo->parent_link->backups, i);

				if (backup->backup_mode == BACKUP_MODE_FULL &&
					(backup->status == BACKUP_STATUS_OK ||
					 backup->status == BACKUP_STATUS_DONE) &&
					 backup->stop_lsn <= tmp_tlinfo->switchpoint)
				{
					ancestor_backup = backup;
					break;
				}
			}
		}

		if (ancestor_backup)
			break;

		tmp_tlinfo = tmp_tlinfo->parent_link;
	}

	/* failed to find valid FULL backup on parent timelines */
	if (!ancestor_backup)
		return NULL;
	else
		elog(LOG, "Latest valid full backup: %s, tli: %i",
			base36enc(ancestor_backup->start_time), ancestor_backup->tli);

	/* At this point we found suitable full backup,
	 * now we must find his latest child, suitable to be
	 * parent of current incremental backup.
	 * Consider this example:
	 *  t3                    s2-------X <-! We are here
	 *                        /
	 *  t2         s1----D---*----E--->
	 *             /
	 *  t1--A--B--*---C------->
	 *
	 * A, E - full backups
	 * B, C, D - incremental backups
	 *
	 * We found A, now we must find D.
	 */

	/* Optimistically, look on current timeline for valid incremental backup, child of ancestor */
	if (my_tlinfo->backups)
	{
		/* backups are sorted in descending order and we need latest valid */
		for (i = 0; i < parray_num(my_tlinfo->backups); i++)
		{
			pgBackup *tmp_backup = NULL;
			pgBackup *backup = (pgBackup *) parray_get(my_tlinfo->backups, i);

			/* found suitable parent */
			if (scan_parent_chain(backup, &tmp_backup) == ChainIsOk &&
				is_parent(ancestor_backup->start_time, backup, false))
				return backup;
		}
	}

	/* Iterate over parent timelines and look for a valid backup, child of ancestor */
	tmp_tlinfo = my_tlinfo;
	while (tmp_tlinfo->parent_link)
	{

		/* if timeline has backups, iterate over them */
		if (tmp_tlinfo->parent_link->backups)
		{
			for (i = 0; i < parray_num(tmp_tlinfo->parent_link->backups); i++)
			{
				pgBackup *tmp_backup = NULL;
				pgBackup *backup = (pgBackup *) parray_get(tmp_tlinfo->parent_link->backups, i);

				/* We are not interested in backups
				 * located outside of our timeline history
				 */
				if (backup->stop_lsn > tmp_tlinfo->switchpoint)
					continue;

				if (scan_parent_chain(backup, &tmp_backup) == ChainIsOk &&
					is_parent(ancestor_backup->start_time, backup, true))
					return backup;
			}
		}

		tmp_tlinfo = tmp_tlinfo->parent_link;
	}

	return NULL;
}
/* ===== Backuplist timelineInfo insperction functions (END) ===== */

/* ===== Backuplist inspection functions ===== */

/*
 * Check if multiple backups consider target backup to be their direct parent
 */
bool
is_prolific(parray *backup_list, pgBackup *target_backup)
{
	int i;
	int child_counter = 0;

	for (i = 0; i < parray_num(backup_list); i++)
	{
		pgBackup   *tmp_backup = (pgBackup *) parray_get(backup_list, i);

		/* consider only OK and DONE backups */
		if (tmp_backup->parent_backup == target_backup->start_time &&
			(tmp_backup->status == BACKUP_STATUS_OK ||
			 tmp_backup->status == BACKUP_STATUS_DONE))
		{
			child_counter++;
			if (child_counter > 1)
				return true;
		}
	}

	return false;
}

/*
 * Find parent base FULL backup for current backup using parent_backup_link
 */
pgBackup*
find_parent_full_backup(pgBackup *current_backup)
{
	pgBackup   *base_full_backup = NULL;
	base_full_backup = current_backup;

	/* sanity */
	if (!current_backup)
		elog(ERROR, "Target backup cannot be NULL");

	while (base_full_backup->parent_backup_link != NULL)
	{
		base_full_backup = base_full_backup->parent_backup_link;
	}

	if (base_full_backup->backup_mode != BACKUP_MODE_FULL)
	{
		if (base_full_backup->parent_backup)
			elog(WARNING, "Backup %s is missing",
				 base36enc(base_full_backup->parent_backup));
		else
			elog(WARNING, "Failed to find parent FULL backup for %s",
				 base36enc(current_backup->start_time));
		return NULL;
	}

	return base_full_backup;
}

/*
 * Iterate over parent chain and look for any problems.
 * Return 0 if chain is broken.
 *  result_backup must contain oldest existing backup after missing backup.
 *  we have no way to know if there are multiple missing backups.
 * Return 1 if chain is intact, but at least one backup is !OK.
 *  result_backup must contain oldest !OK backup.
 * Return 2 if chain is intact and all backups are OK.
 *	result_backup must contain FULL backup on which chain is based.
 */
int
scan_parent_chain(pgBackup *current_backup, pgBackup **result_backup)
{
	pgBackup   *target_backup = NULL;
	pgBackup   *invalid_backup = NULL;

	if (!current_backup)
		elog(ERROR, "Target backup cannot be NULL");

	target_backup = current_backup;

	while (target_backup->parent_backup_link)
	{
		if (target_backup->status != BACKUP_STATUS_OK &&
			  target_backup->status != BACKUP_STATUS_DONE)
			/* oldest invalid backup in parent chain */
			invalid_backup = target_backup;


		target_backup = target_backup->parent_backup_link;
	}

	/* Previous loop will skip FULL backup because his parent_backup_link is NULL */
	if (target_backup->backup_mode == BACKUP_MODE_FULL &&
		(target_backup->status != BACKUP_STATUS_OK &&
		target_backup->status != BACKUP_STATUS_DONE))
	{
		invalid_backup = target_backup;
	}

	/* found chain end and oldest backup is not FULL */
	if (target_backup->backup_mode != BACKUP_MODE_FULL)
	{
		/* Set oldest child backup in chain */
		*result_backup = target_backup;
		return ChainIsBroken;
	}

	/* chain is ok, but some backups are invalid */
	if (invalid_backup)
	{
		*result_backup = invalid_backup;
		return ChainIsInvalid;
	}

	*result_backup = target_backup;
	return ChainIsOk;
}

/*
 * Determine if child_backup descend from parent_backup
 * This check DO NOT(!!!) guarantee that parent chain is intact,
 * because parent_backup can be missing.
 * If inclusive is true, then child_backup counts as a child of himself
 * if parent_backup_time is start_time of child_backup.
 */
bool
is_parent(time_t parent_backup_time, pgBackup *child_backup, bool inclusive)
{
	if (!child_backup)
		elog(ERROR, "Target backup cannot be NULL");

	if (inclusive && child_backup->start_time == parent_backup_time)
		return true;

	while (child_backup->parent_backup_link &&
			child_backup->parent_backup != parent_backup_time)
	{
		child_backup = child_backup->parent_backup_link;
	}

	if (child_backup->parent_backup == parent_backup_time)
		return true;

	//if (inclusive && child_backup->start_time == parent_backup_time)
	//	return true;

	return false;
}


/* On backup_list lookup children of target_backup and append them to append_list */
void
append_children(parray *backup_list, pgBackup *target_backup, parray *append_list)
{
	int i;

	for (i = 0; i < parray_num(backup_list); i++)
	{
		pgBackup *backup = (pgBackup *) parray_get(backup_list, i);

		/* check if backup is descendant of target backup */
		if (is_parent(target_backup->start_time, backup, false))
		{
			/* if backup is already in the list, then skip it */
			if (!parray_contains(append_list, backup))
				parray_append(append_list, backup);
		}
	}
}
/* ===== Backuplist inspection functions (END) ===== */<|MERGE_RESOLUTION|>--- conflicted
+++ resolved
@@ -42,7 +42,11 @@
 static bool backup_lock_exit_hook_registered = false;
 static parray *lock_files = NULL;
 
-<<<<<<< HEAD
+static int  lock_backup_exclusive(pgBackup *backup, bool strict);
+static bool lock_backup_internal(pgBackup *backup, bool exclusive);
+static bool lock_backup_read_only(pgBackup *backup);
+static bool wait_read_only_owners(pgBackup *backup);
+
 
 /* ===== pgBackup struct basic functions ===== */
 /*
@@ -50,15 +54,6 @@
  */
 void
 pgBackupInit(pgBackup *backup)
-=======
-static int lock_backup_exclusive(pgBackup *backup, bool strict);
-static bool lock_backup_internal(pgBackup *backup, bool exclusive);
-static bool lock_backup_read_only(pgBackup *backup);
-static bool wait_read_only_owners(pgBackup *backup);
-
-static timelineInfo *
-timelineInfoNew(TimeLineID tli)
->>>>>>> 232f94b2
 {
 	backup->backup_id = INVALID_BACKUP_ID;
 	backup->backup_mode = BACKUP_MODE_INVALID;
@@ -224,22 +219,10 @@
 	return NULL;
 }
 
-<<<<<<< HEAD
 CompressAlg
 parse_compress_alg(const char *arg)
 {
 	size_t		len;
-=======
-	/* lock backup in exclusive mode */
-	if (!lock_backup(tmp, strict, true))
-		elog(ERROR, "Cannot lock backup %s directory", base36enc(backup->start_time));
-
-	write_backup(tmp, strict);
->>>>>>> 232f94b2
-
-	/* Skip all spaces detected */
-	while (isspace((unsigned char)*arg))
-		arg++;
 	len = strlen(arg);
 
 	if (len == 0)
@@ -277,7 +260,6 @@
 
 /* ===== instance list and backup list functions ===== */
 /*
-<<<<<<< HEAD
  * Create list of instances in given backup catalog.
  *
  * Returns parray of "InstanceConfig" structures, filled with
@@ -291,547 +273,6 @@
 	struct dirent *dent;
 	parray		*instances;
 
-=======
- * Lock backup in either exclusive or non-exclusive (read-only) mode.
- * "strict" flag allows to ignore "out of space" errors and should be
- * used only by DELETE command to free disk space on filled up
- * filesystem.
- *
- * Only read only tasks (validate, restore) are allowed to take non-exclusive locks.
- * Changing backup metadata must be done with exclusive lock.
- *
- * Only one process can hold exclusive lock at any time.
- * Exlusive lock - PID of process, holding the lock - is placed in
- * lock file: BACKUP_LOCK_FILE.
- *
- * Multiple proccess are allowed to take non-exclusive locks simultaneously.
- * Non-exclusive locks - PIDs of proccesses, holding the lock - are placed in
- * separate lock file: BACKUP_RO_LOCK_FILE.
- * When taking RO lock, a brief exclusive lock is taken.
- *
- * TODO: lock-timeout as parameter
- * TODO: we must think about more fine grain unlock mechanism - separate unlock_backup() function.
- */
-bool
-lock_backup(pgBackup *backup, bool strict, bool exclusive)
-{
-	int		rc;
-	char	lock_file[MAXPGPATH];
-	bool	enospc_detected = false;
-
-	join_path_components(lock_file, backup->root_dir, BACKUP_LOCK_FILE);
-
-	rc = lock_backup_exclusive(backup, strict);
-
-	if (rc == 1)
-		return false;
-	else if (rc == 2)
-	{
-		enospc_detected = true;
-		if (strict)
-			return false;
-	}
-
-	/*
-	 * We have exclusive lock, now there are following scenarios:
-	 *
-	 * 1. If we are for exlusive lock, then we must open the RO lock file
-	 *    and check if any of the processes listed there are still alive.
-	 *    If some processes are alive and are not going away in lock_timeout,
-	 *    then return false.
-	 *
-	 * 2. If we are here for non-exlusive lock, then write the pid
-	 *    into RO lock list and release the exclusive lock.
-	 */
-
-	if (lock_backup_internal(backup, exclusive))
-	{
-		if (!exclusive)
-		{
-			/* release exclusive lock */
-			if (fio_unlink(lock_file, FIO_BACKUP_HOST) < 0)
-				elog(ERROR, "Could not remove old lock file \"%s\": %s",
-					 lock_file, strerror(errno));
-
-			/* we are done */
-			return true;
-		}
-
-		/* When locking backup in lax exclusive mode,
-		 * we should wait until all RO locks owners are gone.
-		 */
-		if (!strict && enospc_detected)
-		{
-			/* We are in lax mode and EONSPC was encountered: once again try to grab exclusive lock,
-			 * because there is a chance that lock_backup_read_only may have freed some space on filesystem,
-			 * thanks to unlinking of BACKUP_RO_LOCK_FILE.
-			 * If somebody concurrently acquired exclusive lock first, then we should give up.
-			 */
-			if (lock_backup_exclusive(backup, strict) == 1)
-				return false;
-
-			return true;
-		}
-	}
-	else
-		return false;
-
-	/*
-	 * Arrange to unlink the lock file(s) at proc_exit.
-	 */
-	if (!backup_lock_exit_hook_registered)
-	{
-		atexit(unlink_lock_atexit);
-		backup_lock_exit_hook_registered = true;
-	}
-
-	/* Use parray so that the lock files are unlinked in a loop */
-	if (lock_files == NULL)
-		lock_files = parray_new();
-	parray_append(lock_files, pgut_strdup(lock_file));
-
-	return true;
-}
-
-/* Lock backup in exclusive mode
- * Result codes:
- *  0 Success
- *  1 Failed to acquire lock in lock_timeout time
- *  2 Failed to acquire lock due to ENOSPC
- */
-int
-lock_backup_exclusive(pgBackup *backup, bool strict)
-{
-	char		lock_file[MAXPGPATH];
-	int			fd = 0;
-	char		buffer[MAXPGPATH * 2 + 256];
-	int			ntries = LOCK_TIMEOUT;
-	int			log_freq = ntries / 5;
-	int			len;
-	int			encoded_pid;
-	pid_t 		my_p_pid;
-
-	join_path_components(lock_file, backup->root_dir, BACKUP_LOCK_FILE);
-
-	/*
-	 * TODO: is this stuff with ppid below is relevant for us ?
-	 *
-	 * If the PID in the lockfile is our own PID or our parent's or
-	 * grandparent's PID, then the file must be stale (probably left over from
-	 * a previous system boot cycle).  We need to check this because of the
-	 * likelihood that a reboot will assign exactly the same PID as we had in
-	 * the previous reboot, or one that's only one or two counts larger and
-	 * hence the lockfile's PID now refers to an ancestor shell process.  We
-	 * allow pg_ctl to pass down its parent shell PID (our grandparent PID)
-	 * via the environment variable PG_GRANDPARENT_PID; this is so that
-	 * launching the postmaster via pg_ctl can be just as reliable as
-	 * launching it directly.  There is no provision for detecting
-	 * further-removed ancestor processes, but if the init script is written
-	 * carefully then all but the immediate parent shell will be root-owned
-	 * processes and so the kill test will fail with EPERM.  Note that we
-	 * cannot get a false negative this way, because an existing postmaster
-	 * would surely never launch a competing postmaster or pg_ctl process
-	 * directly.
-	 */
-#ifndef WIN32
-	my_p_pid = getppid();
-#else
-
-	/*
-	 * Windows hasn't got getppid(), but doesn't need it since it's not using
-	 * real kill() either...
-	 */
-	my_p_pid = 0;
-#endif
-
-	/*
-	 * We need a loop here because of race conditions.  But don't loop forever
-	 * (for example, a non-writable $backup_instance_path directory might cause a failure
-	 * that won't go away).  100 tries seems like plenty.
-	 */
-	do
-	{
-		FILE *fp_out = NULL;
-
-		if (interrupted)
-			elog(ERROR, "Interrupted while locking backup %s",
-						base36enc(backup->start_time));
-
-		/*
-		 * Try to create the lock file --- O_EXCL makes this atomic.
-		 *
-		 * Think not to make the file protection weaker than 0600.  See
-		 * comments below.
-		 */
-		fd = fio_open(lock_file, O_RDWR | O_CREAT | O_EXCL, FIO_BACKUP_HOST);
-		if (fd >= 0)
-			break;				/* Success; exit the retry loop */
-
-		/*
-		 * Couldn't create the pid file. Probably it already exists.
-		 * If file already exists or we have some permission problem (???),
-		 * then retry;
-		 */
-//		if ((errno != EEXIST && errno != EACCES))
-		if (errno != EEXIST)
-			elog(ERROR, "Could not create lock file \"%s\": %s",
-				 lock_file, strerror(errno));
-
-		/*
-		 * Read the file to get the old owner's PID.  Note race condition
-		 * here: file might have been deleted since we tried to create it.
-		 */
-
-		fp_out = fopen(lock_file, "r");
-		if (fp_out == NULL)
-		{
-			if (errno == ENOENT)
-				continue; 	/* race condition; try again */
-			elog(ERROR, "Cannot open lock file \"%s\": %s", lock_file, strerror(errno));
-		}
-
-		len = fread(buffer, 1, sizeof(buffer) - 1, fp_out);
-		if (ferror(fp_out))
-			elog(ERROR, "Cannot read from lock file: \"%s\"", lock_file);
-		fclose(fp_out);
-
-		/*
-		 * It should be possible only as a result of system crash,
-		 * so its hypothetical owner should be dead by now
-		 */
-		if (len == 0)
-		{
-			elog(WARNING, "Lock file \"%s\" is empty", lock_file);
-			goto grab_lock;
-		}
-
-		encoded_pid = atoi(buffer);
-
-		if (encoded_pid <= 0)
-		{
-			elog(WARNING, "Bogus data in lock file \"%s\": \"%s\"",
-				 lock_file, buffer);
-			goto grab_lock;
-		}
-
-		/*
-		 * Check to see if the other process still exists
-		 *
-		 * Per discussion above, my_pid, my_p_pid can be
-		 * ignored as false matches.
-		 *
-		 * Normally kill() will fail with ESRCH if the given PID doesn't
-		 * exist.
-		 */
-		if (encoded_pid != my_pid && encoded_pid != my_p_pid)
-		{
-			if (kill(encoded_pid, 0) == 0)
-			{
-				/* complain every fifth interval */
-				if ((ntries % log_freq) == 0)
-				{
-					elog(WARNING, "Process %d is using backup %s, and is still running",
-						 encoded_pid, base36enc(backup->start_time));
-
-					elog(WARNING, "Waiting %u seconds on lock for backup %s", ntries, base36enc(backup->start_time));
-				}
-
-				sleep(1);
-
-				/* try again */
-				continue;
-			}
-			else
-			{
-				if (errno == ESRCH)
-					elog(WARNING, "Process %d which used backup %s no longer exists",
-						 encoded_pid, base36enc(backup->start_time));
-				else
-					elog(ERROR, "Failed to send signal 0 to a process %d: %s",
-						encoded_pid, strerror(errno));
-			}
-		}
-
-grab_lock:
-		/*
-		 * Looks like nobody's home.  Unlink the file and try again to create
-		 * it.  Need a loop because of possible race condition against other
-		 * would-be creators.
-		 */
-		if (fio_unlink(lock_file, FIO_BACKUP_HOST) < 0)
-		{
-			if (errno == ENOENT)
-				continue; /* race condition, again */
-			elog(ERROR, "Could not remove old lock file \"%s\": %s",
-				 lock_file, strerror(errno));
-		}
-
-	} while (ntries--);
-
-	/* Failed to acquire exclusive lock in time */
-	if (fd <= 0)
-		return 1;
-
-	/*
-	 * Successfully created the file, now fill it.
-	 */
-	snprintf(buffer, sizeof(buffer), "%d\n", my_pid);
-
-	errno = 0;
-	if (fio_write(fd, buffer, strlen(buffer)) != strlen(buffer))
-	{
-		int			save_errno = errno;
-
-		fio_close(fd);
-		fio_unlink(lock_file, FIO_BACKUP_HOST);
-
-		/* In lax mode if we failed to grab lock because of 'out of space error',
-		 * then treat backup as locked.
-		 * Only delete command should be run in lax mode.
-		 */
-		if (!strict && save_errno == ENOSPC)
-			return 2;
-		else
-			elog(ERROR, "Could not write lock file \"%s\": %s",
-				 lock_file, strerror(save_errno));
-	}
-
-	if (fio_flush(fd) != 0)
-	{
-		int	save_errno = errno;
-
-		fio_close(fd);
-		fio_unlink(lock_file, FIO_BACKUP_HOST);
-
-		/* In lax mode if we failed to grab lock because of 'out of space error',
-		 * then treat backup as locked.
-		 * Only delete command should be run in lax mode.
-		 */
-		if (!strict && save_errno == ENOSPC)
-			return 2;
-		else
-			elog(ERROR, "Could not flush lock file \"%s\": %s",
-					lock_file, strerror(save_errno));
-	}
-
-	if (fio_close(fd) != 0)
-	{
-		int			save_errno = errno;
-
-		fio_unlink(lock_file, FIO_BACKUP_HOST);
-
-		if (!strict && errno == ENOSPC)
-			return 2;
-		else
-			elog(ERROR, "Could not close lock file \"%s\": %s",
-				 lock_file, strerror(save_errno));
-	}
-
-	return 0;
-}
-
-/* Wait until all read-only lock owners are gone  */
-bool
-wait_read_only_owners(pgBackup *backup)
-{
-	FILE *fp = NULL;
-    char  buffer[256];
-    pid_t encoded_pid;
-    int   ntries = LOCK_TIMEOUT;
-    int   log_freq = ntries / 5;
-    char  lock_file[MAXPGPATH];
-
-    join_path_components(lock_file, backup->root_dir, BACKUP_RO_LOCK_FILE);
-
-    fp = fopen(lock_file, "r");
-    if (fp == NULL && errno != ENOENT)
-        elog(ERROR, "Cannot open lock file \"%s\": %s", lock_file, strerror(errno));
-
-	/* iterate over pids in lock file */
-    while (fp && fgets(buffer, sizeof(buffer), fp))
-    {
-        encoded_pid = atoi(buffer);
-        if (encoded_pid <= 0)
-        {
-            elog(WARNING, "Bogus data in lock file \"%s\": \"%s\"", lock_file, buffer);
-            continue;
-        }
-
-        /* wait until RO lock owners go away */
-        do
-        {
-            if (interrupted)
-                elog(ERROR, "Interrupted while locking backup %s",
-                    base36enc(backup->start_time));
-
-            if (encoded_pid != my_pid)
-            {
-                if (kill(encoded_pid, 0) == 0)
-                {
-                    if ((ntries % log_freq) == 0)
-                    {
-                        elog(WARNING, "Process %d is using backup %s in read only mode, and is still running",
-                                encoded_pid, base36enc(backup->start_time));
-
-                        elog(WARNING, "Waiting %u seconds on lock for backup %s", ntries,
-                                base36enc(backup->start_time));
-                    }
-
-					sleep(1);
-
-					/* try again */
-                    continue;
-                }
-                else if (errno != ESRCH)
-                    elog(ERROR, "Failed to send signal 0 to a process %d: %s",
-                            encoded_pid, strerror(errno));
-            }
-
-            /* locker is dead */
-            break;
-
-        } while (ntries--);
-
-        if (ntries <= 0)
-        {
-            elog(WARNING, "Cannot to lock backup %s in exclusive mode, because process %u owns read-only lock",
-                    base36enc(backup->start_time), encoded_pid);
-            return false;
-        }
-    }
-
-    if (fp && ferror(fp))
-        elog(ERROR, "Cannot read from lock file: \"%s\"", lock_file);
-
-    if (fp)
-        fclose(fp);
-
-    /* unlink RO lock list */
-    fio_unlink(lock_file, FIO_BACKUP_HOST);
-	return true;
-}
-
-bool
-lock_backup_internal(pgBackup *backup, bool exclusive)
-{
-	if (exclusive)
-		return wait_read_only_owners(backup);
-	else
-		return lock_backup_read_only(backup);
-}
-
-bool
-lock_backup_read_only(pgBackup *backup)
-{
-	FILE *fp_in = NULL;
-	FILE *fp_out = NULL;
-	char  buf_in[256];
-	pid_t encoded_pid;
-	char  lock_file[MAXPGPATH];
-
-	char  buffer[8192]; /*TODO: should be enough, but maybe malloc+realloc is better ? */
-	char  lock_file_tmp[MAXPGPATH];
-	int   buffer_len = 0;
-
-	join_path_components(lock_file, backup->root_dir, BACKUP_RO_LOCK_FILE);
-	snprintf(lock_file_tmp, MAXPGPATH, "%s%s", lock_file, "tmp");
-
-	/* open already existing lock files */
-	fp_in = fopen(lock_file, "r");
-	if (fp_in == NULL && errno != ENOENT)
-		elog(ERROR, "Cannot open lock file \"%s\": %s", lock_file, strerror(errno));
-
-	/* read PIDs of owners */
-	while (fp_in && fgets(buf_in, sizeof(buf_in), fp_in))
-	{
-		encoded_pid = atoi(buf_in);
-		if (encoded_pid <= 0)
-		{
-			elog(WARNING, "Bogus data in lock file \"%s\": \"%s\"", lock_file, buf_in);
-			continue;
-		}
-
-		if (encoded_pid != my_pid)
-		{
-			if (kill(encoded_pid, 0) == 0)
-			{
-				/*
-				 * Somebody is still using this backup in RO mode,
-				 * copy this pid into a new file.
-				 */
-				buffer_len += snprintf(buffer+buffer_len, 4096, "%u\n", encoded_pid);
-			}
-			else if (errno != ESRCH)
-				elog(ERROR, "Failed to send signal 0 to a process %d: %s",
-						encoded_pid, strerror(errno));
-		}
-    }
-
-	if (fp_in)
-	{
-		if (ferror(fp_in))
-			elog(ERROR, "Cannot read from lock file: \"%s\"", lock_file);
-		fclose(fp_in);
-	}
-
-	fp_out = fopen(lock_file_tmp, "w");
-	if (fp_out == NULL)
-		elog(ERROR, "Cannot open temp lock file \"%s\": %s", lock_file_tmp, strerror(errno));
-
-	/* add my own pid */
-	buffer_len += snprintf(buffer+buffer_len, sizeof(buffer), "%u\n", my_pid);
-
-	/* write out the collected PIDs to temp lock file */
-	fwrite(buffer, 1, buffer_len, fp_out);
-
-	if (ferror(fp_out))
-		elog(ERROR, "Cannot write to lock file: \"%s\"", lock_file_tmp);
-
-	if (fclose(fp_out) != 0)
-		elog(ERROR, "Cannot close temp lock file \"%s\": %s", lock_file_tmp, strerror(errno));
-
-	if (rename(lock_file_tmp, lock_file) < 0)
-		elog(ERROR, "Cannot rename file \"%s\" to \"%s\": %s",
-			lock_file_tmp, lock_file, strerror(errno));
-
-	return true;
-}
-
-/*
- * Get backup_mode in string representation.
- */
-const char *
-pgBackupGetBackupMode(pgBackup *backup)
-{
-	return backupModes[backup->backup_mode];
-}
-
-static bool
-IsDir(const char *dirpath, const char *entry, fio_location location)
-{
-	char		path[MAXPGPATH];
-	struct stat	st;
-
-	snprintf(path, MAXPGPATH, "%s/%s", dirpath, entry);
-
-	return fio_stat(path, &st, false, location) == 0 && S_ISDIR(st.st_mode);
-}
-
-/*
- * Create list of instances in given backup catalog.
- *
- * Returns parray of "InstanceConfig" structures, filled with
- * actual config of each instance.
- */
-parray *
-catalog_get_instance_list(void)
-{
-	char		path[MAXPGPATH];
-	DIR		   *dir;
-	struct dirent *dent;
-	parray		*instances;
-
->>>>>>> 232f94b2
 	instances = parray_new();
 
 	/* open directory and list contents */
@@ -1006,6 +447,8 @@
 
 	return NULL;
 }
+
+
 /* ===== instance list and backup list functions (END) ===== */
 
 /* ===== DATABASE_FILE_LIST functions ===== */
@@ -1152,6 +595,7 @@
 	return false;	/* Make compiler happy */
 }
 
+
 /*
  * Create list of backup datafiles.
  * If 'requested_backup_id' is INVALID_BACKUP_ID, exit with error.
@@ -1172,29 +616,12 @@
 	if (fp == NULL)
 		elog(ERROR, "cannot open \"%s\": %s", backup_filelist_path, strerror(errno));
 
-<<<<<<< HEAD
-	/* enable stdio buffering for local file */
-	if (!fio_is_remote(FIO_BACKUP_HOST))
-		setvbuf(fp, stdio_buf, _IOFBF, STDIO_BUFSIZE);
-=======
-/*
- * Lock list of backups. Function goes in backward direction.
- */
-void
-catalog_lock_backup_list(parray *backup_list, int from_idx, int to_idx, bool strict, bool exclusive)
-{
-	int			start_idx,
-				end_idx;
-	int			i;
->>>>>>> 232f94b2
-
 	files = parray_new();
 
 	INIT_FILE_CRC32(true, content_crc);
 
 	while (fgets(buf, lengthof(buf), fp))
 	{
-<<<<<<< HEAD
 		char		path[MAXPGPATH];
 		char		linked[MAXPGPATH];
 		char		compress_alg_string[MAXPGPATH];
@@ -1234,25 +661,6 @@
 		file->compress_alg = parse_compress_alg(compress_alg_string);
 		file->external_dir_num = external_dir_num;
 		file->dbOid = dbOid ? dbOid : 0;
-=======
-		pgBackup   *backup = (pgBackup *) parray_get(backup_list, i);
-		if (!lock_backup(backup, strict, exclusive))
-			elog(ERROR, "Cannot lock backup %s directory",
-				 base36enc(backup->start_time));
-	}
-}
-
-/*
- * Find the latest valid child of latest valid FULL backup on given timeline
- */
-pgBackup *
-catalog_get_last_data_backup(parray *backup_list, TimeLineID tli, time_t current_start_time)
-{
-	int			i;
-	pgBackup   *full_backup = NULL;
-	pgBackup   *tmp_backup = NULL;
-	char 	   *invalid_backup_id;
->>>>>>> 232f94b2
 
 		/*
 		 * Optional fields
@@ -1512,7 +920,7 @@
 	{
 		char	expire_timestamp[100];
 
-		time2iso(expire_timestamp, lengthof(expire_timestamp), target_backup->expire_time);
+		time2iso(expire_timestamp, lengthof(expire_timestamp), target_backup->expire_time, false);
 		elog(INFO, "Backup %s is pinned until '%s'", base36enc(target_backup->start_time),
 														expire_timestamp);
 	}
@@ -1559,12 +967,13 @@
 	write_backup(target_backup, true);
 }
 
+
 /*
  * Write information about backup.in to stream "out".
  * Also used by 'show' subcommand
  */
 void
-pgBackupWriteControl(FILE *out, pgBackup *backup)
+pgBackupWriteControl(FILE *out, pgBackup *backup, bool utc)
 {
 	char		timestamp[100];
 
@@ -1596,27 +1005,27 @@
 			(uint32) (backup->stop_lsn >> 32),
 			(uint32) backup->stop_lsn);
 
-	time2iso(timestamp, lengthof(timestamp), backup->start_time);
+	time2iso(timestamp, lengthof(timestamp), backup->start_time, utc);
 	fio_fprintf(out, "start-time = '%s'\n", timestamp);
 	if (backup->merge_time > 0)
 	{
-		time2iso(timestamp, lengthof(timestamp), backup->merge_time);
+		time2iso(timestamp, lengthof(timestamp), backup->merge_time, utc);
 		fio_fprintf(out, "merge-time = '%s'\n", timestamp);
 	}
 	if (backup->end_time > 0)
 	{
-		time2iso(timestamp, lengthof(timestamp), backup->end_time);
+		time2iso(timestamp, lengthof(timestamp), backup->end_time, utc);
 		fio_fprintf(out, "end-time = '%s'\n", timestamp);
 	}
 	fio_fprintf(out, "recovery-xid = " XID_FMT "\n", backup->recovery_xid);
 	if (backup->recovery_time > 0)
 	{
-		time2iso(timestamp, lengthof(timestamp), backup->recovery_time);
+		time2iso(timestamp, lengthof(timestamp), backup->recovery_time, utc);
 		fio_fprintf(out, "recovery-time = '%s'\n", timestamp);
 	}
 	if (backup->expire_time > 0)
 	{
-		time2iso(timestamp, lengthof(timestamp), backup->expire_time);
+		time2iso(timestamp, lengthof(timestamp), backup->expire_time, utc);
 		fio_fprintf(out, "expire-time = '%s'\n", timestamp);
 	}
 
@@ -1663,8 +1072,12 @@
 
 /*
  * Save the backup content into BACKUP_CONTROL_FILE.
- * TODO: honor the strict flag
+ * Flag strict allows to ignore "out of space" error
+ * when attempting to lock backup. Only delete is allowed
+ * to use this functionality.
+ *
  * TODO: rename to write_backup_control
+ * TODO: check if it was merged correctly
  */
 void
 write_backup(pgBackup *backup, bool strict)
@@ -1688,24 +1101,45 @@
 
 	setvbuf(fp, buf, _IOFBF, sizeof(buf));
 
-	pgBackupWriteControl(fp, backup);
+	pgBackupWriteControl(fp, backup, true);
+
+	/* Ignore 'out of space' error in lax mode */
+	if (fflush(fp) != 0)
+	{
+		int elevel = ERROR;
+		int save_errno = errno;
+
+		if (!strict && (errno == ENOSPC))
+			elevel = WARNING;
+
+		elog(elevel, "Cannot flush control file \"%s\": %s",
+				 path_temp, strerror(save_errno));
+
+		if (!strict && (save_errno == ENOSPC))
+		{
+			fclose(fp);
+			fio_unlink(path_temp, FIO_BACKUP_HOST);
+			return;
+		}
+	}
 
 	if (fflush(fp) != 0)
 		elog(ERROR, "Cannot flush control file \"%s\": %s",
 			 path_temp, strerror(errno));
 
-	if (fsync(fileno(fp)) < 0)
-		elog(ERROR, "Cannot sync control file \"%s\": %s",
-			 path_temp, strerror(errno));
-
 	if (fclose(fp) != 0)
 		elog(ERROR, "Cannot close control file \"%s\": %s",
 			 path_temp, strerror(errno));
 
+	if (fio_sync(path_temp, FIO_BACKUP_HOST) < 0)
+		elog(ERROR, "Cannot sync control file \"%s\": %s",
+			 path_temp, strerror(errno));
+
 	if (rename(path_temp, path) < 0)
 		elog(ERROR, "Cannot rename file \"%s\" to \"%s\": %s",
 			 path_temp, path, strerror(errno));
 }
+
 
 /*
  * Save the backup status into BACKUP_CONTROL_FILE.
@@ -1743,6 +1177,11 @@
 	tmp->status = backup->status;
 	tmp->root_dir = pgut_strdup(backup->root_dir);
 
+	/* lock backup in exclusive mode */
+	if (!lock_backup(tmp, strict, true))
+		elog(ERROR, "Cannot lock backup %s directory", base36enc(backup->start_time));
+
+	write_backup(tmp, strict);
 	write_backup(tmp, strict);
 
 	pgBackupFree(tmp);
@@ -1964,23 +1403,130 @@
 }
 
 /*
- * Create exclusive lockfile in the backup's directory.
+ * Lock backup in either exclusive or non-exclusive (read-only) mode.
+ * "strict" flag allows to ignore "out of space" errors and should be
+ * used only by DELETE command to free disk space on filled up
+ * filesystem.
+ *
+ * Only read only tasks (validate, restore) are allowed to take non-exclusive locks.
+ * Changing backup metadata must be done with exclusive lock.
+ *
+ * Only one process can hold exclusive lock at any time.
+ * Exlusive lock - PID of process, holding the lock - is placed in
+ * lock file: BACKUP_LOCK_FILE.
+ *
+ * Multiple proccess are allowed to take non-exclusive locks simultaneously.
+ * Non-exclusive locks - PIDs of proccesses, holding the lock - are placed in
+ * separate lock file: BACKUP_RO_LOCK_FILE.
+ * When taking RO lock, a brief exclusive lock is taken.
+ *
+ * TODO: lock-timeout as parameter
+ * TODO: we must think about more fine grain unlock mechanism - separate unlock_backup() function.
  */
 bool
-lock_backup(pgBackup *backup, bool strict)
+lock_backup(pgBackup *backup, bool strict, bool exclusive)
+{
+	int		rc;
+	char	lock_file[MAXPGPATH];
+	bool	enospc_detected = false;
+
+	join_path_components(lock_file, backup->root_dir, BACKUP_LOCK_FILE);
+
+	rc = lock_backup_exclusive(backup, strict);
+
+	if (rc == 1)
+		return false;
+	else if (rc == 2)
+	{
+		enospc_detected = true;
+		if (strict)
+			return false;
+	}
+
+	/*
+	 * We have exclusive lock, now there are following scenarios:
+	 *
+	 * 1. If we are for exlusive lock, then we must open the RO lock file
+	 *    and check if any of the processes listed there are still alive.
+	 *    If some processes are alive and are not going away in lock_timeout,
+	 *    then return false.
+	 *
+	 * 2. If we are here for non-exlusive lock, then write the pid
+	 *    into RO lock list and release the exclusive lock.
+	 */
+
+	if (lock_backup_internal(backup, exclusive))
+	{
+		if (!exclusive)
+		{
+			/* release exclusive lock */
+			if (fio_unlink(lock_file, FIO_BACKUP_HOST) < 0)
+				elog(ERROR, "Could not remove old lock file \"%s\": %s",
+					 lock_file, strerror(errno));
+
+			/* we are done */
+			return true;
+		}
+
+		/* When locking backup in lax exclusive mode,
+		 * we should wait until all RO locks owners are gone.
+		 */
+		if (!strict && enospc_detected)
+		{
+			/* We are in lax mode and EONSPC was encountered: once again try to grab exclusive lock,
+			 * because there is a chance that lock_backup_read_only may have freed some space on filesystem,
+			 * thanks to unlinking of BACKUP_RO_LOCK_FILE.
+			 * If somebody concurrently acquired exclusive lock first, then we should give up.
+			 */
+			if (lock_backup_exclusive(backup, strict) == 1)
+				return false;
+
+			return true;
+		}
+	}
+	else
+		return false;
+
+	/*
+	 * Arrange to unlink the lock file(s) at proc_exit.
+	 */
+	if (!backup_lock_exit_hook_registered)
+	{
+		atexit(unlink_lock_atexit);
+		backup_lock_exit_hook_registered = true;
+	}
+
+	/* Use parray so that the lock files are unlinked in a loop */
+	if (lock_files == NULL)
+		lock_files = parray_new();
+	parray_append(lock_files, pgut_strdup(lock_file));
+
+	return true;
+}
+
+/* Lock backup in exclusive mode
+ * Result codes:
+ *  0 Success
+ *  1 Failed to acquire lock in lock_timeout time
+ *  2 Failed to acquire lock due to ENOSPC
+ */
+int
+lock_backup_exclusive(pgBackup *backup, bool strict)
 {
 	char		lock_file[MAXPGPATH];
-	int			fd;
+	int			fd = 0;
 	char		buffer[MAXPGPATH * 2 + 256];
-	int			ntries;
+	int			ntries = LOCK_TIMEOUT;
+	int			log_freq = ntries / 5;
 	int			len;
 	int			encoded_pid;
-	pid_t		my_pid,
-				my_p_pid;
-
-	join_path_components(lock_file, backup->root_dir, BACKUP_CATALOG_PID);
+	pid_t 		my_p_pid;
+
+	join_path_components(lock_file, backup->root_dir, BACKUP_LOCK_FILE);
 
 	/*
+	 * TODO: is this stuff with ppid below is relevant for us ?
+	 *
 	 * If the PID in the lockfile is our own PID or our parent's or
 	 * grandparent's PID, then the file must be stale (probably left over from
 	 * a previous system boot cycle).  We need to check this because of the
@@ -1998,7 +1544,6 @@
 	 * would surely never launch a competing postmaster or pg_ctl process
 	 * directly.
 	 */
-	my_pid = getpid();
 #ifndef WIN32
 	my_p_pid = getppid();
 #else
@@ -2015,8 +1560,14 @@
 	 * (for example, a non-writable $backup_instance_path directory might cause a failure
 	 * that won't go away).  100 tries seems like plenty.
 	 */
-	for (ntries = 0;; ntries++)
-	{
+	do
+	{
+		FILE *fp_out = NULL;
+
+		if (interrupted)
+			elog(ERROR, "Interrupted while locking backup %s",
+						base36enc(backup->start_time));
+
 		/*
 		 * Try to create the lock file --- O_EXCL makes this atomic.
 		 *
@@ -2029,8 +1580,11 @@
 
 		/*
 		 * Couldn't create the pid file. Probably it already exists.
+		 * If file already exists or we have some permission problem (???),
+		 * then retry;
 		 */
-		if ((errno != EEXIST && errno != EACCES) || ntries > 100)
+//		if ((errno != EEXIST && errno != EACCES))
+		if (errno != EEXIST)
 			elog(ERROR, "Could not create lock file \"%s\": %s",
 				 lock_file, strerror(errno));
 
@@ -2038,28 +1592,38 @@
 		 * Read the file to get the old owner's PID.  Note race condition
 		 * here: file might have been deleted since we tried to create it.
 		 */
-		fd = fio_open(lock_file, O_RDONLY, FIO_BACKUP_HOST);
-		if (fd < 0)
+
+		fp_out = fopen(lock_file, "r");
+		if (fp_out == NULL)
 		{
 			if (errno == ENOENT)
-				continue;		/* race condition; try again */
-			elog(ERROR, "Could not open lock file \"%s\": %s",
-				 lock_file, strerror(errno));
-		}
-		if ((len = fio_read(fd, buffer, sizeof(buffer) - 1)) < 0)
-			elog(ERROR, "Could not read lock file \"%s\": %s",
-				 lock_file, strerror(errno));
-		fio_close(fd);
-
+				continue; 	/* race condition; try again */
+			elog(ERROR, "Cannot open lock file \"%s\": %s", lock_file, strerror(errno));
+		}
+
+		len = fread(buffer, 1, sizeof(buffer) - 1, fp_out);
+		if (ferror(fp_out))
+			elog(ERROR, "Cannot read from lock file: \"%s\"", lock_file);
+		fclose(fp_out);
+
+		/*
+		 * It should be possible only as a result of system crash,
+		 * so its hypothetical owner should be dead by now
+		 */
 		if (len == 0)
-			elog(ERROR, "Lock file \"%s\" is empty", lock_file);
-
-		buffer[len] = '\0';
+		{
+			elog(WARNING, "Lock file \"%s\" is empty", lock_file);
+			goto grab_lock;
+		}
+
 		encoded_pid = atoi(buffer);
 
 		if (encoded_pid <= 0)
-			elog(ERROR, "Bogus data in lock file \"%s\": \"%s\"",
+		{
+			elog(WARNING, "Bogus data in lock file \"%s\": \"%s\"",
 				 lock_file, buffer);
+			goto grab_lock;
+		}
 
 		/*
 		 * Check to see if the other process still exists
@@ -2074,9 +1638,19 @@
 		{
 			if (kill(encoded_pid, 0) == 0)
 			{
-				elog(WARNING, "Process %d is using backup %s and still is running",
-					 encoded_pid, base36enc(backup->start_time));
-				return false;
+				/* complain every fifth interval */
+				if ((ntries % log_freq) == 0)
+				{
+					elog(WARNING, "Process %d is using backup %s, and is still running",
+						 encoded_pid, base36enc(backup->start_time));
+
+					elog(WARNING, "Waiting %u seconds on lock for backup %s", ntries, base36enc(backup->start_time));
+				}
+
+				sleep(1);
+
+				/* try again */
+				continue;
 			}
 			else
 			{
@@ -2089,15 +1663,25 @@
 			}
 		}
 
+grab_lock:
 		/*
 		 * Looks like nobody's home.  Unlink the file and try again to create
 		 * it.  Need a loop because of possible race condition against other
 		 * would-be creators.
 		 */
 		if (fio_unlink(lock_file, FIO_BACKUP_HOST) < 0)
+		{
+			if (errno == ENOENT)
+				continue; /* race condition, again */
 			elog(ERROR, "Could not remove old lock file \"%s\": %s",
 				 lock_file, strerror(errno));
-	}
+		}
+
+	} while (ntries--);
+
+	/* Failed to acquire exclusive lock in time */
+	if (fd <= 0)
+		return 1;
 
 	/*
 	 * Successfully created the file, now fill it.
@@ -2111,61 +1695,225 @@
 
 		fio_close(fd);
 		fio_unlink(lock_file, FIO_BACKUP_HOST);
-		/* if write didn't set errno, assume problem is no disk space */
-		errno = save_errno ? save_errno : ENOSPC;
 
 		/* In lax mode if we failed to grab lock because of 'out of space error',
 		 * then treat backup as locked.
 		 * Only delete command should be run in lax mode.
 		 */
-		if (!strict && errno == ENOSPC)
-			return true;
-
-		elog(ERROR, "Could not write lock file \"%s\": %s",
-			 lock_file, strerror(errno));
-	}
+		if (!strict && save_errno == ENOSPC)
+			return 2;
+		else
+			elog(ERROR, "Could not write lock file \"%s\": %s",
+				 lock_file, strerror(save_errno));
+	}
+
 	if (fio_flush(fd) != 0)
 	{
-		int			save_errno = errno;
+		int	save_errno = errno;
 
 		fio_close(fd);
 		fio_unlink(lock_file, FIO_BACKUP_HOST);
-		errno = save_errno;
-		elog(ERROR, "Could not write lock file \"%s\": %s",
-			 lock_file, strerror(errno));
-	}
+
+		/* In lax mode if we failed to grab lock because of 'out of space error',
+		 * then treat backup as locked.
+		 * Only delete command should be run in lax mode.
+		 */
+		if (!strict && save_errno == ENOSPC)
+			return 2;
+		else
+			elog(ERROR, "Could not flush lock file \"%s\": %s",
+					lock_file, strerror(save_errno));
+	}
+
 	if (fio_close(fd) != 0)
 	{
 		int			save_errno = errno;
 
 		fio_unlink(lock_file, FIO_BACKUP_HOST);
-		errno = save_errno;
-		elog(ERROR, "Could not write lock file \"%s\": %s",
-			 lock_file, strerror(errno));
-	}
-
-	/*
-	 * Arrange to unlink the lock file(s) at proc_exit.
-	 */
-	if (!exit_hook_registered)
-	{
-		atexit(unlink_lock_atexit);
-		exit_hook_registered = true;
-	}
-
-	/* Use parray so that the lock files are unlinked in a loop */
-	if (lock_files == NULL)
-		lock_files = parray_new();
-	parray_append(lock_files, pgut_strdup(lock_file));
+
+		if (!strict && errno == ENOSPC)
+			return 2;
+		else
+			elog(ERROR, "Could not close lock file \"%s\": %s",
+				 lock_file, strerror(save_errno));
+	}
+
+	return 0;
+}
+
+/* Wait until all read-only lock owners are gone  */
+bool
+wait_read_only_owners(pgBackup *backup)
+{
+	FILE *fp = NULL;
+    char  buffer[256];
+    pid_t encoded_pid;
+    int   ntries = LOCK_TIMEOUT;
+    int   log_freq = ntries / 5;
+    char  lock_file[MAXPGPATH];
+
+    join_path_components(lock_file, backup->root_dir, BACKUP_RO_LOCK_FILE);
+
+    fp = fopen(lock_file, "r");
+    if (fp == NULL && errno != ENOENT)
+        elog(ERROR, "Cannot open lock file \"%s\": %s", lock_file, strerror(errno));
+
+	/* iterate over pids in lock file */
+    while (fp && fgets(buffer, sizeof(buffer), fp))
+    {
+        encoded_pid = atoi(buffer);
+        if (encoded_pid <= 0)
+        {
+            elog(WARNING, "Bogus data in lock file \"%s\": \"%s\"", lock_file, buffer);
+            continue;
+        }
+
+        /* wait until RO lock owners go away */
+        do
+        {
+            if (interrupted)
+                elog(ERROR, "Interrupted while locking backup %s",
+                    base36enc(backup->start_time));
+
+            if (encoded_pid != my_pid)
+            {
+                if (kill(encoded_pid, 0) == 0)
+                {
+                    if ((ntries % log_freq) == 0)
+                    {
+                        elog(WARNING, "Process %d is using backup %s in read only mode, and is still running",
+                                encoded_pid, base36enc(backup->start_time));
+
+                        elog(WARNING, "Waiting %u seconds on lock for backup %s", ntries,
+                                base36enc(backup->start_time));
+                    }
+
+					sleep(1);
+
+					/* try again */
+                    continue;
+                }
+                else if (errno != ESRCH)
+                    elog(ERROR, "Failed to send signal 0 to a process %d: %s",
+                            encoded_pid, strerror(errno));
+            }
+
+            /* locker is dead */
+            break;
+
+        } while (ntries--);
+
+        if (ntries <= 0)
+        {
+            elog(WARNING, "Cannot to lock backup %s in exclusive mode, because process %u owns read-only lock",
+                    base36enc(backup->start_time), encoded_pid);
+            return false;
+        }
+    }
+
+    if (fp && ferror(fp))
+        elog(ERROR, "Cannot read from lock file: \"%s\"", lock_file);
+
+    if (fp)
+        fclose(fp);
+
+    /* unlink RO lock list */
+    fio_unlink(lock_file, FIO_BACKUP_HOST);
+	return true;
+}
+
+bool
+lock_backup_internal(pgBackup *backup, bool exclusive)
+{
+	if (exclusive)
+		return wait_read_only_owners(backup);
+	else
+		return lock_backup_read_only(backup);
+}
+
+bool
+lock_backup_read_only(pgBackup *backup)
+{
+	FILE *fp_in = NULL;
+	FILE *fp_out = NULL;
+	char  buf_in[256];
+	pid_t encoded_pid;
+	char  lock_file[MAXPGPATH];
+
+	char  buffer[8192]; /*TODO: should be enough, but maybe malloc+realloc is better ? */
+	char  lock_file_tmp[MAXPGPATH];
+	int   buffer_len = 0;
+
+	join_path_components(lock_file, backup->root_dir, BACKUP_RO_LOCK_FILE);
+	snprintf(lock_file_tmp, MAXPGPATH, "%s%s", lock_file, "tmp");
+
+	/* open already existing lock files */
+	fp_in = fopen(lock_file, "r");
+	if (fp_in == NULL && errno != ENOENT)
+		elog(ERROR, "Cannot open lock file \"%s\": %s", lock_file, strerror(errno));
+
+	/* read PIDs of owners */
+	while (fp_in && fgets(buf_in, sizeof(buf_in), fp_in))
+	{
+		encoded_pid = atoi(buf_in);
+		if (encoded_pid <= 0)
+		{
+			elog(WARNING, "Bogus data in lock file \"%s\": \"%s\"", lock_file, buf_in);
+			continue;
+		}
+
+		if (encoded_pid != my_pid)
+		{
+			if (kill(encoded_pid, 0) == 0)
+			{
+				/*
+				 * Somebody is still using this backup in RO mode,
+				 * copy this pid into a new file.
+				 */
+				buffer_len += snprintf(buffer+buffer_len, 4096, "%u\n", encoded_pid);
+			}
+			else if (errno != ESRCH)
+				elog(ERROR, "Failed to send signal 0 to a process %d: %s",
+						encoded_pid, strerror(errno));
+		}
+    }
+
+	if (fp_in)
+	{
+		if (ferror(fp_in))
+			elog(ERROR, "Cannot read from lock file: \"%s\"", lock_file);
+		fclose(fp_in);
+	}
+
+	fp_out = fopen(lock_file_tmp, "w");
+	if (fp_out == NULL)
+		elog(ERROR, "Cannot open temp lock file \"%s\": %s", lock_file_tmp, strerror(errno));
+
+	/* add my own pid */
+	buffer_len += snprintf(buffer+buffer_len, sizeof(buffer), "%u\n", my_pid);
+
+	/* write out the collected PIDs to temp lock file */
+	fwrite(buffer, 1, buffer_len, fp_out);
+
+	if (ferror(fp_out))
+		elog(ERROR, "Cannot write to lock file: \"%s\"", lock_file_tmp);
+
+	if (fclose(fp_out) != 0)
+		elog(ERROR, "Cannot close temp lock file \"%s\": %s", lock_file_tmp, strerror(errno));
+
+	if (rename(lock_file_tmp, lock_file) < 0)
+		elog(ERROR, "Cannot rename file \"%s\" to \"%s\": %s",
+			lock_file_tmp, lock_file, strerror(errno));
 
 	return true;
 }
 
 /*
  * Lock list of backups. Function goes in backward direction.
+ * TODO: check if it was merged correctly
  */
 void
-catalog_lock_backup_list(parray *backup_list, int from_idx, int to_idx, bool strict)
+catalog_lock_backup_list(parray *backup_list, int from_idx, int to_idx, bool strict, bool exclusive)
 {
 	int			start_idx,
 				end_idx;
@@ -2179,18 +1927,10 @@
 
 	for (i = start_idx; i >= end_idx; i--)
 	{
-<<<<<<< HEAD
 		pgBackup   *backup = (pgBackup *) parray_get(backup_list, i);
-		if (!lock_backup(backup, strict))
+		if (!lock_backup(backup, strict, exclusive))
 			elog(ERROR, "Cannot lock backup %s directory",
 				 base36enc(backup->start_time));
-=======
-		char	expire_timestamp[100];
-
-		time2iso(expire_timestamp, lengthof(expire_timestamp), target_backup->expire_time, false);
-		elog(INFO, "Backup %s is pinned until '%s'", base36enc(target_backup->start_time),
-														expire_timestamp);
->>>>>>> 232f94b2
 	}
 }
 /* ===== Funtions to lock and unlock backups (END) ===== */
@@ -2233,8 +1973,8 @@
 /*
  * Create list of timelines.
  * TODO: '.partial' and '.part' segno information should be added to tlinfo.
+ * TODO: check if it was merged correctly
  */
-<<<<<<< HEAD
 parray *
 catalog_get_timelines(InstanceConfig *instance)
 {
@@ -2264,64 +2004,6 @@
 		TimeLineID tli;
 		parray *timelines;
 		xlogFile *wal_file = NULL;
-=======
-void
-pgBackupWriteControl(FILE *out, pgBackup *backup, bool utc)
-{
-	char		timestamp[100];
-
-	fio_fprintf(out, "#Configuration\n");
-	fio_fprintf(out, "backup-mode = %s\n", pgBackupGetBackupMode(backup));
-	fio_fprintf(out, "stream = %s\n", backup->stream ? "true" : "false");
-	fio_fprintf(out, "compress-alg = %s\n",
-			deparse_compress_alg(backup->compress_alg));
-	fio_fprintf(out, "compress-level = %d\n", backup->compress_level);
-	fio_fprintf(out, "from-replica = %s\n", backup->from_replica ? "true" : "false");
-
-	fio_fprintf(out, "\n#Compatibility\n");
-	fio_fprintf(out, "block-size = %u\n", backup->block_size);
-	fio_fprintf(out, "xlog-block-size = %u\n", backup->wal_block_size);
-	fio_fprintf(out, "checksum-version = %u\n", backup->checksum_version);
-	if (backup->program_version[0] != '\0')
-		fio_fprintf(out, "program-version = %s\n", backup->program_version);
-	if (backup->server_version[0] != '\0')
-		fio_fprintf(out, "server-version = %s\n", backup->server_version);
-
-	fio_fprintf(out, "\n#Result backup info\n");
-	fio_fprintf(out, "timelineid = %d\n", backup->tli);
-	/* LSN returned by pg_start_backup */
-	fio_fprintf(out, "start-lsn = %X/%X\n",
-			(uint32) (backup->start_lsn >> 32),
-			(uint32) backup->start_lsn);
-	/* LSN returned by pg_stop_backup */
-	fio_fprintf(out, "stop-lsn = %X/%X\n",
-			(uint32) (backup->stop_lsn >> 32),
-			(uint32) backup->stop_lsn);
-
-	time2iso(timestamp, lengthof(timestamp), backup->start_time, utc);
-	fio_fprintf(out, "start-time = '%s'\n", timestamp);
-	if (backup->merge_time > 0)
-	{
-		time2iso(timestamp, lengthof(timestamp), backup->merge_time, utc);
-		fio_fprintf(out, "merge-time = '%s'\n", timestamp);
-	}
-	if (backup->end_time > 0)
-	{
-		time2iso(timestamp, lengthof(timestamp), backup->end_time, utc);
-		fio_fprintf(out, "end-time = '%s'\n", timestamp);
-	}
-	fio_fprintf(out, "recovery-xid = " XID_FMT "\n", backup->recovery_xid);
-	if (backup->recovery_time > 0)
-	{
-		time2iso(timestamp, lengthof(timestamp), backup->recovery_time, utc);
-		fio_fprintf(out, "recovery-time = '%s'\n", timestamp);
-	}
-	if (backup->expire_time > 0)
-	{
-		time2iso(timestamp, lengthof(timestamp), backup->expire_time, utc);
-		fio_fprintf(out, "expire-time = '%s'\n", timestamp);
-	}
->>>>>>> 232f94b2
 
 		/*
 		 * Regular WAL file.
@@ -2435,7 +2117,6 @@
 				/* check, if segments are consequent */
 				XLogSegNo expected_segno = tlinfo->end_segno + 1;
 
-<<<<<<< HEAD
 				/*
 				 * Some segments are missing. remember them in lost_segments to report.
 				 * Normally we expect that segment numbers form an increasing sequence,
@@ -2449,21 +2130,6 @@
 					xlogInterval *interval = palloc(sizeof(xlogInterval));;
 					interval->begin_segno = expected_segno;
 					interval->end_segno = segno - 1;
-=======
-/*
- * Save the backup content into BACKUP_CONTROL_FILE.
- * Flag strict allows to ignore "out of space" error
- * when attempting to lock backup. Only delete is allowed
- * to use this functionality.
- */
-void
-write_backup(pgBackup *backup, bool strict)
-{
-	FILE   *fp = NULL;
-	char    path[MAXPGPATH];
-	char    path_temp[MAXPGPATH];
-	char    buf[8192];
->>>>>>> 232f94b2
 
 					if (tlinfo->lost_segments == NULL)
 						tlinfo->lost_segments = parray_new();
@@ -2481,7 +2147,6 @@
 			tlinfo->n_xlog_files++;
 			tlinfo->size += file->size;
 
-<<<<<<< HEAD
 			/* append file to xlog file list */
 			wal_file = palloc(sizeof(xlogFile));
 			wal_file->file = *file;
@@ -2509,29 +2174,6 @@
 				tln = (TimeLineHistoryEntry *) parray_get(timelines, 1);
 				tlinfo->switchpoint = tln->end;
 				tlinfo->parent_tli = tln->tli;
-=======
-	pgBackupWriteControl(fp, backup, true);
-
-	/* Ignore 'out of space' error in lax mode */
-	if (fflush(fp) != 0)
-	{
-		int elevel = ERROR;
-		int save_errno = errno;
-
-		if (!strict && (errno == ENOSPC))
-			elevel = WARNING;
-
-		elog(elevel, "Cannot flush control file \"%s\": %s",
-				 path_temp, strerror(save_errno));
-
-		if (!strict && (save_errno == ENOSPC))
-		{
-			fclose(fp);
-			fio_unlink(path_temp, FIO_BACKUP_HOST);
-			return;
-		}
-	}
->>>>>>> 232f94b2
 
 				/* find parent timeline to link it with this one */
 				for (j = 0; j < parray_num(timelineinfos); j++)
@@ -2545,23 +2187,12 @@
 				}
 			}
 
-<<<<<<< HEAD
 			parray_walk(timelines, pfree);
 			parray_free(timelines);
 		}
 		else
 			elog(WARNING, "unexpected WAL file name \"%s\"", file->name);
 	}
-=======
-	if (fio_sync(path_temp, FIO_BACKUP_HOST) < 0)
-		elog(ERROR, "Cannot sync control file \"%s\": %s",
-			 path_temp, strerror(errno));
-
-	if (rename(path_temp, path) < 0)
-		elog(ERROR, "Cannot rename file \"%s\" to \"%s\": %s",
-			 path_temp, path, strerror(errno));
-}
->>>>>>> 232f94b2
 
 	/* save information about backups belonging to each timeline */
 	backups = catalog_get_backup_list(instance->name, INVALID_BACKUP_ID);
