--- conflicted
+++ resolved
@@ -992,13 +992,8 @@
 
 	if (errno)
 	{
-<<<<<<< HEAD
-		elog(WARNING, "cannot read backup root directory \"%s\": %s",
+		elog(WARNING, "Cannot read backup root directory \"%s\": %s",
 			instanceState->instance_backup_subdir_path, strerror(errno));
-=======
-		elog(WARNING, "Cannot read backup root directory \"%s\": %s",
-			backup_instance_path, strerror(errno));
->>>>>>> f840ae4f
 		goto err_proc;
 	}
 
@@ -1521,13 +1516,8 @@
 	char end_segno_str[MAXFNAMELEN];
 
 	/* read all xlog files that belong to this archive */
-<<<<<<< HEAD
 	dir_list_file(xlog_files_list, instanceState->instance_wal_subdir_path,
-				  false, false, false, false, true, 0, FIO_BACKUP_HOST);
-=======
-	sprintf(arclog_path, "%s/%s/%s", backup_path, "wal", instance->name);
-	dir_list_file(xlog_files_list, arclog_path, false, true, false, false, true, 0, FIO_BACKUP_HOST);
->>>>>>> f840ae4f
+				  false, true, false, false, true, 0, FIO_BACKUP_HOST);
 	parray_qsort(xlog_files_list, pgFileCompareName);
 
 	timelineinfos = parray_new();
