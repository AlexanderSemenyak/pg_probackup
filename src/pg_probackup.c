/*-------------------------------------------------------------------------
 *
 * pg_probackup.c: Backup/Recovery manager for PostgreSQL.
 *
 * Portions Copyright (c) 2009-2013, NIPPON TELEGRAPH AND TELEPHONE CORPORATION
 * Portions Copyright (c) 2015-2018, Postgres Professional
 *
 *-------------------------------------------------------------------------
 */

#include "pg_probackup.h"

#include "pg_getopt.h"
#include "streamutil.h"

#include <sys/stat.h>

#include "utils/configuration.h"
#include "utils/thread.h"
#include <time.h>

const char *PROGRAM_VERSION	= "2.0.25";
const char *PROGRAM_URL		= "https://github.com/postgrespro/pg_probackup";
const char *PROGRAM_EMAIL	= "https://github.com/postgrespro/pg_probackup/issues";

typedef enum ProbackupSubcmd
{
	NO_CMD = 0,
	INIT_CMD,
	ADD_INSTANCE_CMD,
	DELETE_INSTANCE_CMD,
	ARCHIVE_PUSH_CMD,
	ARCHIVE_GET_CMD,
	BACKUP_CMD,
	RESTORE_CMD,
	VALIDATE_CMD,
	DELETE_CMD,
	MERGE_CMD,
	SHOW_CMD,
	SET_CONFIG_CMD,
	SHOW_CONFIG_CMD
} ProbackupSubcmd;

/* directory options */
char	   *backup_path = NULL;
/*
 * path or to the data files in the backup catalog
 * $BACKUP_PATH/backups/instance_name
 */
char		backup_instance_path[MAXPGPATH];
/*
 * path or to the wal files in the backup catalog
 * $BACKUP_PATH/wal/instance_name
 */
char		arclog_path[MAXPGPATH] = "";

/* extra directory to backup */
char	   *extradir = NULL;
/* common options */
static char *backup_id_string = NULL;
int			num_threads = 1;
bool		stream_wal = false;
bool		progress = false;
#if PG_VERSION_NUM >= 100000
char	   *replication_slot = NULL;
#endif

/* backup options */
bool		backup_logs = false;
bool		smooth_checkpoint;
bool		is_remote_backup = false;

/* restore options */
static char		   *target_time;
static char		   *target_xid;
static char		   *target_lsn;
static char		   *target_inclusive;
static TimeLineID	target_tli;
static bool			target_immediate;
static char		   *target_name = NULL;
static char		   *target_action = NULL;

static pgRecoveryTarget *recovery_target_options = NULL;

bool restore_as_replica = false;
bool restore_no_validate = false;

bool skip_block_validation = false;

/* delete options */
bool		delete_wal = false;
bool		delete_expired = false;
bool		force_delete = false;

/* compression options */
bool 		compress_shortcut = false;

/* other options */
char	   *instance_name;

/* archive push options */
static char *wal_file_path;
static char *wal_file_name;
static bool	file_overwrite = false;

/* show options */
ShowFormat show_format = SHOW_PLAIN;

/* current settings */
pgBackup	current;
static ProbackupSubcmd backup_subcmd = NO_CMD;

static bool help_opt = false;

static void opt_backup_mode(ConfigOption *opt, const char *arg);
static void opt_show_format(ConfigOption *opt, const char *arg);

static void compress_init(void);

/*
 * Short name should be non-printable ASCII character.
 */
static ConfigOption cmd_options[] =
{
	/* directory options */
	{ 'b',  130, "help",			&help_opt,			SOURCE_CMD_STRICT },
	{ 's', 'B', "backup-path",		&backup_path,		SOURCE_CMD_STRICT },
	/* common options */
	{ 'u', 'j', "threads",			&num_threads,		SOURCE_CMD_STRICT },
	{ 'b', 131, "stream",			&stream_wal,		SOURCE_CMD_STRICT },
	{ 'b', 132, "progress",			&progress,			SOURCE_CMD_STRICT },
	{ 's', 'i', "backup-id",		&backup_id_string,	SOURCE_CMD_STRICT },
	/* backup options */
	{ 'b', 133, "backup-pg-log",	&backup_logs,		SOURCE_CMD_STRICT },
	{ 'f', 'b', "backup-mode",		opt_backup_mode,	SOURCE_CMD_STRICT },
	{ 'b', 'C', "smooth-checkpoint", &smooth_checkpoint,	SOURCE_CMD_STRICT },
	{ 's', 'S', "slot",				&replication_slot,	SOURCE_CMD_STRICT },
	{ 'b', 134, "delete-wal",		&delete_wal,		SOURCE_CMD_STRICT },
	{ 'b', 135, "delete-expired",	&delete_expired,	SOURCE_CMD_STRICT },
	/* TODO not completed feature. Make it unavailiable from user level
	 { 'b', 18, "remote",				&is_remote_backup,	SOURCE_CMD_STRICT, }, */
	/* restore options */
	{ 's', 136, "time",				&target_time,		SOURCE_CMD_STRICT },
	{ 's', 137, "xid",				&target_xid,		SOURCE_CMD_STRICT },
	{ 's', 138, "inclusive",		&target_inclusive,	SOURCE_CMD_STRICT },
	{ 'u', 139, "timeline",			&target_tli,		SOURCE_CMD_STRICT },
	{ 'f', 'T', "tablespace-mapping", opt_tablespace_map,	SOURCE_CMD_STRICT },
	{ 'b', 140, "immediate",		&target_immediate,	SOURCE_CMD_STRICT },
	{ 's', 141, "recovery-target-name",	&target_name,		SOURCE_CMD_STRICT },
	{ 's', 142, "recovery-target-action", &target_action,	SOURCE_CMD_STRICT },
	{ 'b', 'R', "restore-as-replica", &restore_as_replica,	SOURCE_CMD_STRICT },
	{ 'b', 143, "no-validate",		&restore_no_validate,	SOURCE_CMD_STRICT },
	{ 's', 144, "lsn",				&target_lsn,		SOURCE_CMD_STRICT },
	{ 'b', 154, "skip-block-validation", &skip_block_validation,	SOURCE_CMD_STRICT },
	/* delete options */
	{ 'b', 145, "wal",				&delete_wal,		SOURCE_CMD_STRICT },
	{ 'b', 146, "expired",			&delete_expired,	SOURCE_CMD_STRICT },
	/* TODO not implemented yet */
	{ 'b', 147, "force",			&force_delete,		SOURCE_CMD_STRICT },
	/* compression options */
	{ 'b', 148, "compress",			&compress_shortcut,	SOURCE_CMD_STRICT },
	/* connection options */
	{ 'B', 'w', "no-password",		&prompt_password,	SOURCE_CMD_STRICT },
	{ 'b', 'W', "password",			&force_password,	SOURCE_CMD_STRICT },
	/* other options */
<<<<<<< HEAD
	{ 'U', 150, "system-identifier",	&system_identifier,	SOURCE_FILE_STRICT },
	{ 's', 151, "instance",				&instance_name,		SOURCE_CMDLINE },
	{ 's', 152, "extra-directory",		&extradir,			SOURCE_CMDLINE },
#if PG_VERSION_NUM >= 110000
	{ 'u', 152, "xlog-seg-size",		&xlog_seg_size,		SOURCE_FILE_STRICT},
#endif
=======
	{ 's', 149, "instance",			&instance_name,		SOURCE_CMD_STRICT },
>>>>>>> 2837399e
	/* archive-push options */
	{ 's', 150, "wal-file-path",	&wal_file_path,		SOURCE_CMD_STRICT },
	{ 's', 151, "wal-file-name",	&wal_file_name,		SOURCE_CMD_STRICT },
	{ 'b', 152, "overwrite",		&file_overwrite,	SOURCE_CMD_STRICT },
	/* show options */
	{ 'f', 153, "format",			opt_show_format,	SOURCE_CMD_STRICT },
	{ 0 }
};

/*
 * Entry point of pg_probackup command.
 */
int
main(int argc, char *argv[])
{
	char	   *command = NULL,
			   *command_name;
	/* Check if backup_path is directory. */
	struct stat stat_buf;
	int			rc;

	/* Initialize current backup */
	pgBackupInit(&current);

	/* Initialize current instance configuration */
	init_config(&instance_config);

	PROGRAM_NAME = get_progname(argv[0]);
	set_pglocale_pgservice(argv[0], "pgscripts");

#if PG_VERSION_NUM >= 110000
	/*
	 * Reset WAL segment size, we will retreive it using RetrieveWalSegSize()
	 * later.
	 */
	WalSegSz = 0;
#endif

	/*
	 * Save main thread's tid. It is used call exit() in case of errors.
	 */
	main_tid = pthread_self();

	/* Parse subcommands and non-subcommand options */
	if (argc > 1)
	{
		if (strcmp(argv[1], "archive-push") == 0)
			backup_subcmd = ARCHIVE_PUSH_CMD;
		else if (strcmp(argv[1], "archive-get") == 0)
			backup_subcmd = ARCHIVE_GET_CMD;
		else if (strcmp(argv[1], "add-instance") == 0)
			backup_subcmd = ADD_INSTANCE_CMD;
		else if (strcmp(argv[1], "del-instance") == 0)
			backup_subcmd = DELETE_INSTANCE_CMD;
		else if (strcmp(argv[1], "init") == 0)
			backup_subcmd = INIT_CMD;
		else if (strcmp(argv[1], "backup") == 0)
			backup_subcmd = BACKUP_CMD;
		else if (strcmp(argv[1], "restore") == 0)
			backup_subcmd = RESTORE_CMD;
		else if (strcmp(argv[1], "validate") == 0)
			backup_subcmd = VALIDATE_CMD;
		else if (strcmp(argv[1], "delete") == 0)
			backup_subcmd = DELETE_CMD;
		else if (strcmp(argv[1], "merge") == 0)
			backup_subcmd = MERGE_CMD;
		else if (strcmp(argv[1], "show") == 0)
			backup_subcmd = SHOW_CMD;
		else if (strcmp(argv[1], "set-config") == 0)
			backup_subcmd = SET_CONFIG_CMD;
		else if (strcmp(argv[1], "show-config") == 0)
			backup_subcmd = SHOW_CONFIG_CMD;
		else if (strcmp(argv[1], "--help") == 0 ||
				 strcmp(argv[1], "-?") == 0 ||
				 strcmp(argv[1], "help") == 0)
		{
			if (argc > 2)
				help_command(argv[2]);
			else
				help_pg_probackup();
		}
		else if (strcmp(argv[1], "--version") == 0
				 || strcmp(argv[1], "version") == 0
				 || strcmp(argv[1], "-V") == 0)
		{
#ifdef PGPRO_VERSION
			fprintf(stderr, "%s %s (Postgres Pro %s %s)\n",
					PROGRAM_NAME, PROGRAM_VERSION,
					PGPRO_VERSION, PGPRO_EDITION);
#else
			fprintf(stderr, "%s %s (PostgreSQL %s)\n",
					PROGRAM_NAME, PROGRAM_VERSION, PG_VERSION);
#endif
			exit(0);
		}
		else
			elog(ERROR, "Unknown subcommand \"%s\"", argv[1]);
	}

	if (backup_subcmd == NO_CMD)
		elog(ERROR, "No subcommand specified");

	/*
	 * Make command string before getopt_long() will call. It permutes the
	 * content of argv.
	 */
	command_name = pstrdup(argv[1]);
	if (backup_subcmd == BACKUP_CMD ||
		backup_subcmd == RESTORE_CMD ||
		backup_subcmd == VALIDATE_CMD ||
		backup_subcmd == DELETE_CMD ||
		backup_subcmd == MERGE_CMD)
	{
		int			i,
					len = 0,
					allocated = 0;

		allocated = sizeof(char) * MAXPGPATH;
		command = (char *) palloc(allocated);

		for (i = 0; i < argc; i++)
		{
			int			arglen = strlen(argv[i]);

			if (arglen + len > allocated)
			{
				allocated *= 2;
				command = repalloc(command, allocated);
			}

			strncpy(command + len, argv[i], arglen);
			len += arglen;
			command[len++] = ' ';
		}

		command[len] = '\0';
	}

	optind += 1;
	/* Parse command line only arguments */
	config_get_opt(argc, argv, cmd_options, instance_options);

	pgut_init();

	if (help_opt)
		help_command(command_name);

	/* backup_path is required for all pg_probackup commands except help */
	if (backup_path == NULL)
	{
		/*
		 * If command line argument is not set, try to read BACKUP_PATH
		 * from environment variable
		 */
		backup_path = getenv("BACKUP_PATH");
		if (backup_path == NULL)
			elog(ERROR, "required parameter not specified: BACKUP_PATH (-B, --backup-path)");
	}
	canonicalize_path(backup_path);

	/* Ensure that backup_path is an absolute path */
	if (!is_absolute_path(backup_path))
		elog(ERROR, "-B, --backup-path must be an absolute path");

	/* Ensure that backup_path is a path to a directory */
	rc = stat(backup_path, &stat_buf);
	if (rc != -1 && !S_ISDIR(stat_buf.st_mode))
		elog(ERROR, "-B, --backup-path must be a path to directory");

	/* command was initialized for a few commands */
	if (command)
	{
		elog_file(INFO, "command: %s", command);

		pfree(command);
		command = NULL;
	}

	/* Option --instance is required for all commands except init and show */
	if (backup_subcmd != INIT_CMD && backup_subcmd != SHOW_CMD &&
		backup_subcmd != VALIDATE_CMD)
	{
		if (instance_name == NULL)
			elog(ERROR, "required parameter not specified: --instance");
	}

	/*
	 * If --instance option was passed, construct paths for backup data and
	 * xlog files of this backup instance.
	 */
	if (instance_name)
	{
		sprintf(backup_instance_path, "%s/%s/%s",
				backup_path, BACKUPS_DIR, instance_name);
		sprintf(arclog_path, "%s/%s/%s", backup_path, "wal", instance_name);

		/*
		 * Ensure that requested backup instance exists.
		 * for all commands except init, which doesn't take this parameter
		 * and add-instance which creates new instance.
		 */
		if (backup_subcmd != INIT_CMD && backup_subcmd != ADD_INSTANCE_CMD)
		{
			if (access(backup_instance_path, F_OK) != 0)
				elog(ERROR, "Instance '%s' does not exist in this backup catalog",
							instance_name);
		}
	}

	/*
	 * Read options from env variables or from config file,
	 * unless we're going to set them via set-config.
	 */
	if (instance_name)
	{
		char		path[MAXPGPATH];

		/* Read environment variables */
		config_get_opt_env(instance_options);

		/* Read options from configuration file */
		join_path_components(path, backup_instance_path, BACKUP_CATALOG_CONF_FILE);
		config_read_opt(path, instance_options, ERROR, true);
	}

	/* Initialize logger */
	init_logger(backup_path, &instance_config.logger);

	/*
	 * We have read pgdata path from command line or from configuration file.
	 * Ensure that pgdata is an absolute path.
	 */
	if (instance_config.pgdata != NULL &&
		!is_absolute_path(instance_config.pgdata))
		elog(ERROR, "-D, --pgdata must be an absolute path");

#if PG_VERSION_NUM >= 110000
	/* Check xlog-seg-size option */
	if (instance_name &&
		backup_subcmd != INIT_CMD && backup_subcmd != SHOW_CMD &&
		backup_subcmd != ADD_INSTANCE_CMD && backup_subcmd != SET_CONFIG_CMD &&
		!IsValidWalSegSize(instance_config.xlog_seg_size))
		elog(ERROR, "Invalid WAL segment size %u", instance_config.xlog_seg_size);
#endif

	/* Sanity check of --backup-id option */
	if (backup_id_string != NULL)
	{
		if (backup_subcmd != RESTORE_CMD &&
			backup_subcmd != VALIDATE_CMD &&
			backup_subcmd != DELETE_CMD &&
			backup_subcmd != MERGE_CMD &&
			backup_subcmd != SHOW_CMD)
			elog(ERROR, "Cannot use -i (--backup-id) option together with the \"%s\" command",
				 command_name);

		current.backup_id = base36dec(backup_id_string);
		if (current.backup_id == 0)
			elog(ERROR, "Invalid backup-id \"%s\"", backup_id_string);
	}

	/* Setup stream options. They are used in streamutil.c. */
	if (instance_config.pghost != NULL)
		dbhost = pstrdup(instance_config.pghost);
	if (instance_config.pgport != NULL)
		dbport = pstrdup(instance_config.pgport);
	if (instance_config.pguser != NULL)
		dbuser = pstrdup(instance_config.pguser);

	/* setup exclusion list for file search */
	if (!backup_logs)
	{
		int			i;

		for (i = 0; pgdata_exclude_dir[i]; i++);		/* find first empty slot */

		/* Set 'pg_log' in first empty slot */
		pgdata_exclude_dir[i] = "pg_log";
	}

	if (backup_subcmd == VALIDATE_CMD || backup_subcmd == RESTORE_CMD)
	{
		/* parse all recovery target options into recovery_target_options structure */
		recovery_target_options = parseRecoveryTargetOptions(target_time, target_xid,
								   target_inclusive, target_tli, target_lsn, target_immediate,
								   target_name, target_action, restore_no_validate);
	}

	if (num_threads < 1)
		num_threads = 1;

	compress_init();

	/* do actual operation */
	switch (backup_subcmd)
	{
		case ARCHIVE_PUSH_CMD:
			return do_archive_push(wal_file_path, wal_file_name, file_overwrite);
		case ARCHIVE_GET_CMD:
			return do_archive_get(wal_file_path, wal_file_name);
		case ADD_INSTANCE_CMD:
			return do_add_instance();
		case DELETE_INSTANCE_CMD:
			return do_delete_instance();
		case INIT_CMD:
			return do_init();
		case BACKUP_CMD:
			{
				const char *backup_mode;
				time_t		start_time;

				start_time = time(NULL);
				backup_mode = deparse_backup_mode(current.backup_mode);
				current.stream = stream_wal;

				elog(INFO, "Backup start, pg_probackup version: %s, backup ID: %s, backup mode: %s, instance: %s, stream: %s, remote: %s",
						  PROGRAM_VERSION, base36enc(start_time), backup_mode, instance_name,
						  stream_wal ? "true" : "false", is_remote_backup ? "true" : "false");

				return do_backup(start_time);
			}
		case RESTORE_CMD:
			return do_restore_or_validate(current.backup_id,
						  recovery_target_options,
						  true);
		case VALIDATE_CMD:
			if (current.backup_id == 0 && target_time == 0 && target_xid == 0)
				return do_validate_all();
			else
				return do_restore_or_validate(current.backup_id,
						  recovery_target_options,
						  false);
		case SHOW_CMD:
			return do_show(current.backup_id);
		case DELETE_CMD:
			if (delete_expired && backup_id_string)
				elog(ERROR, "You cannot specify --delete-expired and --backup-id options together");
			if (!delete_expired && !delete_wal && !backup_id_string)
				elog(ERROR, "You must specify at least one of the delete options: --expired |--wal |--backup_id");
			if (delete_wal && !delete_expired && !backup_id_string)
				return do_retention_purge();
			if (delete_expired)
				return do_retention_purge();
			else
				do_delete(current.backup_id);
			break;
		case MERGE_CMD:
			do_merge(current.backup_id);
			break;
		case SHOW_CONFIG_CMD:
			do_show_config();
			break;
		case SET_CONFIG_CMD:
			do_set_config();
			break;
		case NO_CMD:
			/* Should not happen */
			elog(ERROR, "Unknown subcommand");
	}

	return 0;
}

static void
opt_backup_mode(ConfigOption *opt, const char *arg)
{
	current.backup_mode = parse_backup_mode(arg);
}

static void
opt_show_format(ConfigOption *opt, const char *arg)
{
	const char *v = arg;
	size_t		len;

	/* Skip all spaces detected */
	while (IsSpace(*v))
		v++;
	len = strlen(v);

	if (len > 0)
	{
		if (pg_strncasecmp("plain", v, len) == 0)
			show_format = SHOW_PLAIN;
		else if (pg_strncasecmp("json", v, len) == 0)
			show_format = SHOW_JSON;
		else
			elog(ERROR, "Invalid show format \"%s\"", arg);
	}
	else
		elog(ERROR, "Invalid show format \"%s\"", arg);
}

/*
 * Initialize compress and sanity checks for compress.
 */
static void
compress_init(void)
{
	/* Default algorithm is zlib */
	if (compress_shortcut)
		instance_config.compress_alg = ZLIB_COMPRESS;

	if (backup_subcmd != SET_CONFIG_CMD)
	{
		if (instance_config.compress_level != COMPRESS_LEVEL_DEFAULT
			&& instance_config.compress_alg == NOT_DEFINED_COMPRESS)
			elog(ERROR, "Cannot specify compress-level option without compress-alg option");
	}

	if (instance_config.compress_level < 0 || instance_config.compress_level > 9)
		elog(ERROR, "--compress-level value must be in the range from 0 to 9");

	if (instance_config.compress_level == 0)
		instance_config.compress_alg = NOT_DEFINED_COMPRESS;

	if (backup_subcmd == BACKUP_CMD || backup_subcmd == ARCHIVE_PUSH_CMD)
	{
#ifndef HAVE_LIBZ
		if (compress_alg == ZLIB_COMPRESS)
			elog(ERROR, "This build does not support zlib compression");
		else
#endif
		if (instance_config.compress_alg == PGLZ_COMPRESS && num_threads > 1)
			elog(ERROR, "Multithread backup does not support pglz compression");
	}
}<|MERGE_RESOLUTION|>--- conflicted
+++ resolved
@@ -137,6 +137,7 @@
 	{ 's', 'S', "slot",				&replication_slot,	SOURCE_CMD_STRICT },
 	{ 'b', 134, "delete-wal",		&delete_wal,		SOURCE_CMD_STRICT },
 	{ 'b', 135, "delete-expired",	&delete_expired,	SOURCE_CMD_STRICT },
+	{ 's', 155, "extra-directory",	&extradir,		SOURCE_CMD_STRICT },
 	/* TODO not completed feature. Make it unavailiable from user level
 	 { 'b', 18, "remote",				&is_remote_backup,	SOURCE_CMD_STRICT, }, */
 	/* restore options */
@@ -163,16 +164,7 @@
 	{ 'B', 'w', "no-password",		&prompt_password,	SOURCE_CMD_STRICT },
 	{ 'b', 'W', "password",			&force_password,	SOURCE_CMD_STRICT },
 	/* other options */
-<<<<<<< HEAD
-	{ 'U', 150, "system-identifier",	&system_identifier,	SOURCE_FILE_STRICT },
-	{ 's', 151, "instance",				&instance_name,		SOURCE_CMDLINE },
-	{ 's', 152, "extra-directory",		&extradir,			SOURCE_CMDLINE },
-#if PG_VERSION_NUM >= 110000
-	{ 'u', 152, "xlog-seg-size",		&xlog_seg_size,		SOURCE_FILE_STRICT},
-#endif
-=======
 	{ 's', 149, "instance",			&instance_name,		SOURCE_CMD_STRICT },
->>>>>>> 2837399e
 	/* archive-push options */
 	{ 's', 150, "wal-file-path",	&wal_file_path,		SOURCE_CMD_STRICT },
 	{ 's', 151, "wal-file-name",	&wal_file_name,		SOURCE_CMD_STRICT },
