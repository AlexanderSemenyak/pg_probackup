--- conflicted
+++ resolved
@@ -1436,15 +1436,9 @@
 	else
 	{
 		if (decompress)
-<<<<<<< HEAD
-			return pgFileGetCRCgz(file_path, true, missing_ok);
+			return pgFileGetCRC32Cgz(file_path, missing_ok);
 		else
-			return pgFileGetCRC(file_path, true, missing_ok);
-=======
-			return pgFileGetCRC32Cgz(file_path, true);
-		else
-			return pgFileGetCRC32C(file_path, true);
->>>>>>> f6a83819
+			return pgFileGetCRC32C(file_path, missing_ok);
 	}
 }
 
@@ -3377,17 +3371,10 @@
             break;
 		  case FIO_GET_CRC32:
 			/* calculate crc32 for a file */
-<<<<<<< HEAD
 			if ((hdr.arg & GET_CRC32_DECOMPRESS))
-				crc = pgFileGetCRCgz(buf, true, (hdr.arg & GET_CRC32_MISSING_OK) != 0);
+				crc = pgFileGetCRC32Cgz(buf, (hdr.arg & GET_CRC32_MISSING_OK) != 0);
 			else
-				crc = pgFileGetCRC(buf, true, (hdr.arg & GET_CRC32_MISSING_OK) != 0);
-=======
-			if (hdr.arg == 1)
-				crc = pgFileGetCRC32Cgz(buf, true);
-			else
-				crc = pgFileGetCRC32C(buf, true);
->>>>>>> f6a83819
+				crc = pgFileGetCRC32C(buf, (hdr.arg & GET_CRC32_MISSING_OK) != 0);
 			IO_CHECK(fio_write_all(out, &crc, sizeof(crc)), sizeof(crc));
 			break;
 		  case FIO_GET_CHECKSUM_MAP:
@@ -3625,15 +3612,9 @@
     elog(VERBOSE, "Local Drive calculate crc32 for '%s', compressed=%d",
          path, compressed);
     if (compressed)
-<<<<<<< HEAD
-        return pgFileGetCRCgz(path, true, false);
+        return pgFileGetCRC32Cgz(path, false);
     else
-        return pgFileGetCRC(path, true, false);
-=======
-        return pgFileGetCRC32Cgz(path, true);
-    else
-        return pgFileGetCRC32C(path, true);
->>>>>>> f6a83819
+        return pgFileGetCRC32C(path, false);
 }
 
 static bool
