--- conflicted
+++ resolved
@@ -936,16 +936,12 @@
 		return crc;
 	}
 	else
-<<<<<<< HEAD
 	{
 		if (decompress)
 			return pgFileGetCRCgz(file_path, true, true);
 		else
-			return pgFileGetCRCnew(file_path, true, true);
-	}
-=======
-		return pgFileGetCRC(file_path, true, true);
->>>>>>> e9c31759
+			return pgFileGetCRC(file_path, true, true);
+	}
 }
 
 /* Remove file */
@@ -1655,14 +1651,10 @@
 			break;
 		  case FIO_GET_CRC32:
 			/* calculate crc32 for a file */
-<<<<<<< HEAD
 			if (hdr.arg == 1)
 				crc = pgFileGetCRCgz(buf, true, true);
 			else
-				crc = pgFileGetCRCnew(buf, true, true);
-=======
-			crc = pgFileGetCRC(buf, true, true);
->>>>>>> e9c31759
+				crc = pgFileGetCRC(buf, true, true);
 			IO_CHECK(fio_write_all(out, &crc, sizeof(crc)), sizeof(crc));
 			break;
 		  default:
