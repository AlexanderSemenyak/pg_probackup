--- conflicted
+++ resolved
@@ -537,90 +537,54 @@
 			OPTION_RETENTION_GROUP, 0, option_get_value
 		},
 		{
-			'u', 217, "wal-depth",
+			'u', 221, "wal-depth",
 			&instance_config.wal_depth, SOURCE_CMD, 0,
 			OPTION_RETENTION_GROUP, 0, option_get_value
 		},
 		/* Compression options */
 		{
-<<<<<<< HEAD
-			's', 218, "compress-algorithm",
-=======
-			's', 221, "compress-algorithm",
->>>>>>> 60623625
+			's', 222, "compress-algorithm",
 			&compress_alg, SOURCE_CMD, 0,
 			OPTION_LOG_GROUP, 0, option_get_value
 		},
 		{
-<<<<<<< HEAD
-			'u', 219, "compress-level",
-=======
-			'u', 222, "compress-level",
->>>>>>> 60623625
+			'u', 223, "compress-level",
 			&instance->compress_level, SOURCE_CMD, 0,
 			OPTION_COMPRESS_GROUP, 0, option_get_value
 		},
 		/* Remote backup options */
 		{
-<<<<<<< HEAD
-			's', 220, "remote-proto",
-=======
-			's', 223, "remote-proto",
->>>>>>> 60623625
+			's', 224, "remote-proto",
 			&instance->remote.proto, SOURCE_CMD, 0,
 			OPTION_REMOTE_GROUP, 0, option_get_value
 		},
 		{
-<<<<<<< HEAD
-			's', 221, "remote-host",
-=======
-			's', 224, "remote-host",
->>>>>>> 60623625
+			's', 225, "remote-host",
 			&instance->remote.host, SOURCE_CMD, 0,
 			OPTION_REMOTE_GROUP, 0, option_get_value
 		},
 		{
-<<<<<<< HEAD
-			's', 222, "remote-port",
-=======
-			's', 225, "remote-port",
->>>>>>> 60623625
+			's', 226, "remote-port",
 			&instance->remote.port, SOURCE_CMD, 0,
 			OPTION_REMOTE_GROUP, 0, option_get_value
 		},
 		{
-<<<<<<< HEAD
-			's', 223, "remote-path",
-=======
-			's', 226, "remote-path",
->>>>>>> 60623625
+			's', 227, "remote-path",
 			&instance->remote.path, SOURCE_CMD, 0,
 			OPTION_REMOTE_GROUP, 0, option_get_value
 		},
 		{
-<<<<<<< HEAD
-			's', 224, "remote-user",
-=======
-			's', 227, "remote-user",
->>>>>>> 60623625
+			's', 228, "remote-user",
 			&instance->remote.user, SOURCE_CMD, 0,
 			OPTION_REMOTE_GROUP, 0, option_get_value
 		},
 		{
-<<<<<<< HEAD
-			's', 225, "ssh-options",
-=======
-			's', 228, "ssh-options",
->>>>>>> 60623625
+			's', 229, "ssh-options",
 			&instance->remote.ssh_options, SOURCE_CMD, 0,
 			OPTION_REMOTE_GROUP, 0, option_get_value
 		},
 		{
-<<<<<<< HEAD
-			's', 226, "ssh-config",
-=======
-			's', 229, "ssh-config",
->>>>>>> 60623625
+			's', 230, "ssh-config",
 			&instance->remote.ssh_config, SOURCE_CMD, 0,
 			OPTION_REMOTE_GROUP, 0, option_get_value
 		},
