--- conflicted
+++ resolved
@@ -471,18 +471,11 @@
 	if (add_root)
 		parray_append(files, file);
 
-<<<<<<< HEAD
 	dir_list_file_internal(files, root, file, exclude, omit_symlink, black_list,
 						   extra_dir_num);
 
-	if (black_list)
-		free_dir_list(black_list);
-=======
-	dir_list_file_internal(files, root, file, exclude, omit_symlink, black_list);
-
 	if (!add_root)
 		pgFileFree(file);
->>>>>>> 53cb7c1d
 }
 
 /*
@@ -1249,18 +1242,8 @@
 		/* omit root directory portion */
 		if (root && strstr(path, root) == path)
 			path = GetRelativePath(path, root);
-		else if (file->extra_dir_num)
-		{
-			if (extra_prefix)
-			{
-				char extra_root[MAXPGPATH];
-				makeExtraDirPathByNum(extra_root, extra_prefix,
-									  file->extra_dir_num);
-				path = GetRelativePath(path, extra_root);
-			}
-			else
-				path = GetRelativePath(path, file->extradir);
-		}
+		else if (file->extra_dir_num && !extra_prefix)
+			path = GetRelativePath(path, file->extradir);
 
 		fprintf(out, "{\"path\":\"%s\", \"size\":\"" INT64_FORMAT "\", "
 					 "\"mode\":\"%u\", \"is_datafile\":\"%u\", "
@@ -1476,17 +1459,15 @@
 		get_control_value(buf, "compress_alg", compress_alg_string, NULL, false);
 		get_control_value(buf, "extra_dir_num", NULL, &extra_dir_num, false);
 
-		if (root)
-			if (extra_dir_num)
-			{
-				char temp[MAXPGPATH];
-
-				Assert(extra_prefix);
-				makeExtraDirPathByNum(temp, extra_prefix, extra_dir_num);
-				join_path_components(filepath, temp, path);
-			}
-			else
-				join_path_components(filepath, root, path);
+		if (extra_dir_num && extra_prefix)
+		{
+			char temp[MAXPGPATH];
+
+			makeExtraDirPathByNum(temp, extra_prefix, extra_dir_num);
+			join_path_components(filepath, temp, path);
+		}
+		else if (root)
+			join_path_components(filepath, root, path);
 		else
 			strcpy(filepath, path);
 
