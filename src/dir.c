/*-------------------------------------------------------------------------
 *
 * dir.c: directory operation utility.
 *
 * Portions Copyright (c) 2009-2013, NIPPON TELEGRAPH AND TELEPHONE CORPORATION
 * Portions Copyright (c) 2015-2022, Postgres Professional
 *
 *-------------------------------------------------------------------------
 */

#include "pg_probackup.h"
#include "utils/file.h"


#if PG_VERSION_NUM < 110000
#include "catalog/catalog.h"
#endif
#include "catalog/pg_tablespace.h"

#include <unistd.h>
#include <sys/stat.h>
#include <dirent.h>

#include "utils/configuration.h"

/*
 * The contents of these directories are removed or recreated during server
 * start so they are not included in backups.  The directories themselves are
 * kept and included as empty to preserve access permissions.
 */
static const char *pgdata_exclude_dir[] =
{
	PG_XLOG_DIR,
	/*
	 * Skip temporary statistics files. PG_STAT_TMP_DIR must be skipped even
	 * when stats_temp_directory is set because PGSS_TEXT_FILE is always created
	 * there.
	 */
	"pg_stat_tmp",
	"pgsql_tmp",

	/*
	 * It is generally not useful to backup the contents of this directory even
	 * if the intention is to restore to another master. See backup.sgml for a
	 * more detailed description.
	 */
	"pg_replslot",

	/* Contents removed on startup, see dsm_cleanup_for_mmap(). */
	"pg_dynshmem",

	/* Contents removed on startup, see AsyncShmemInit(). */
	"pg_notify",

	/*
	 * Old contents are loaded for possible debugging but are not required for
	 * normal operation, see OldSerXidInit().
	 */
	"pg_serial",

	/* Contents removed on startup, see DeleteAllExportedSnapshotFiles(). */
	"pg_snapshots",

	/* Contents zeroed on startup, see StartupSUBTRANS(). */
	"pg_subtrans",

	/* end of list */
	NULL,				/* pg_log will be set later */
	NULL
};

static char *pgdata_exclude_files[] =
{
	/* Skip auto conf temporary file. */
	"postgresql.auto.conf.tmp",

	/* Skip current log file temporary file */
	"current_logfiles.tmp",
	"recovery.conf",
	"postmaster.pid",
	"postmaster.opts",
	"probackup_recovery.conf",
	"recovery.signal",
	"standby.signal",
	NULL
};

static char *pgdata_exclude_files_non_exclusive[] =
{
	/*skip in non-exclusive backup */
	"backup_label",
	"tablespace_map",
	NULL
};

/* Tablespace mapping structures */

typedef struct TablespaceListCell
{
	struct TablespaceListCell *next;
	char		old_dir[MAXPGPATH];
	char		new_dir[MAXPGPATH];
} TablespaceListCell;

typedef struct TablespaceList
{
	TablespaceListCell *head;
	TablespaceListCell *tail;
} TablespaceList;

typedef struct TablespaceCreatedListCell
{
	struct TablespaceCreatedListCell *next;
	char		link_name[MAXPGPATH];
	char		linked_dir[MAXPGPATH];
} TablespaceCreatedListCell;

typedef struct TablespaceCreatedList
{
	TablespaceCreatedListCell *head;
	TablespaceCreatedListCell *tail;
} TablespaceCreatedList;

static char dir_check_file(pgFile *file, bool backup_logs);

static void dir_list_file_internal(parray *files, pgFile *parent, const char *parent_dir,
								   bool exclude, bool follow_symlink, bool backup_logs,
								   bool skip_hidden, int external_dir_num, fio_location location);
static void opt_path_map(ConfigOption *opt, const char *arg,
						 TablespaceList *list, const char *type);
static void cleanup_tablespace(const char *path);

/* Tablespace mapping */
static TablespaceList tablespace_dirs = {NULL, NULL};
/* Extra directories mapping */
static TablespaceList external_remap_list = {NULL, NULL};

pgFile *
pgFileNew(const char *path, const char *rel_path, bool follow_symlink,
		  int external_dir_num, fio_location location)
{
	struct stat		st;
	pgFile		   *file;

	/* stat the file */
	if (fio_stat(location, path, &st, follow_symlink) < 0)
	{
		/* file not found is not an error case */
		if (errno == ENOENT)
			return NULL;
		elog(ERROR, "cannot stat file \"%s\": %s", path,
			strerror(errno));
	}

	file = pgFileInit(rel_path);
	file->size = st.st_size;
	file->mode = st.st_mode;
	file->mtime = st.st_mtime;
	file->external_dir_num = external_dir_num;

	return file;
}

pgFile *
pgFileInit(const char *rel_path)
{
	pgFile	   *file;
	char	   *file_name = NULL;

	file = (pgFile *) pgut_malloc(sizeof(pgFile));
	MemSet(file, 0, sizeof(pgFile));

	file->rel_path = pgut_strdup(rel_path);
	canonicalize_path(file->rel_path);

	/* Get file name from the path */
	file_name = last_dir_separator(file->rel_path);

	if (file_name == NULL)
		file->name = file->rel_path;
	else
	{
		file_name++;
		file->name = file_name;
	}

	/* Number of blocks readed during backup */
	file->n_blocks = BLOCKNUM_INVALID;

	/* Number of blocks backed up during backup */
	file->n_headers = 0;

	// May be add?
	// pg_atomic_clear_flag(file->lock);
	file->excluded = false;
	return file;
}

/*
 * Read the local file to compute its CRC.
 * We cannot make decision about file decompression because
 * user may ask to backup already compressed files and we should be
 * obvious about it.
 *
 * TODO: do not issue elog here
 */
pg_crc32
pgFileGetCRC(const char *file_path, bool use_crc32c, CompressAlg calg, bool decompress, bool missing_ok)
{
	PbkFile    *f = NULL;
	pg_crc32	crc = 0;
	char	   *buf = NULL;
	ssize_t		len = 0;

	/* open file in binary read mode */
	f = open_for_read(file_path, calg, (use_crc32c) ? CRC32C : CRC32, decompress);
	if (f->fd < 0)
	{
		if (errno == ENOENT && missing_ok)
			goto done;

		elog(ERROR, "Cannot open file \"%s\": %s",
			file_path, strerror(errno));
	}

	/* allocate buffer */
	buf = pgut_malloc(CHUNK_SIZE);

	/* calc CRC of file */
	for (;;)
	{
		len = read_file(f, buf, CHUNK_SIZE);

		if (len < 0)
			elog(ERROR, "Cannot read from file \"%s\": %s",
					file_path, strerror(errno));
		else if (len == 0) /* EOF */
			break;
	}

done:
	pg_free(buf);
	close_file(f);
	crc = f->crc;
	free_file(f);

	return crc;
}

/*
 * Read the local file to compute its CRC.
 * We cannot make decision about file decompression because
 * user may ask to backup already compressed files and we should be
 * obvious about it.
 */
pg_crc32
pgFileGetCRCgz(const char *file_path, bool use_crc32c, bool missing_ok)
{
	gzFile    fp;
	pg_crc32  crc = 0;
	int       len = 0;
	int       err;
	char	 *buf;

	INIT_FILE_CRC32(use_crc32c, crc);

	/* open file in binary read mode */
	fp = gzopen(file_path, PG_BINARY_R);
	if (fp == NULL)
	{
		if (errno == ENOENT)
		{
			if (missing_ok)
			{
				FIN_FILE_CRC32(use_crc32c, crc);
				return crc;
			}
		}

		elog(ERROR, "Cannot open file \"%s\": %s",
			file_path, strerror(errno));
	}

	buf = pgut_malloc(STDIO_BUFSIZE);

	/* calc CRC of file */
	for (;;)
	{
		if (interrupted)
			elog(ERROR, "interrupted during CRC calculation");

		len = gzread(fp, buf, STDIO_BUFSIZE);

		if (len <= 0)
		{
			/* we either run into eof or error */
			if (gzeof(fp))
				break;
			else
			{
				const char *err_str = NULL;

                err_str = gzerror(fp, &err);
                elog(ERROR, "Cannot read from compressed file %s", err_str);
			}
		}

		/* update CRC */
		COMP_FILE_CRC32(use_crc32c, crc, buf, len);
	}

	FIN_FILE_CRC32(use_crc32c, crc);
	gzclose(fp);
	pg_free(buf);

	return crc;
}

void
pgFileFree(void *file)
{
	pgFile	   *file_ptr;

	if (file == NULL)
		return;

	file_ptr = (pgFile *) file;

	pfree(file_ptr->linked);
	pfree(file_ptr->rel_path);

	pfree(file);
}

/* Compare two pgFile with their path in ascending order of ASCII code. */
int
pgFileMapComparePath(const void *f1, const void *f2)
{
	page_map_entry *f1p = *(page_map_entry **)f1;
	page_map_entry *f2p = *(page_map_entry **)f2;

	return strcmp(f1p->path, f2p->path);
}

/* Compare two pgFile with their name in ascending order of ASCII code. */
int
pgFileCompareName(const void *f1, const void *f2)
{
	pgFile *f1p = *(pgFile **)f1;
	pgFile *f2p = *(pgFile **)f2;

	return strcmp(f1p->name, f2p->name);
}

/* Compare pgFile->name with string in ascending order of ASCII code. */
int
pgFileCompareNameWithString(const void *f1, const void *f2)
{
	pgFile *f1p = *(pgFile **)f1;
	char *f2s = *(char **)f2;

	return strcmp(f1p->name, f2s);
}

/* Compare pgFile->rel_path with string in ascending order of ASCII code. */
int
pgFileCompareRelPathWithString(const void *f1, const void *f2)
{
	pgFile *f1p = *(pgFile **)f1;
	char *f2s = *(char **)f2;

	return strcmp(f1p->rel_path, f2s);
}

/*
 * Compare two pgFile with their relative path and external_dir_num in ascending
 * order of ASСII code.
 */
int
pgFileCompareRelPathWithExternal(const void *f1, const void *f2)
{
	pgFile *f1p = *(pgFile **)f1;
	pgFile *f2p = *(pgFile **)f2;
	int 		res;

	res = strcmp(f1p->rel_path, f2p->rel_path);
	if (res == 0)
	{
		if (f1p->external_dir_num > f2p->external_dir_num)
			return 1;
		else if (f1p->external_dir_num < f2p->external_dir_num)
			return -1;
		else
			return 0;
	}
	return res;
}

/*
 * Compare two pgFile with their rel_path and external_dir_num
 * in descending order of ASCII code.
 */
int
pgFileCompareRelPathWithExternalDesc(const void *f1, const void *f2)
{
	return -pgFileCompareRelPathWithExternal(f1, f2);
}

/* Compare two pgFile with their linked directory path. */
int
pgFileCompareLinked(const void *f1, const void *f2)
{
	pgFile	   *f1p = *(pgFile **)f1;
	pgFile	   *f2p = *(pgFile **)f2;

	return strcmp(f1p->linked, f2p->linked);
}

/* Compare two pgFile with their size */
int
pgFileCompareSize(const void *f1, const void *f2)
{
	pgFile *f1p = *(pgFile **)f1;
	pgFile *f2p = *(pgFile **)f2;

	if (f1p->size > f2p->size)
		return 1;
	else if (f1p->size < f2p->size)
		return -1;
	else
		return 0;
}

/* Compare two pgFile with their size in descending order */
int
pgFileCompareSizeDesc(const void *f1, const void *f2)
{
	return -1 * pgFileCompareSize(f1, f2);
}

int
pgCompareString(const void *str1, const void *str2)
{
	return strcmp(*(char **) str1, *(char **) str2);
}

/*
 * From bsearch(3): "The compar routine is expected to have two argu‐
 * ments  which  point  to  the key object and to an array member, in that order"
 * But in practice this is opposite, so we took strlen from second string (search key)
 * This is checked by tests.catchup.CatchupTest.test_catchup_with_exclude_path
 */
int
pgPrefixCompareString(const void *str1, const void *str2)
{
	const char *s1 = *(char **) str1;
	const char *s2 = *(char **) str2;
	return strncmp(s1, s2, strlen(s2));
}

/* Compare two Oids */
int
pgCompareOid(const void *f1, const void *f2)
{
	Oid *v1 = *(Oid **) f1;
	Oid *v2 = *(Oid **) f2;

	if (*v1 > *v2)
		return 1;
	else if (*v1 < *v2)
		return -1;
	else
		return 0;}


void
db_map_entry_free(void *entry)
{
	db_map_entry *m = (db_map_entry *) entry;

	free(m->datname);
	free(entry);
}

/*
 * List files, symbolic links and directories in the directory "root" and add
 * pgFile objects to "files".  We add "root" to "files" if add_root is true.
 *
 * When follow_symlink is true, symbolic link is ignored and only file or
 * directory linked to will be listed.
 *
 * TODO: make it strictly local
 */
void
dir_list_file(parray *files, const char *root, bool exclude, bool follow_symlink,
			  bool add_root, bool backup_logs, bool skip_hidden, int external_dir_num,
			  fio_location location)
{
	pgFile	   *file;

	file = pgFileNew(root, "", follow_symlink, external_dir_num, location);
	if (file == NULL)
	{
		/* For external directory this is not ok */
		if (external_dir_num > 0)
			elog(ERROR, "External directory is not found: \"%s\"", root);
		else
			return;
	}

	if (!S_ISDIR(file->mode))
	{
		if (external_dir_num > 0)
			elog(ERROR, " --external-dirs option \"%s\": directory or symbolic link expected",
					root);
		else
			elog(WARNING, "Skip \"%s\": unexpected file format", root);
		return;
	}
	if (add_root)
		parray_append(files, file);

	dir_list_file_internal(files, file, root, exclude, follow_symlink,
						   backup_logs, skip_hidden, external_dir_num, location);

	if (!add_root)
		pgFileFree(file);
}

#define CHECK_FALSE				0
#define CHECK_TRUE				1
#define CHECK_EXCLUDE_FALSE		2

/*
 * Check file or directory.
 *
 * Check for exclude.
 * Extract information about the file parsing its name.
 * Skip files:
 * - skip temp tables files
 * - skip unlogged tables files
 * Skip recursive tablespace content
 * Set flags for:
 * - database directories
 * - datafiles
 */
static char
dir_check_file(pgFile *file, bool backup_logs)
{
	int			i;
	int			sscanf_res;
	bool		in_tablespace = false;

	in_tablespace = path_is_prefix_of_path(PG_TBLSPC_DIR, file->rel_path);

	/* Check if we need to exclude file by name */
	if (S_ISREG(file->mode))
	{
		if (!exclusive_backup)
		{
			for (i = 0; pgdata_exclude_files_non_exclusive[i]; i++)
				if (strcmp(file->rel_path,
						   pgdata_exclude_files_non_exclusive[i]) == 0)
				{
					/* Skip */
					elog(VERBOSE, "Excluding file: %s", file->name);
					return CHECK_FALSE;
				}
		}

		for (i = 0; pgdata_exclude_files[i]; i++)
			if (strcmp(file->rel_path, pgdata_exclude_files[i]) == 0)
			{
				/* Skip */
				elog(VERBOSE, "Excluding file: %s", file->name);
				return CHECK_FALSE;
			}
	}
	/*
	 * If the directory name is in the exclude list, do not list the
	 * contents.
	 */
	else if (S_ISDIR(file->mode) && !in_tablespace && file->external_dir_num == 0)
	{
		/*
		 * If the item in the exclude list starts with '/', compare to
		 * the absolute path of the directory. Otherwise compare to the
		 * directory name portion.
		 */
		for (i = 0; pgdata_exclude_dir[i]; i++)
		{
			/* exclude by dirname */
			if (strcmp(file->name, pgdata_exclude_dir[i]) == 0)
			{
				elog(VERBOSE, "Excluding directory content: %s", file->rel_path);
				return CHECK_EXCLUDE_FALSE;
			}
		}

		if (!backup_logs)
		{
			if (strcmp(file->rel_path, PG_LOG_DIR) == 0)
			{
				/* Skip */
				elog(VERBOSE, "Excluding directory content: %s", file->rel_path);
				return CHECK_EXCLUDE_FALSE;
			}
		}
	}

	/*
	 * Do not copy tablespaces twice. It may happen if the tablespace is located
	 * inside the PGDATA.
	 */
	if (S_ISDIR(file->mode) &&
		strcmp(file->name, TABLESPACE_VERSION_DIRECTORY) == 0)
	{
		Oid			tblspcOid;
		char		tmp_rel_path[MAXPGPATH];

		/*
		 * Valid path for the tablespace is
		 * pg_tblspc/tblsOid/TABLESPACE_VERSION_DIRECTORY
		 */
		if (!path_is_prefix_of_path(PG_TBLSPC_DIR, file->rel_path))
			return CHECK_FALSE;
		sscanf_res = sscanf(file->rel_path, PG_TBLSPC_DIR "/%u/%s",
							&tblspcOid, tmp_rel_path);
		if (sscanf_res == 0)
			return CHECK_FALSE;
	}

	if (in_tablespace)
	{
		char		tmp_rel_path[MAXPGPATH];

		sscanf_res = sscanf(file->rel_path, PG_TBLSPC_DIR "/%u/%[^/]/%u/",
							&(file->tblspcOid), tmp_rel_path,
							&(file->dbOid));

		/*
		 * We should skip other files and directories rather than
		 * TABLESPACE_VERSION_DIRECTORY, if this is recursive tablespace.
		 */
		if (sscanf_res == 2 && strcmp(tmp_rel_path, TABLESPACE_VERSION_DIRECTORY) != 0)
			return CHECK_FALSE;
	}
	else if (path_is_prefix_of_path("global", file->rel_path))
	{
		file->tblspcOid = GLOBALTABLESPACE_OID;
	}
	else if (path_is_prefix_of_path("base", file->rel_path))
	{
		file->tblspcOid = DEFAULTTABLESPACE_OID;

		sscanf(file->rel_path, "base/%u/", &(file->dbOid));
	}

	/* Do not backup ptrack_init files */
	if (S_ISREG(file->mode) && strcmp(file->name, "ptrack_init") == 0)
		return CHECK_FALSE;

	/*
	 * Check files located inside database directories including directory
	 * 'global'
	 */
	if (S_ISREG(file->mode) && file->tblspcOid != 0 &&
		file->name && file->name[0])
	{
		if (strcmp(file->name, "pg_internal.init") == 0)
			return CHECK_FALSE;
		/* Do not backup ptrack2.x temp map files */
//		else if (strcmp(file->name, "ptrack.map") == 0)
//			return CHECK_FALSE;
		else if (strcmp(file->name, "ptrack.map.mmap") == 0)
			return CHECK_FALSE;
		else if (strcmp(file->name, "ptrack.map.tmp") == 0)
			return CHECK_FALSE;
		/* Do not backup temp files */
		else if (file->name[0] == 't' && isdigit(file->name[1]))
			return CHECK_FALSE;
		else if (isdigit(file->name[0]))
		{
			char	   *fork_name;
			int			len;
			char		suffix[MAXPGPATH];

			fork_name = strstr(file->name, "_");
			if (fork_name)
			{
				/* Auxiliary fork of the relfile */
				if (strcmp(fork_name, "_vm") == 0)
					file->forkName = vm;

				else if (strcmp(fork_name, "_fsm") == 0)
					file->forkName = fsm;

				else if (strcmp(fork_name, "_cfm") == 0)
					file->forkName = cfm;

				else if (strcmp(fork_name, "_ptrack") == 0)
					file->forkName = ptrack;

				else if (strcmp(fork_name, "_init") == 0)
					file->forkName = init;

				// extract relOid for certain forks
				if (file->forkName == vm ||
					file->forkName == fsm ||
					file->forkName == init ||
					file->forkName == cfm)
				{
					// sanity
					if (sscanf(file->name, "%u_*", &(file->relOid)) != 1)
						file->relOid = 0;
				}

				/* Do not backup ptrack files */
				if (file->forkName == ptrack)
					return CHECK_FALSE;
			}
			else
			{

				len = strlen(file->name);
				/* reloid.cfm */
				if (len > 3 && strcmp(file->name + len - 3, "cfm") == 0)
				{
					file->forkName = cfm;
					return CHECK_TRUE;
				}

				sscanf_res = sscanf(file->name, "%u.%d.%s", &(file->relOid),
									&(file->segno), suffix);
				if (sscanf_res == 0)
					elog(ERROR, "Cannot parse file name \"%s\"", file->name);
				else if (sscanf_res == 1 || sscanf_res == 2)
					file->is_datafile = true;
			}
		}
	}

	return CHECK_TRUE;
}

/*
 * List files in parent->path directory.  If "exclude" is true do not add into
 * "files" files from pgdata_exclude_files and directories from
 * pgdata_exclude_dir.
 *
 * TODO: should we check for interrupt here ?
 */
static void
dir_list_file_internal(parray *files, pgFile *parent, const char *parent_dir,
					   bool exclude, bool follow_symlink, bool backup_logs,
					   bool skip_hidden, int external_dir_num, fio_location location)
{
	DIR			  *dir;
	struct dirent *dent;

	if (!S_ISDIR(parent->mode))
		elog(ERROR, "\"%s\" is not a directory", parent_dir);

	/* Open directory and list contents */
	dir = fio_opendir(location, parent_dir);
	if (dir == NULL)
	{
		if (errno == ENOENT)
		{
			/* Maybe the directory was removed */
			return;
		}
		elog(ERROR, "Cannot open directory \"%s\": %s",
				parent_dir, strerror(errno));
	}

	errno = 0;
	while ((dent = fio_readdir(dir)))
	{
		pgFile	   *file;
		char		child[MAXPGPATH];
		char		rel_child[MAXPGPATH];
		char		check_res;

		join_path_components(child, parent_dir, dent->d_name);
		join_path_components(rel_child, parent->rel_path, dent->d_name);

		file = pgFileNew(child, rel_child, follow_symlink, external_dir_num,
						 location);
		if (file == NULL)
			continue;

		/* Skip entries point current dir or parent dir */
		if (S_ISDIR(file->mode) &&
			(strcmp(dent->d_name, ".") == 0 || strcmp(dent->d_name, "..") == 0))
		{
			pgFileFree(file);
			continue;
		}

		/* skip hidden files and directories */
		if (skip_hidden && file->name[0] == '.')
		{
			elog(WARNING, "Skip hidden file: '%s'", child);
			pgFileFree(file);
			continue;
		}

		/*
		 * Add only files, directories and links. Skip sockets and other
		 * unexpected file formats.
		 */
		if (!S_ISDIR(file->mode) && !S_ISREG(file->mode))
		{
			elog(WARNING, "Skip '%s': unexpected file format", child);
			pgFileFree(file);
			continue;
		}

		if (exclude)
		{
			check_res = dir_check_file(file, backup_logs);
			if (check_res == CHECK_FALSE)
			{
				/* Skip */
				pgFileFree(file);
				continue;
			}
			else if (check_res == CHECK_EXCLUDE_FALSE)
			{
				/* We add the directory itself which content was excluded */
				parray_append(files, file);
				continue;
			}
		}

		parray_append(files, file);

		/*
		 * If the entry is a directory call dir_list_file_internal()
		 * recursively.
		 */
		if (S_ISDIR(file->mode))
			dir_list_file_internal(files, file, child, exclude, follow_symlink,
								   backup_logs, skip_hidden, external_dir_num, location);
	}

	if (errno && errno != ENOENT)
	{
		int			errno_tmp = errno;
		fio_closedir(dir);
		elog(ERROR, "Cannot read directory \"%s\": %s",
				parent_dir, strerror(errno_tmp));
	}
	fio_closedir(dir);
}

/*
 * Retrieve tablespace path, either relocated or original depending on whether
 * -T was passed or not.
 *
 * Copy of function get_tablespace_mapping() from pg_basebackup.c.
 */
const char *
get_tablespace_mapping(const char *dir)
{
	TablespaceListCell *cell;

	for (cell = tablespace_dirs.head; cell; cell = cell->next)
		if (strcmp(dir, cell->old_dir) == 0)
			return cell->new_dir;

	return dir;
}

/*
 * Split argument into old_dir and new_dir and append to mapping
 * list.
 *
 * Copy of function tablespace_list_append() from pg_basebackup.c.
 */
static void
opt_path_map(ConfigOption *opt, const char *arg, TablespaceList *list,
			 const char *type)
{
	TablespaceListCell *cell = pgut_new(TablespaceListCell);
	char	   *dst;
	char	   *dst_ptr;
	const char *arg_ptr;

	memset(cell, 0, sizeof(TablespaceListCell));
	dst_ptr = dst = cell->old_dir;
	for (arg_ptr = arg; *arg_ptr; arg_ptr++)
	{
		if (dst_ptr - dst >= MAXPGPATH)
			elog(ERROR, "directory name too long");

		if (*arg_ptr == '\\' && *(arg_ptr + 1) == '=')
			;					/* skip backslash escaping = */
		else if (*arg_ptr == '=' && (arg_ptr == arg || *(arg_ptr - 1) != '\\'))
		{
			if (*cell->new_dir)
				elog(ERROR, "multiple \"=\" signs in %s mapping\n", type);
			else
				dst = dst_ptr = cell->new_dir;
		}
		else
			*dst_ptr++ = *arg_ptr;
	}

	if (!*cell->old_dir || !*cell->new_dir)
		elog(ERROR, "invalid %s mapping format \"%s\", "
			 "must be \"OLDDIR=NEWDIR\"", type, arg);
	canonicalize_path(cell->old_dir);
	canonicalize_path(cell->new_dir);

	/*
	 * This check isn't absolutely necessary.  But all tablespaces are created
	 * with absolute directories, so specifying a non-absolute path here would
	 * just never match, possibly confusing users.  It's also good to be
	 * consistent with the new_dir check.
	 */
	if (!is_absolute_path(cell->old_dir))
		elog(ERROR, "old directory is not an absolute path in %s mapping: %s\n",
			 type, cell->old_dir);

	if (!is_absolute_path(cell->new_dir))
		elog(ERROR, "new directory is not an absolute path in %s mapping: %s\n",
			 type, cell->new_dir);

	if (list->tail)
		list->tail->next = cell;
	else
		list->head = cell;
	list->tail = cell;
}

/* Parse tablespace mapping */
void
opt_tablespace_map(ConfigOption *opt, const char *arg)
{
	opt_path_map(opt, arg, &tablespace_dirs, "tablespace");
}

/* Parse external directories mapping */
void
opt_externaldir_map(ConfigOption *opt, const char *arg)
{
	opt_path_map(opt, arg, &external_remap_list, "external directory");
}

/*
 * Create directories from **dest_files** in **data_dir**.
 *
 * If **extract_tablespaces** is true then try to extract tablespace data
 * directories into their initial path using tablespace_map file.
 * Use **backup_dir** for tablespace_map extracting.
 *
 * Enforce permissions from backup_content.control. The only
 * problem now is with PGDATA itself.
 * TODO: we must preserve PGDATA permissions somewhere. Is it actually a problem?
 * Shouldn`t starting postgres force correct permissions on PGDATA?
 *
 * TODO: symlink handling. If user located symlink in PG_TBLSPC_DIR, it will
 * be restored as directory.
 */
void
create_data_directories(parray *dest_files, const char *data_dir, const char *backup_dir,
						bool extract_tablespaces, bool incremental, fio_location location)
{
	int			i;
	parray		*links = NULL;
	mode_t		pg_tablespace_mode = DIR_PERMISSION;
	char		to_path[MAXPGPATH];

	/* get tablespace map */
	if (extract_tablespaces)
	{
		links = parray_new();
		read_tablespace_map(links, backup_dir);
		/* Sort links by a link name */
		parray_qsort(links, pgFileCompareName);
	}

	/*
	 * We have no idea about tablespace permission
	 * For PG < 11 we can just force default permissions.
	 */
#if PG_VERSION_NUM >= 110000
	if (links)
	{
		/* For PG>=11 we use temp kludge: trust permissions on 'pg_tblspc'
		 * and force them on every tablespace.
		 * TODO: remove kludge and ask data_directory_mode
		 * at the start of backup.
		 */
		for (i = 0; i < parray_num(dest_files); i++)
		{
			pgFile	   *file = (pgFile *) parray_get(dest_files, i);

			if (!S_ISDIR(file->mode))
				continue;

			/* skip external directory content */
			if (file->external_dir_num != 0)
				continue;

			/* look for 'pg_tblspc' directory  */
			if (strcmp(file->rel_path, PG_TBLSPC_DIR) == 0)
			{
				pg_tablespace_mode = file->mode;
				break;
			}
		}
	}
#endif

	/*
	 * We iterate over dest_files and for every directory with parent 'pg_tblspc'
	 * we must lookup this directory name in tablespace map.
	 * If we got a match, we treat this directory as tablespace.
	 * It means that we create directory specified in tablespace_map and
	 * original directory created as symlink to it.
	 */

	elog(LOG, "Restore directories and symlinks...");

	/* create directories */
	for (i = 0; i < parray_num(dest_files); i++)
	{
		char parent_dir[MAXPGPATH];
		pgFile	   *dir = (pgFile *) parray_get(dest_files, i);

		if (!S_ISDIR(dir->mode))
			continue;

		/* skip external directory content */
		if (dir->external_dir_num != 0)
			continue;

		/* tablespace_map exists */
		if (links)
		{
			/* get parent dir of rel_path */
			strncpy(parent_dir, dir->rel_path, MAXPGPATH);
			get_parent_directory(parent_dir);

			/* check if directory is actually link to tablespace */
			if (strcmp(parent_dir, PG_TBLSPC_DIR) == 0)
			{
				/* this directory located in pg_tblspc
				 * check it against tablespace map
				 */
				pgFile **link = (pgFile **) parray_bsearch(links, dir, pgFileCompareName);

				/* got match */
				if (link)
				{
					const char *linked_path = get_tablespace_mapping((*link)->linked);

					if (!is_absolute_path(linked_path))
							elog(ERROR, "Tablespace directory path must be an absolute path: %s\n",
								 linked_path);

					join_path_components(to_path, data_dir, dir->rel_path);

					elog(VERBOSE, "Create directory \"%s\" and symbolic link \"%s\"",
							 linked_path, to_path);

					/* create tablespace directory */
					fio_mkdir(location, linked_path, pg_tablespace_mode, false);

					/* create link to linked_path */
					if (fio_symlink(location, linked_path, to_path, incremental) < 0)
						elog(ERROR, "Could not create symbolic link \"%s\": %s",
							 to_path, strerror(errno));

					continue;
				}
			}
		}

		/* This is not symlink, create directory */
		elog(VERBOSE, "Create directory \"%s\"", dir->rel_path);

		join_path_components(to_path, data_dir, dir->rel_path);

		// TODO check exit code
		fio_mkdir(location, to_path, dir->mode, false);
	}

	if (extract_tablespaces)
	{
		parray_walk(links, pgFileFree);
		parray_free(links);
	}
}

/*
 * Read names of symbolic names of tablespaces with links to directories from
 * tablespace_map or tablespace_map.txt.
 */
void
read_tablespace_map(parray *links, const char *backup_dir)
{
	FILE	   *fp;
	char		db_path[MAXPGPATH],
				map_path[MAXPGPATH];
	char		buf[MAXPGPATH * 2];

	join_path_components(db_path, backup_dir, DATABASE_DIR);
	join_path_components(map_path, db_path, PG_TABLESPACE_MAP_FILE);

	fp = fio_open_stream(FIO_BACKUP_HOST, map_path);
	if (fp == NULL)
		elog(ERROR, "Cannot open tablespace map file \"%s\": %s", map_path, strerror(errno));

	while (fgets(buf, lengthof(buf), fp))
	{
		char        link_name[MAXPGPATH];
		char       *path;
		int         n = 0;
		pgFile     *file;
		int         i = 0;

		if (sscanf(buf, "%s %n", link_name, &n) != 1)
			elog(ERROR, "invalid format found in \"%s\"", map_path);

		path = buf + n;

		/* Remove newline character at the end of string if any  */
		i = strcspn(path, "\n");
		if (strlen(path) > i)
			path[i] = '\0';

		file = pgut_new(pgFile);
		memset(file, 0, sizeof(pgFile));

		/* follow the convention for pgFileFree */
		file->name = pgut_strdup(link_name);
		file->linked = pgut_strdup(path);
		canonicalize_path(file->linked);

		parray_append(links, file);
	}

	if (ferror(fp))
			elog(ERROR, "Failed to read from file: \"%s\"", map_path);

	fio_close_stream(fp);
}

/*
 * Check that all tablespace mapping entries have correct linked directory
 * paths. Linked directories must be empty or do not exist, unless
 * we are running incremental restore, then linked directories can be nonempty.
 *
 * If tablespace-mapping option is supplied, all OLDDIR entries must have
 * entries in tablespace_map file.
 *
 * When running incremental restore with tablespace remapping, then
 * new tablespace directory MUST be empty, because there is no way
 * we can be sure, that files laying there belong to our instance.
 * But "force" flag allows to ignore this condition, by wiping out
 * the current content on the directory.
 *
 * Exit codes:
 *  1. backup has no tablespaces
 *  2. backup has tablespaces and they are empty
 *  3. backup has tablespaces and some of them are not empty
 */
int
check_tablespace_mapping(pgBackup *backup, bool incremental, bool force, bool pgdata_is_empty, bool no_validate)
{
	parray	   *links = parray_new();
	size_t		i;
	TablespaceListCell *cell;
	pgFile	   *tmp_file = pgut_new(pgFile);
	bool        tblspaces_are_empty = true;

	elog(LOG, "Checking tablespace directories of backup %s",
			base36enc(backup->start_time));

	/* validate tablespace map,
	 * if there are no tablespaces, then there is nothing left to do
	 */
	if (!validate_tablespace_map(backup, no_validate))
	{
		/*
		 * Sanity check
		 * If there is no tablespaces in backup,
		 * then using the '--tablespace-mapping' option is a mistake.
		 */
		if (tablespace_dirs.head != NULL)
			elog(ERROR, "Backup %s has no tablespaceses, nothing to remap "
					"via \"--tablespace-mapping\" option", base36enc(backup->backup_id));
		return NoTblspc;
	}

	read_tablespace_map(links, backup->root_dir);
	/* Sort links by the path of a linked file*/
	parray_qsort(links, pgFileCompareLinked);

	/* 1 - each OLDDIR must have an entry in tablespace_map file (links) */
	for (cell = tablespace_dirs.head; cell; cell = cell->next)
	{
		tmp_file->linked = cell->old_dir;

		if (parray_bsearch(links, tmp_file, pgFileCompareLinked) == NULL)
			elog(ERROR, "--tablespace-mapping option's old directory "
				 "doesn't have an entry in tablespace_map file: \"%s\"",
				 cell->old_dir);
	}

	/*
	 * There is difference between incremental restore of already existing
	 * tablespaceses and remapped tablespaceses.
	 * Former are allowed to be not empty, because we treat them like an
	 * extension of PGDATA.
	 * The latter are not, unless "--force" flag is used.
	 * in which case the remapped directory is nuked - just to be safe,
	 * because it is hard to be sure that there are no some tricky corner
	 * cases of pages from different systems having the same crc.
	 * This is a strict approach.
	 *
	 * Why can`t we not nuke it and just let it roll ?
	 * What if user just wants to rerun failed restore with the same
	 * parameters? Nuking is bad for this case.
	 *
	 * Consider the example of existing PGDATA:
	 * ....
	 * 	pg_tablespace
	 * 		100500-> /somedirectory
	 * ....
	 *
	 * We want to remap it during restore like that:
	 * ....
	 * 	pg_tablespace
	 * 		100500-> /somedirectory1
	 * ....
	 *
	 * Usually it is required for "/somedirectory1" to be empty, but
	 * in case of incremental restore with 'force' flag, which required
	 * of us to drop already existing content of "/somedirectory1".
	 *
	 * TODO: Ideally in case of incremental restore we must also
	 * drop the "/somedirectory" directory first, but currently
	 * we don`t do that.
	 */

	/* 2 - all linked directories must be empty */
	for (i = 0; i < parray_num(links); i++)
	{
		pgFile	   *link = (pgFile *) parray_get(links, i);
		const char *linked_path = link->linked;
		TablespaceListCell *cell;
		bool remapped = false;

		for (cell = tablespace_dirs.head; cell; cell = cell->next)
		{
			if (strcmp(link->linked, cell->old_dir) == 0)
			{
				linked_path = cell->new_dir;
				remapped = true;
				break;
			}
		}

		if (remapped)
			elog(INFO, "Tablespace %s will be remapped from \"%s\" to \"%s\"", link->name, cell->old_dir, cell->new_dir);
		else
			elog(INFO, "Tablespace %s will be restored using old path \"%s\"", link->name, linked_path);

		if (!is_absolute_path(linked_path))
			elog(ERROR, "Tablespace directory path must be an absolute path: %s\n",
				 linked_path);

		if (!dir_is_empty(linked_path, FIO_DB_HOST))
		{

			if (!incremental)
				elog(ERROR, "Restore tablespace destination is not empty: \"%s\"", linked_path);

			else if (remapped && !force)
				elog(ERROR, "Remapped tablespace destination is not empty: \"%s\". "
							"Use \"--force\" flag if you want to automatically clean up the "
							"content of new tablespace destination",
						linked_path);

			else if (pgdata_is_empty && !force)
				elog(ERROR, "PGDATA is empty, but tablespace destination is not: \"%s\". "
							"Use \"--force\" flag is you want to automatically clean up the "
							"content of tablespace destination",
						linked_path);

			/*
			 * TODO: compile the list of tblspc Oids to delete later,
			 * similar to what we do with database_map.
			 */
			else if (force && (pgdata_is_empty || remapped))
			{
				elog(WARNING, "Cleaning up the content of %s directory: \"%s\"",
						remapped ? "remapped tablespace" : "tablespace", linked_path);
				cleanup_tablespace(linked_path);
				continue;
			}

			tblspaces_are_empty = false;
		}
	}

	free(tmp_file);
	parray_walk(links, pgFileFree);
	parray_free(links);

	if (tblspaces_are_empty)
		return EmptyTblspc;

	return NotEmptyTblspc;
}

/* TODO: Make it consistent with check_tablespace_mapping */
void
check_external_dir_mapping(pgBackup *backup, bool incremental)
{
	TablespaceListCell *cell;
	parray *external_dirs_to_restore;
	int		i;

	elog(LOG, "check external directories of backup %s",
			base36enc(backup->start_time));

	if (!backup->external_dir_str)
	{
	 	if (external_remap_list.head)
			elog(ERROR, "--external-mapping option's old directory doesn't "
				 "have an entry in list of external directories of current "
				 "backup: \"%s\"", external_remap_list.head->old_dir);
		return;
	}

	external_dirs_to_restore = make_external_directory_list(
													backup->external_dir_str,
													false);
	/* 1 - each OLDDIR must have an entry in external_dirs_to_restore */
	for (cell = external_remap_list.head; cell; cell = cell->next)
	{
		bool		found = false;

		for (i = 0; i < parray_num(external_dirs_to_restore); i++)
		{
			char	    *external_dir = parray_get(external_dirs_to_restore, i);

			if (strcmp(cell->old_dir, external_dir) == 0)
			{
				/* Swap new dir name with old one, it is used by 2-nd step */
				parray_set(external_dirs_to_restore, i,
						   pgut_strdup(cell->new_dir));
				pfree(external_dir);

				found = true;
				break;
			}
		}
		if (!found)
			elog(ERROR, "--external-mapping option's old directory doesn't "
				 "have an entry in list of external directories of current "
				 "backup: \"%s\"", cell->old_dir);
	}

	/* 2 - all linked directories must be empty */
	for (i = 0; i < parray_num(external_dirs_to_restore); i++)
	{
		char	    *external_dir = (char *) parray_get(external_dirs_to_restore,
														i);

		if (!incremental && !dir_is_empty(external_dir, FIO_DB_HOST))
			elog(ERROR, "External directory is not empty: \"%s\"",
				 external_dir);
	}

	free_dir_list(external_dirs_to_restore);
}

char *
get_external_remap(char *current_dir)
{
	TablespaceListCell *cell;

	for (cell = external_remap_list.head; cell; cell = cell->next)
	{
		char *old_dir = cell->old_dir;

		if (strcmp(old_dir, current_dir) == 0)
			return cell->new_dir;
	}
	return current_dir;
}

/* Parsing states for get_control_value() */
#define CONTROL_WAIT_NAME			1
#define CONTROL_INNAME				2
#define CONTROL_WAIT_COLON			3
#define CONTROL_WAIT_VALUE			4
#define CONTROL_INVALUE				5
#define CONTROL_WAIT_NEXT_NAME		6

/*
 * Get value from json-like line "str" of backup_content.control file.
 *
 * The line has the following format:
 *   {"name1":"value1", "name2":"value2"}
 *
 * The value will be returned to "value_str" as string if it is not NULL. If it
 * is NULL the value will be returned to "value_int64" as int64.
 *
 * Returns true if the value was found in the line.
 */
bool
get_control_value(const char *str, const char *name,
				  char *value_str, int64 *value_int64, bool is_mandatory)
{
	int			state = CONTROL_WAIT_NAME;
	char	   *name_ptr = (char *) name;
	char	   *buf = (char *) str;
	char		buf_int64[32],	/* Buffer for "value_int64" */
			   *buf_int64_ptr = buf_int64;

	/* Set default values */
	if (value_str)
		*value_str = '\0';
	else if (value_int64)
		*value_int64 = 0;

	while (*buf)
	{
		switch (state)
		{
			case CONTROL_WAIT_NAME:
				if (*buf == '"')
					state = CONTROL_INNAME;
				else if (IsAlpha(*buf))
					goto bad_format;
				break;
			case CONTROL_INNAME:
				/* Found target field. Parse value. */
				if (*buf == '"')
					state = CONTROL_WAIT_COLON;
				/* Check next field */
				else if (*buf != *name_ptr)
				{
					name_ptr = (char *) name;
					state = CONTROL_WAIT_NEXT_NAME;
				}
				else
					name_ptr++;
				break;
			case CONTROL_WAIT_COLON:
				if (*buf == ':')
					state = CONTROL_WAIT_VALUE;
				else if (!IsSpace(*buf))
					goto bad_format;
				break;
			case CONTROL_WAIT_VALUE:
				if (*buf == '"')
				{
					state = CONTROL_INVALUE;
					buf_int64_ptr = buf_int64;
				}
				else if (IsAlpha(*buf))
					goto bad_format;
				break;
			case CONTROL_INVALUE:
				/* Value was parsed, exit */
				if (*buf == '"')
				{
					if (value_str)
					{
						*value_str = '\0';
					}
					else if (value_int64)
					{
						/* Length of buf_uint64 should not be greater than 31 */
						if (buf_int64_ptr - buf_int64 >= 32)
							elog(ERROR, "field \"%s\" is out of range in the line %s of the file %s",
								 name, str, DATABASE_FILE_LIST);

						*buf_int64_ptr = '\0';
						if (!parse_int64(buf_int64, value_int64, 0))
						{
							/* We assume that too big value is -1 */
							if (errno == ERANGE)
								*value_int64 = BYTES_INVALID;
							else
								goto bad_format;
						}
					}

					return true;
				}
				else
				{
					if (value_str)
					{
						*value_str = *buf;
						value_str++;
					}
					else
					{
						*buf_int64_ptr = *buf;
						buf_int64_ptr++;
					}
				}
				break;
			case CONTROL_WAIT_NEXT_NAME:
				if (*buf == ',')
					state = CONTROL_WAIT_NAME;
				break;
			default:
				/* Should not happen */
				break;
		}

		buf++;
	}

	/* There is no close quotes */
	if (state == CONTROL_INNAME || state == CONTROL_INVALUE)
		goto bad_format;

	/* Did not find target field */
	if (is_mandatory)
		elog(ERROR, "field \"%s\" is not found in the line %s of the file %s",
			 name, str, DATABASE_FILE_LIST);
	return false;

bad_format:
	elog(ERROR, "%s file has invalid format in line %s",
		 DATABASE_FILE_LIST, str);
	return false;	/* Make compiler happy */
}

/*
<<<<<<< HEAD
 * Construct parray of pgFile from the backup content list.
 * If root is not NULL, path will be absolute path.
 */
parray *
dir_read_file_list(const char *root, const char *external_prefix,
				   const char *file_txt, fio_location location, pg_crc32 expected_crc)
{
	FILE    *fp;
	parray  *files;
	char     buf[BLCKSZ];
	char     stdio_buf[STDIO_BUFSIZE];
	pg_crc32 content_crc = 0;

	fp = fio_open_stream(file_txt, location);
	if (fp == NULL)
		elog(ERROR, "cannot open \"%s\": %s", file_txt, strerror(errno));

	/* enable stdio buffering for local file */
	if (!fio_is_remote(location))
		setvbuf(fp, stdio_buf, _IOFBF, STDIO_BUFSIZE);

	files = parray_new();

	INIT_FILE_CRC32(true, content_crc);

	while (fgets(buf, lengthof(buf), fp))
	{
		char		path[MAXPGPATH];
		char		linked[MAXPGPATH];
		char		compress_alg_string[MAXPGPATH];
		int64		write_size,
					mode,		/* bit length of mode_t depends on platforms */
					is_datafile,
					is_cfs,
					external_dir_num,
					crc,
					z_crc,
					segno,
					n_blocks,
					n_headers,
					dbOid,		/* used for partial restore */
					hdr_crc,
					hdr_off,
					hdr_size;
		pgFile	   *file;

		COMP_FILE_CRC32(true, content_crc, buf, strlen(buf));

		get_control_value(buf, "path", path, NULL, true);
		get_control_value(buf, "size", NULL, &write_size, true);
		get_control_value(buf, "mode", NULL, &mode, true);
		get_control_value(buf, "is_datafile", NULL, &is_datafile, true);
		get_control_value(buf, "is_cfs", NULL, &is_cfs, false);
		get_control_value(buf, "crc", NULL, &crc, true);
		get_control_value(buf, "z_crc", NULL, &z_crc, false);
		get_control_value(buf, "compress_alg", compress_alg_string, NULL, false);
		get_control_value(buf, "external_dir_num", NULL, &external_dir_num, false);
		get_control_value(buf, "dbOid", NULL, &dbOid, false);

		file = pgFileInit(path);
		file->write_size = (int64) write_size;
		file->mode = (mode_t) mode;
		file->is_datafile = is_datafile ? true : false;
		file->is_cfs = is_cfs ? true : false;
		file->crc = (pg_crc32) crc;
		file->z_crc = is_datafile ? 0 : (pg_crc32) z_crc;
		file->compress_alg = parse_compress_alg(compress_alg_string);
		file->external_dir_num = external_dir_num;
		file->dbOid = dbOid ? dbOid : 0;

		/*
		 * Optional fields
		 */

		if (get_control_value(buf, "linked", linked, NULL, false) && linked[0])
		{
			file->linked = pgut_strdup(linked);
			canonicalize_path(file->linked);
		}

		if (get_control_value(buf, "segno", NULL, &segno, false))
			file->segno = (int) segno;

		if (get_control_value(buf, "n_blocks", NULL, &n_blocks, false))
			file->n_blocks = (int) n_blocks;

		if (get_control_value(buf, "n_headers", NULL, &n_headers, false))
			file->n_headers = (int) n_headers;

		if (get_control_value(buf, "hdr_crc", NULL, &hdr_crc, false))
			file->hdr_crc = (pg_crc32) hdr_crc;

		if (get_control_value(buf, "hdr_off", NULL, &hdr_off, false))
			file->hdr_off = hdr_off;

		if (get_control_value(buf, "hdr_size", NULL, &hdr_size, false))
			file->hdr_size = (int) hdr_size;

		parray_append(files, file);
	}

	FIN_FILE_CRC32(true, content_crc);

	if (ferror(fp))
		elog(ERROR, "Failed to read from file: \"%s\"", file_txt);

	fio_close_stream(fp);

	if (expected_crc != 0 &&
		expected_crc != content_crc)
	{
		elog(WARNING, "Invalid CRC of backup control file '%s': %u. Expected: %u",
				file_txt, content_crc, expected_crc);
		return NULL;
	}

	return files;
}

/*
=======
>>>>>>> cadded9b
 * Check if directory empty.
 */
bool
dir_is_empty(const char *path, fio_location location)
{
	DIR		   *dir;
	struct dirent *dir_ent;

	dir = fio_opendir(location, path);
	if (dir == NULL)
	{
		/* Directory in path doesn't exist */
		if (errno == ENOENT)
			return true;
		elog(ERROR, "cannot open directory \"%s\": %s", path, strerror(errno));
	}

	errno = 0;
	while ((dir_ent = fio_readdir(dir)))
	{
		/* Skip entries point current dir or parent dir */
		if (strcmp(dir_ent->d_name, ".") == 0 ||
			strcmp(dir_ent->d_name, "..") == 0)
			continue;

		/* Directory is not empty */
		fio_closedir(dir);
		return false;
	}
	if (errno)
		elog(ERROR, "cannot read directory \"%s\": %s", path, strerror(errno));

	fio_closedir(dir);

	return true;
}

/*
 * Return true if the path is a existing regular file.
 */
bool
fileExists(const char *path, fio_location location)
{
	struct stat buf;

	if (fio_stat(location, path, &buf, true) == -1 && errno == ENOENT)
		return false;
	else if (!S_ISREG(buf.st_mode))
		return false;
	else
		return true;
}

/*
 * Construct parray containing remapped external directories paths
 * from string like /path1:/path2
 */
parray *
make_external_directory_list(const char *colon_separated_dirs, bool remap)
{
	char	   *p;
	parray	   *list = parray_new();
	char	   *tmp = pg_strdup(colon_separated_dirs);

#ifndef WIN32
#define EXTERNAL_DIRECTORY_DELIMITER ":"
#else
#define EXTERNAL_DIRECTORY_DELIMITER ";"
#endif

	p = strtok(tmp, EXTERNAL_DIRECTORY_DELIMITER);
	while(p!=NULL)
	{
		char	   *external_path = pg_strdup(p);

		canonicalize_path(external_path);
		if (is_absolute_path(external_path))
		{
			if (remap)
			{
				char	   *full_path = get_external_remap(external_path);

				if (full_path != external_path)
				{
					full_path = pg_strdup(full_path);
					pfree(external_path);
					external_path = full_path;
				}
			}
			parray_append(list, external_path);
		}
		else
			elog(ERROR, "External directory \"%s\" is not an absolute path",
				 external_path);

		p = strtok(NULL, EXTERNAL_DIRECTORY_DELIMITER);
	}
	pfree(tmp);
	parray_qsort(list, pgCompareString);
	return list;
}

/* Free memory of parray containing strings */
void
free_dir_list(parray *list)
{
	parray_walk(list, pfree);
	parray_free(list);
}

/* Append to string "path_prefix" int "dir_num" */
void
makeExternalDirPathByNum(char *ret_path, const char *path_prefix, const int dir_num)
{
	sprintf(ret_path, "%s%d", path_prefix, dir_num);
}

/* Check if "dir" presents in "dirs_list" */
bool
backup_contains_external(const char *dir, parray *dirs_list)
{
	void *search_result;

	if (!dirs_list) /* There is no external dirs in backup */
		return false;
	search_result = parray_bsearch(dirs_list, dir, pgCompareString);
	return search_result != NULL;
}

/*
 * Print database_map
 */
void
print_database_map(FILE *out, parray *database_map)
{
	int i;

	for (i = 0; i < parray_num(database_map); i++)
	{
		db_map_entry *db_entry = (db_map_entry *) parray_get(database_map, i);

		fio_fprintf(out, "{\"dbOid\":\"%u\", \"datname\":\"%s\"}\n",
				db_entry->dbOid, db_entry->datname);
	}

}

/*
 * Create file 'database_map' and add its meta to backup_files_list
 * NULL check for database_map must be done by the caller.
 */
void
write_database_map(pgBackup *backup, parray *database_map, parray *backup_files_list)
{
	FILE		*fp;
	pgFile		*file;
	char		database_dir[MAXPGPATH];
	char		database_map_path[MAXPGPATH];

	join_path_components(database_dir, backup->root_dir, DATABASE_DIR);
	join_path_components(database_map_path, database_dir, DATABASE_MAP);

	fp = fio_fopen(FIO_BACKUP_HOST, database_map_path, PG_BINARY_W);
	if (fp == NULL)
		elog(ERROR, "Cannot open database map \"%s\": %s", database_map_path,
			 strerror(errno));

	print_database_map(fp, database_map);
	if (fio_fflush(fp) || fio_fclose(fp))
	{
		int save_errno = errno;
		if (fio_remove(FIO_BACKUP_HOST, database_map_path, false) != 0)
			elog(WARNING, "Cannot cleanup database map \"%s\": %s", database_map_path, strerror(errno));
		elog(ERROR, "Cannot write database map \"%s\": %s",
			 database_map_path, strerror(save_errno));
	}

	/* Add metadata to backup_content.control */
	file = pgFileNew(database_map_path, DATABASE_MAP, true, 0,
								 FIO_BACKUP_HOST);
	file->crc = pgFileGetCRC(database_map_path, true, NONE_COMPRESS, false, false);
	file->write_size = file->size;
	file->uncompressed_size = file->read_size;

	parray_append(backup_files_list, file);
}

/*
 * read database map, return NULL if database_map in empty or missing
 */
parray *
read_database_map(pgBackup *backup)
{
	FILE		*fp;
	parray 		*database_map;
	char		buf[MAXPGPATH];
	char		path[MAXPGPATH];
	char		database_map_path[MAXPGPATH];

	join_path_components(path, backup->root_dir, DATABASE_DIR);
	join_path_components(database_map_path, path, DATABASE_MAP);

	fp = fio_open_stream(FIO_BACKUP_HOST, database_map_path);
	if (fp == NULL)
	{
		/* It is NOT ok for database_map to be missing at this point, so
		 * we should error here.
		 * It`s a job of the caller to error if database_map is not empty.
		 */
		elog(ERROR, "Cannot open \"%s\": %s", database_map_path, strerror(errno));
	}

	database_map = parray_new();

	while (fgets(buf, lengthof(buf), fp))
	{
		char datname[MAXPGPATH];
		int64 dbOid;

		db_map_entry *db_entry = (db_map_entry *) pgut_malloc(sizeof(db_map_entry));

		get_control_value(buf, "dbOid", NULL, &dbOid, true);
		get_control_value(buf, "datname", datname, NULL, true);

		db_entry->dbOid = dbOid;
		db_entry->datname = pgut_strdup(datname);

		parray_append(database_map, db_entry);
	}

	if (ferror(fp))
			elog(ERROR, "Failed to read from file: \"%s\"", database_map_path);

	fio_close_stream(fp);

	/* Return NULL if file is empty */
	if (parray_num(database_map) == 0)
	{
		parray_free(database_map);
		return NULL;
	}

	return database_map;
}

/*
 * Use it to cleanup tablespaces
 * TODO: Current algorihtm is not very efficient in remote mode,
 * due to round-trip to delete every file.
 */
void
cleanup_tablespace(const char *path)
{
	int i;
	char	fullpath[MAXPGPATH];
	parray *files = parray_new();

	fio_list_dir(files, path, false, false, false, false, false, 0);

	/* delete leaf node first */
	parray_qsort(files, pgFileCompareRelPathWithExternalDesc);

	for (i = 0; i < parray_num(files); i++)
	{
		pgFile	   *file = (pgFile *) parray_get(files, i);

		join_path_components(fullpath, path, file->rel_path);

		if (fio_remove(FIO_DB_HOST, fullpath, true) == 0)
			elog(VERBOSE, "Deleted file \"%s\"", fullpath);
		else
			elog(ERROR, "Cannot delete file or directory \"%s\": %s", fullpath, strerror(errno));
	}

	parray_walk(files, pgFileFree);
	parray_free(files);
}

/*
 * Clear the synchronisation locks in a parray of (pgFile *)'s
 */
void
pfilearray_clear_locks(parray *file_list)
{
	int i;
	for (i = 0; i < parray_num(file_list); i++)
	{
		pgFile *file = (pgFile *) parray_get(file_list, i);
		pg_atomic_clear_flag(&file->lock);
	}
}<|MERGE_RESOLUTION|>--- conflicted
+++ resolved
@@ -1541,129 +1541,6 @@
 }
 
 /*
-<<<<<<< HEAD
- * Construct parray of pgFile from the backup content list.
- * If root is not NULL, path will be absolute path.
- */
-parray *
-dir_read_file_list(const char *root, const char *external_prefix,
-				   const char *file_txt, fio_location location, pg_crc32 expected_crc)
-{
-	FILE    *fp;
-	parray  *files;
-	char     buf[BLCKSZ];
-	char     stdio_buf[STDIO_BUFSIZE];
-	pg_crc32 content_crc = 0;
-
-	fp = fio_open_stream(file_txt, location);
-	if (fp == NULL)
-		elog(ERROR, "cannot open \"%s\": %s", file_txt, strerror(errno));
-
-	/* enable stdio buffering for local file */
-	if (!fio_is_remote(location))
-		setvbuf(fp, stdio_buf, _IOFBF, STDIO_BUFSIZE);
-
-	files = parray_new();
-
-	INIT_FILE_CRC32(true, content_crc);
-
-	while (fgets(buf, lengthof(buf), fp))
-	{
-		char		path[MAXPGPATH];
-		char		linked[MAXPGPATH];
-		char		compress_alg_string[MAXPGPATH];
-		int64		write_size,
-					mode,		/* bit length of mode_t depends on platforms */
-					is_datafile,
-					is_cfs,
-					external_dir_num,
-					crc,
-					z_crc,
-					segno,
-					n_blocks,
-					n_headers,
-					dbOid,		/* used for partial restore */
-					hdr_crc,
-					hdr_off,
-					hdr_size;
-		pgFile	   *file;
-
-		COMP_FILE_CRC32(true, content_crc, buf, strlen(buf));
-
-		get_control_value(buf, "path", path, NULL, true);
-		get_control_value(buf, "size", NULL, &write_size, true);
-		get_control_value(buf, "mode", NULL, &mode, true);
-		get_control_value(buf, "is_datafile", NULL, &is_datafile, true);
-		get_control_value(buf, "is_cfs", NULL, &is_cfs, false);
-		get_control_value(buf, "crc", NULL, &crc, true);
-		get_control_value(buf, "z_crc", NULL, &z_crc, false);
-		get_control_value(buf, "compress_alg", compress_alg_string, NULL, false);
-		get_control_value(buf, "external_dir_num", NULL, &external_dir_num, false);
-		get_control_value(buf, "dbOid", NULL, &dbOid, false);
-
-		file = pgFileInit(path);
-		file->write_size = (int64) write_size;
-		file->mode = (mode_t) mode;
-		file->is_datafile = is_datafile ? true : false;
-		file->is_cfs = is_cfs ? true : false;
-		file->crc = (pg_crc32) crc;
-		file->z_crc = is_datafile ? 0 : (pg_crc32) z_crc;
-		file->compress_alg = parse_compress_alg(compress_alg_string);
-		file->external_dir_num = external_dir_num;
-		file->dbOid = dbOid ? dbOid : 0;
-
-		/*
-		 * Optional fields
-		 */
-
-		if (get_control_value(buf, "linked", linked, NULL, false) && linked[0])
-		{
-			file->linked = pgut_strdup(linked);
-			canonicalize_path(file->linked);
-		}
-
-		if (get_control_value(buf, "segno", NULL, &segno, false))
-			file->segno = (int) segno;
-
-		if (get_control_value(buf, "n_blocks", NULL, &n_blocks, false))
-			file->n_blocks = (int) n_blocks;
-
-		if (get_control_value(buf, "n_headers", NULL, &n_headers, false))
-			file->n_headers = (int) n_headers;
-
-		if (get_control_value(buf, "hdr_crc", NULL, &hdr_crc, false))
-			file->hdr_crc = (pg_crc32) hdr_crc;
-
-		if (get_control_value(buf, "hdr_off", NULL, &hdr_off, false))
-			file->hdr_off = hdr_off;
-
-		if (get_control_value(buf, "hdr_size", NULL, &hdr_size, false))
-			file->hdr_size = (int) hdr_size;
-
-		parray_append(files, file);
-	}
-
-	FIN_FILE_CRC32(true, content_crc);
-
-	if (ferror(fp))
-		elog(ERROR, "Failed to read from file: \"%s\"", file_txt);
-
-	fio_close_stream(fp);
-
-	if (expected_crc != 0 &&
-		expected_crc != content_crc)
-	{
-		elog(WARNING, "Invalid CRC of backup control file '%s': %u. Expected: %u",
-				file_txt, content_crc, expected_crc);
-		return NULL;
-	}
-
-	return files;
-}
-
-/*
-=======
->>>>>>> cadded9b
  * Check if directory empty.
  */
 bool
