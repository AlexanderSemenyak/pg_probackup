/*-------------------------------------------------------------------------
 *
 * dir.c: directory operation utility.
 *
 * Portions Copyright (c) 2009-2013, NIPPON TELEGRAPH AND TELEPHONE CORPORATION
 * Portions Copyright (c) 2015-2022, Postgres Professional
 *
 *-------------------------------------------------------------------------
 */

#include <assert.h>
#include "pg_probackup.h"
#include "utils/file.h"


#if PG_VERSION_NUM < 110000
#include "catalog/catalog.h"
#endif
#include "catalog/pg_tablespace.h"

#include <unistd.h>
#include <sys/stat.h>
#include <dirent.h>

#include "utils/configuration.h"

/*
 * The contents of these directories are removed or recreated during server
 * start so they are not included in backups.  The directories themselves are
 * kept and included as empty to preserve access permissions.
 */
static const char *pgdata_exclude_dir[] =
{
	PG_XLOG_DIR,
	/*
	 * Skip temporary statistics files. PG_STAT_TMP_DIR must be skipped even
	 * when stats_temp_directory is set because PGSS_TEXT_FILE is always created
	 * there.
	 */
	"pg_stat_tmp",
	"pgsql_tmp",

	/*
	 * It is generally not useful to backup the contents of this directory even
	 * if the intention is to restore to another master. See backup.sgml for a
	 * more detailed description.
	 */
	"pg_replslot",

	/* Contents removed on startup, see dsm_cleanup_for_mmap(). */
	"pg_dynshmem",

	/* Contents removed on startup, see AsyncShmemInit(). */
	"pg_notify",

	/*
	 * Old contents are loaded for possible debugging but are not required for
	 * normal operation, see OldSerXidInit().
	 */
	"pg_serial",

	/* Contents removed on startup, see DeleteAllExportedSnapshotFiles(). */
	"pg_snapshots",

	/* Contents zeroed on startup, see StartupSUBTRANS(). */
	"pg_subtrans",

	/* end of list */
	NULL,				/* pg_log will be set later */
	NULL
};

static char *pgdata_exclude_files[] =
{
	/* Skip auto conf temporary file. */
	"postgresql.auto.conf.tmp",

	/* Skip current log file temporary file */
	"current_logfiles.tmp",
	"recovery.conf",
	"postmaster.pid",
	"postmaster.opts",
	"probackup_recovery.conf",
	"recovery.signal",
	"standby.signal",
	NULL
};

static char *pgdata_exclude_files_non_exclusive[] =
{
	/*skip in non-exclusive backup */
	"backup_label",
	"tablespace_map",
	NULL
};

/* Tablespace mapping structures */

typedef struct TablespaceListCell
{
	struct TablespaceListCell *next;
	char		old_dir[MAXPGPATH];
	char		new_dir[MAXPGPATH];
} TablespaceListCell;

typedef struct TablespaceList
{
	TablespaceListCell *head;
	TablespaceListCell *tail;
} TablespaceList;

typedef struct TablespaceCreatedListCell
{
	struct TablespaceCreatedListCell *next;
	char		link_name[MAXPGPATH];
	char		linked_dir[MAXPGPATH];
} TablespaceCreatedListCell;

typedef struct TablespaceCreatedList
{
	TablespaceCreatedListCell *head;
	TablespaceCreatedListCell *tail;
} TablespaceCreatedList;

static char dir_check_file(pgFile *file, bool backup_logs);

static void dir_list_file_internal(parray *files, pgFile *parent, const char *parent_dir,
								   bool exclude, bool follow_symlink, bool backup_logs,
								   bool skip_hidden, int external_dir_num, fio_location location);
static void opt_path_map(ConfigOption *opt, const char *arg,
						 TablespaceList *list, const char *type);
static void cleanup_tablespace(const char *path);

static void control_string_bad_format(const char* str);


/* Tablespace mapping */
static TablespaceList tablespace_dirs = {NULL, NULL};
/* Extra directories mapping */
static TablespaceList external_remap_list = {NULL, NULL};

pgFile *
pgFileNew(const char *path, const char *rel_path, bool follow_symlink,
		  int external_dir_num, fio_location location)
{
	struct stat		st;
	pgFile		   *file;

	/* stat the file */
	if (fio_stat(location, path, &st, follow_symlink) < 0)
	{
		/* file not found is not an error case */
		if (errno == ENOENT)
			return NULL;
		elog(ERROR, "cannot stat file \"%s\": %s", path,
			strerror(errno));
	}

	file = pgFileInit(rel_path);
	file->size = st.st_size;
	file->mode = st.st_mode;
	file->mtime = st.st_mtime;
	file->external_dir_num = external_dir_num;

	return file;
}

pgFile *
pgFileInit(const char *rel_path)
{
	pgFile	   *file;
	char	   *file_name = NULL;

	file = (pgFile *) pgut_malloc(sizeof(pgFile));
	MemSet(file, 0, sizeof(pgFile));

	file->rel_path = pgut_strdup(rel_path);
	canonicalize_path(file->rel_path);

	/* Get file name from the path */
	file_name = last_dir_separator(file->rel_path);

	if (file_name == NULL)
		file->name = file->rel_path;
	else
	{
		file_name++;
		file->name = file_name;
	}

	/* Number of blocks readed during backup */
	file->n_blocks = BLOCKNUM_INVALID;

	/* Number of blocks backed up during backup */
	file->n_headers = 0;

	// May be add?
	// pg_atomic_clear_flag(file->lock);
	file->excluded = false;
	return file;
}

/*
 * Read the local file to compute its CRC.
 * We cannot make decision about file decompression because
 * user may ask to backup already compressed files and we should be
 * obvious about it.
 */
pg_crc32
pgFileGetCRC(const char *file_path, bool use_crc32c, bool missing_ok)
{
	FILE	   *fp;
	pg_crc32	crc = 0;
	char	   *buf;
	size_t		len = 0;

	INIT_FILE_CRC32(use_crc32c, crc);

	/* open file in binary read mode */
	fp = fopen(file_path, PG_BINARY_R);
	if (fp == NULL)
	{
		if (errno == ENOENT)
		{
			if (missing_ok)
			{
				FIN_FILE_CRC32(use_crc32c, crc);
				return crc;
			}
		}

		elog(ERROR, "Cannot open file \"%s\": %s",
			file_path, strerror(errno));
	}

	/* disable stdio buffering */
	setvbuf(fp, NULL, _IONBF, BUFSIZ);
	buf = pgut_malloc(STDIO_BUFSIZE);

	/* calc CRC of file */
	for (;;)
	{
		if (interrupted)
			elog(ERROR, "interrupted during CRC calculation");

		len = fread(buf, 1, STDIO_BUFSIZE, fp);

		if (ferror(fp))
			elog(ERROR, "Cannot read \"%s\": %s", file_path, strerror(errno));

		/* update CRC */
		COMP_FILE_CRC32(use_crc32c, crc, buf, len);

		if (feof(fp))
			break;
	}

	FIN_FILE_CRC32(use_crc32c, crc);
	fclose(fp);
	pg_free(buf);

	return crc;
}

/*
 * Read the local file to compute its CRC.
 * We cannot make decision about file decompression because
 * user may ask to backup already compressed files and we should be
 * obvious about it.
 */
pg_crc32
pgFileGetCRCgz(const char *file_path, bool use_crc32c, bool missing_ok)
{
	gzFile    fp;
	pg_crc32  crc = 0;
	int       len = 0;
	int       err;
	char	 *buf;

	INIT_FILE_CRC32(use_crc32c, crc);

	/* open file in binary read mode */
	fp = gzopen(file_path, PG_BINARY_R);
	if (fp == NULL)
	{
		if (errno == ENOENT)
		{
			if (missing_ok)
			{
				FIN_FILE_CRC32(use_crc32c, crc);
				return crc;
			}
		}

		elog(ERROR, "Cannot open file \"%s\": %s",
			file_path, strerror(errno));
	}

	buf = pgut_malloc(STDIO_BUFSIZE);

	/* calc CRC of file */
	for (;;)
	{
		if (interrupted)
			elog(ERROR, "interrupted during CRC calculation");

		len = gzread(fp, buf, STDIO_BUFSIZE);

		if (len <= 0)
		{
			/* we either run into eof or error */
			if (gzeof(fp))
				break;
			else
			{
				const char *err_str = NULL;

                err_str = gzerror(fp, &err);
                elog(ERROR, "Cannot read from compressed file %s", err_str);
			}
		}

		/* update CRC */
		COMP_FILE_CRC32(use_crc32c, crc, buf, len);
	}

	FIN_FILE_CRC32(use_crc32c, crc);
	gzclose(fp);
	pg_free(buf);

	return crc;
}

void
pgFileFree(void *file)
{
	pgFile	   *file_ptr;

	if (file == NULL)
		return;

	file_ptr = (pgFile *) file;

	pfree(file_ptr->linked);
	pfree(file_ptr->rel_path);

	pfree(file);
}

/* Compare two pgFile with their path in ascending order of ASCII code. */
int
pgFileMapComparePath(const void *f1, const void *f2)
{
	page_map_entry *f1p = *(page_map_entry **)f1;
	page_map_entry *f2p = *(page_map_entry **)f2;

	return strcmp(f1p->path, f2p->path);
}

/* Compare two pgFile with their name in ascending order of ASCII code. */
int
pgFileCompareName(const void *f1, const void *f2)
{
	pgFile *f1p = *(pgFile **)f1;
	pgFile *f2p = *(pgFile **)f2;

	return strcmp(f1p->name, f2p->name);
}

/* Compare pgFile->name with string in ascending order of ASCII code. */
int
pgFileCompareNameWithString(const void *f1, const void *f2)
{
	pgFile *f1p = *(pgFile **)f1;
	char *f2s = *(char **)f2;

	return strcmp(f1p->name, f2s);
}

/* Compare pgFile->rel_path with string in ascending order of ASCII code. */
int
pgFileCompareRelPathWithString(const void *f1, const void *f2)
{
	pgFile *f1p = *(pgFile **)f1;
	char *f2s = *(char **)f2;

	return strcmp(f1p->rel_path, f2s);
}

/*
 * Compare two pgFile with their relative path and external_dir_num in ascending
 * order of ASСII code.
 */
int
pgFileCompareRelPathWithExternal(const void *f1, const void *f2)
{
	pgFile *f1p = *(pgFile **)f1;
	pgFile *f2p = *(pgFile **)f2;
	int 		res;

	res = strcmp(f1p->rel_path, f2p->rel_path);
	if (res == 0)
	{
		if (f1p->external_dir_num > f2p->external_dir_num)
			return 1;
		else if (f1p->external_dir_num < f2p->external_dir_num)
			return -1;
		else
			return 0;
	}
	return res;
}

/*
 * Compare two pgFile with their rel_path and external_dir_num
 * in descending order of ASCII code.
 */
int
pgFileCompareRelPathWithExternalDesc(const void *f1, const void *f2)
{
	return -pgFileCompareRelPathWithExternal(f1, f2);
}

/* Compare two pgFile with their linked directory path. */
int
pgFileCompareLinked(const void *f1, const void *f2)
{
	pgFile	   *f1p = *(pgFile **)f1;
	pgFile	   *f2p = *(pgFile **)f2;

	return strcmp(f1p->linked, f2p->linked);
}

/* Compare two pgFile with their size */
int
pgFileCompareSize(const void *f1, const void *f2)
{
	pgFile *f1p = *(pgFile **)f1;
	pgFile *f2p = *(pgFile **)f2;

	if (f1p->size > f2p->size)
		return 1;
	else if (f1p->size < f2p->size)
		return -1;
	else
		return 0;
}

/* Compare two pgFile with their size in descending order */
int
pgFileCompareSizeDesc(const void *f1, const void *f2)
{
	return -1 * pgFileCompareSize(f1, f2);
}

int
pgCompareString(const void *str1, const void *str2)
{
	return strcmp(*(char **) str1, *(char **) str2);
}

/*
 * From bsearch(3): "The compar routine is expected to have two argu‐
 * ments  which  point  to  the key object and to an array member, in that order"
 * But in practice this is opposite, so we took strlen from second string (search key)
 * This is checked by tests.catchup.CatchupTest.test_catchup_with_exclude_path
 */
int
pgPrefixCompareString(const void *str1, const void *str2)
{
	const char *s1 = *(char **) str1;
	const char *s2 = *(char **) str2;
	return strncmp(s1, s2, strlen(s2));
}

/* Compare two Oids */
int
pgCompareOid(const void *f1, const void *f2)
{
	Oid *v1 = *(Oid **) f1;
	Oid *v2 = *(Oid **) f2;

	if (*v1 > *v2)
		return 1;
	else if (*v1 < *v2)
		return -1;
	else
		return 0;}


void
db_map_entry_free(void *entry)
{
	db_map_entry *m = (db_map_entry *) entry;

	free(m->datname);
	free(entry);
}

/*
 * List files, symbolic links and directories in the directory "root" and add
 * pgFile objects to "files".  We add "root" to "files" if add_root is true.
 *
 * When follow_symlink is true, symbolic link is ignored and only file or
 * directory linked to will be listed.
 *
 * TODO: make it strictly local
 */
void
dir_list_file(parray *files, const char *root, bool exclude, bool follow_symlink,
			  bool add_root, bool backup_logs, bool skip_hidden, int external_dir_num,
			  fio_location location)
{
	pgFile	   *file;

	file = pgFileNew(root, "", follow_symlink, external_dir_num, location);
	if (file == NULL)
	{
		/* For external directory this is not ok */
		if (external_dir_num > 0)
			elog(ERROR, "External directory is not found: \"%s\"", root);
		else
			return;
	}

	if (!S_ISDIR(file->mode))
	{
		if (external_dir_num > 0)
			elog(ERROR, " --external-dirs option \"%s\": directory or symbolic link expected",
					root);
		else
			elog(WARNING, "Skip \"%s\": unexpected file format", root);
		return;
	}
	if (add_root)
		parray_append(files, file);

	dir_list_file_internal(files, file, root, exclude, follow_symlink,
						   backup_logs, skip_hidden, external_dir_num, location);

	if (!add_root)
		pgFileFree(file);
}

#define CHECK_FALSE				0
#define CHECK_TRUE				1
#define CHECK_EXCLUDE_FALSE		2

/*
 * Check file or directory.
 *
 * Check for exclude.
 * Extract information about the file parsing its name.
 * Skip files:
 * - skip temp tables files
 * - skip unlogged tables files
 * Skip recursive tablespace content
 * Set flags for:
 * - database directories
 * - datafiles
 */
static char
dir_check_file(pgFile *file, bool backup_logs)
{
	int			i;
	int			sscanf_res;
	bool		in_tablespace = false;

	in_tablespace = path_is_prefix_of_path(PG_TBLSPC_DIR, file->rel_path);

	/* Check if we need to exclude file by name */
	if (S_ISREG(file->mode))
	{
		if (!exclusive_backup)
		{
			for (i = 0; pgdata_exclude_files_non_exclusive[i]; i++)
				if (strcmp(file->rel_path,
						   pgdata_exclude_files_non_exclusive[i]) == 0)
				{
					/* Skip */
					elog(LOG, "Excluding file: %s", file->name);
					return CHECK_FALSE;
				}
		}

		for (i = 0; pgdata_exclude_files[i]; i++)
			if (strcmp(file->rel_path, pgdata_exclude_files[i]) == 0)
			{
				/* Skip */
				elog(LOG, "Excluding file: %s", file->name);
				return CHECK_FALSE;
			}
	}
	/*
	 * If the directory name is in the exclude list, do not list the
	 * contents.
	 */
	else if (S_ISDIR(file->mode) && !in_tablespace && file->external_dir_num == 0)
	{
		/*
		 * If the item in the exclude list starts with '/', compare to
		 * the absolute path of the directory. Otherwise compare to the
		 * directory name portion.
		 */
		for (i = 0; pgdata_exclude_dir[i]; i++)
		{
			/* exclude by dirname */
			if (strcmp(file->name, pgdata_exclude_dir[i]) == 0)
			{
				elog(LOG, "Excluding directory content: %s", file->rel_path);
				return CHECK_EXCLUDE_FALSE;
			}
		}

		if (!backup_logs)
		{
			if (strcmp(file->rel_path, PG_LOG_DIR) == 0)
			{
				/* Skip */
				elog(LOG, "Excluding directory content: %s", file->rel_path);
				return CHECK_EXCLUDE_FALSE;
			}
		}
	}

	/*
	 * Do not copy tablespaces twice. It may happen if the tablespace is located
	 * inside the PGDATA.
	 */
	if (S_ISDIR(file->mode) &&
		strcmp(file->name, TABLESPACE_VERSION_DIRECTORY) == 0)
	{
		Oid			tblspcOid;
		char		tmp_rel_path[MAXPGPATH];

		/*
		 * Valid path for the tablespace is
		 * pg_tblspc/tblsOid/TABLESPACE_VERSION_DIRECTORY
		 */
		if (!path_is_prefix_of_path(PG_TBLSPC_DIR, file->rel_path))
			return CHECK_FALSE;
		sscanf_res = sscanf(file->rel_path, PG_TBLSPC_DIR "/%u/%s",
							&tblspcOid, tmp_rel_path);
		if (sscanf_res == 0)
			return CHECK_FALSE;
	}

	if (in_tablespace)
	{
		char		tmp_rel_path[MAXPGPATH];

		sscanf_res = sscanf(file->rel_path, PG_TBLSPC_DIR "/%u/%[^/]/%u/",
							&(file->tblspcOid), tmp_rel_path,
							&(file->dbOid));

		/*
		 * We should skip other files and directories rather than
		 * TABLESPACE_VERSION_DIRECTORY, if this is recursive tablespace.
		 */
		if (sscanf_res == 2 && strcmp(tmp_rel_path, TABLESPACE_VERSION_DIRECTORY) != 0)
			return CHECK_FALSE;
	}
	else if (path_is_prefix_of_path("global", file->rel_path))
	{
		file->tblspcOid = GLOBALTABLESPACE_OID;
	}
	else if (path_is_prefix_of_path("base", file->rel_path))
	{
		file->tblspcOid = DEFAULTTABLESPACE_OID;

		sscanf(file->rel_path, "base/%u/", &(file->dbOid));
	}

	/* Do not backup ptrack_init files */
	if (S_ISREG(file->mode) && strcmp(file->name, "ptrack_init") == 0)
		return CHECK_FALSE;

	/*
	 * Check files located inside database directories including directory
	 * 'global'
	 */
	if (S_ISREG(file->mode) && file->tblspcOid != 0 &&
		file->name && file->name[0])
	{
		if (strcmp(file->name, "pg_internal.init") == 0)
			return CHECK_FALSE;
		/* Do not backup ptrack2.x temp map files */
//		else if (strcmp(file->name, "ptrack.map") == 0)
//			return CHECK_FALSE;
		else if (strcmp(file->name, "ptrack.map.mmap") == 0)
			return CHECK_FALSE;
		else if (strcmp(file->name, "ptrack.map.tmp") == 0)
			return CHECK_FALSE;
		/* Do not backup temp files */
		else if (file->name[0] == 't' && isdigit(file->name[1]))
			return CHECK_FALSE;
		else if (isdigit(file->name[0]))
		{
			char	   *fork_name;
			int			len;
			char		suffix[MAXPGPATH];

			fork_name = strstr(file->name, "_");
			if (fork_name)
			{
				/* Auxiliary fork of the relfile */
				if (strcmp(fork_name, "_vm") == 0)
					file->forkName = vm;

				else if (strcmp(fork_name, "_fsm") == 0)
					file->forkName = fsm;

				else if (strcmp(fork_name, "_cfm") == 0)
					file->forkName = cfm;

				else if (strcmp(fork_name, "_ptrack") == 0)
					file->forkName = ptrack;

				else if (strcmp(fork_name, "_init") == 0)
					file->forkName = init;

				// extract relOid for certain forks
				if (file->forkName == vm ||
					file->forkName == fsm ||
					file->forkName == init ||
					file->forkName == cfm)
				{
					// sanity
					if (sscanf(file->name, "%u_*", &(file->relOid)) != 1)
						file->relOid = 0;
				}

				/* Do not backup ptrack files */
				if (file->forkName == ptrack)
					return CHECK_FALSE;
			}
			else
			{

				len = strlen(file->name);
				/* reloid.cfm */
				if (len > 3 && strcmp(file->name + len - 3, "cfm") == 0)
					return CHECK_TRUE;

				sscanf_res = sscanf(file->name, "%u.%d.%s", &(file->relOid),
									&(file->segno), suffix);
				if (sscanf_res == 0)
					elog(ERROR, "Cannot parse file name \"%s\"", file->name);
				else if (sscanf_res == 1 || sscanf_res == 2)
					file->is_datafile = true;
			}
		}
	}

	return CHECK_TRUE;
}

/*
 * List files in parent->path directory.  If "exclude" is true do not add into
 * "files" files from pgdata_exclude_files and directories from
 * pgdata_exclude_dir.
 *
 * TODO: should we check for interrupt here ?
 */
static void
dir_list_file_internal(parray *files, pgFile *parent, const char *parent_dir,
					   bool exclude, bool follow_symlink, bool backup_logs,
					   bool skip_hidden, int external_dir_num, fio_location location)
{
	DIR			  *dir;
	struct dirent *dent;

	if (!S_ISDIR(parent->mode))
		elog(ERROR, "\"%s\" is not a directory", parent_dir);

	/* Open directory and list contents */
	dir = fio_opendir(location, parent_dir);
	if (dir == NULL)
	{
		if (errno == ENOENT)
		{
			/* Maybe the directory was removed */
			return;
		}
		elog(ERROR, "Cannot open directory \"%s\": %s",
				parent_dir, strerror(errno));
	}

	errno = 0;
	while ((dent = fio_readdir(dir)))
	{
		pgFile	   *file;
		char		child[MAXPGPATH];
		char		rel_child[MAXPGPATH];
		char		check_res;

		join_path_components(child, parent_dir, dent->d_name);
		join_path_components(rel_child, parent->rel_path, dent->d_name);

		file = pgFileNew(child, rel_child, follow_symlink, external_dir_num,
						 location);
		if (file == NULL)
			continue;

		/* Skip entries point current dir or parent dir */
		if (S_ISDIR(file->mode) &&
			(strcmp(dent->d_name, ".") == 0 || strcmp(dent->d_name, "..") == 0))
		{
			pgFileFree(file);
			continue;
		}

		/* skip hidden files and directories */
		if (skip_hidden && file->name[0] == '.')
		{
			elog(WARNING, "Skip hidden file: '%s'", child);
			pgFileFree(file);
			continue;
		}

		/*
		 * Add only files, directories and links. Skip sockets and other
		 * unexpected file formats.
		 */
		if (!S_ISDIR(file->mode) && !S_ISREG(file->mode))
		{
			elog(WARNING, "Skip '%s': unexpected file format", child);
			pgFileFree(file);
			continue;
		}

		if (exclude)
		{
			check_res = dir_check_file(file, backup_logs);
			if (check_res == CHECK_FALSE)
			{
				/* Skip */
				pgFileFree(file);
				continue;
			}
			else if (check_res == CHECK_EXCLUDE_FALSE)
			{
				/* We add the directory itself which content was excluded */
				parray_append(files, file);
				continue;
			}
		}

		parray_append(files, file);

		/*
		 * If the entry is a directory call dir_list_file_internal()
		 * recursively.
		 */
		if (S_ISDIR(file->mode))
			dir_list_file_internal(files, file, child, exclude, follow_symlink,
								   backup_logs, skip_hidden, external_dir_num, location);
	}

	if (errno && errno != ENOENT)
	{
		int			errno_tmp = errno;
		fio_closedir(dir);
		elog(ERROR, "Cannot read directory \"%s\": %s",
				parent_dir, strerror(errno_tmp));
	}
	fio_closedir(dir);
}

/*
 * Retrieve tablespace path, either relocated or original depending on whether
 * -T was passed or not.
 *
 * Copy of function get_tablespace_mapping() from pg_basebackup.c.
 */
const char *
get_tablespace_mapping(const char *dir)
{
	TablespaceListCell *cell;

	for (cell = tablespace_dirs.head; cell; cell = cell->next)
		if (strcmp(dir, cell->old_dir) == 0)
			return cell->new_dir;

	return dir;
}

/*
 * Split argument into old_dir and new_dir and append to mapping
 * list.
 *
 * Copy of function tablespace_list_append() from pg_basebackup.c.
 */
static void
opt_path_map(ConfigOption *opt, const char *arg, TablespaceList *list,
			 const char *type)
{
	TablespaceListCell *cell = pgut_new(TablespaceListCell);
	char	   *dst;
	char	   *dst_ptr;
	const char *arg_ptr;

	memset(cell, 0, sizeof(TablespaceListCell));
	dst_ptr = dst = cell->old_dir;
	for (arg_ptr = arg; *arg_ptr; arg_ptr++)
	{
		if (dst_ptr - dst >= MAXPGPATH)
			elog(ERROR, "directory name too long");

		if (*arg_ptr == '\\' && *(arg_ptr + 1) == '=')
			;					/* skip backslash escaping = */
		else if (*arg_ptr == '=' && (arg_ptr == arg || *(arg_ptr - 1) != '\\'))
		{
			if (*cell->new_dir)
				elog(ERROR, "multiple \"=\" signs in %s mapping\n", type);
			else
				dst = dst_ptr = cell->new_dir;
		}
		else
			*dst_ptr++ = *arg_ptr;
	}

	if (!*cell->old_dir || !*cell->new_dir)
		elog(ERROR, "invalid %s mapping format \"%s\", "
			 "must be \"OLDDIR=NEWDIR\"", type, arg);
	canonicalize_path(cell->old_dir);
	canonicalize_path(cell->new_dir);

	/*
	 * This check isn't absolutely necessary.  But all tablespaces are created
	 * with absolute directories, so specifying a non-absolute path here would
	 * just never match, possibly confusing users.  It's also good to be
	 * consistent with the new_dir check.
	 */
	if (!is_absolute_path(cell->old_dir))
		elog(ERROR, "old directory is not an absolute path in %s mapping: %s\n",
			 type, cell->old_dir);

	if (!is_absolute_path(cell->new_dir))
		elog(ERROR, "new directory is not an absolute path in %s mapping: %s\n",
			 type, cell->new_dir);

	if (list->tail)
		list->tail->next = cell;
	else
		list->head = cell;
	list->tail = cell;
}

/* Parse tablespace mapping */
void
opt_tablespace_map(ConfigOption *opt, const char *arg)
{
	opt_path_map(opt, arg, &tablespace_dirs, "tablespace");
}

/* Parse external directories mapping */
void
opt_externaldir_map(ConfigOption *opt, const char *arg)
{
	opt_path_map(opt, arg, &external_remap_list, "external directory");
}

/*
 * Create directories from **dest_files** in **data_dir**.
 *
 * If **extract_tablespaces** is true then try to extract tablespace data
 * directories into their initial path using tablespace_map file.
 * Use **backup_dir** for tablespace_map extracting.
 *
 * Enforce permissions from backup_content.control. The only
 * problem now is with PGDATA itself.
 * TODO: we must preserve PGDATA permissions somewhere. Is it actually a problem?
 * Shouldn`t starting postgres force correct permissions on PGDATA?
 *
 * TODO: symlink handling. If user located symlink in PG_TBLSPC_DIR, it will
 * be restored as directory.
 */
void
create_data_directories(parray *dest_files, const char *data_dir, const char *backup_dir,
						bool extract_tablespaces, bool incremental, fio_location location, 
						const char* waldir_path)
{
	int			i;
	parray		*links = NULL;
	mode_t		pg_tablespace_mode = DIR_PERMISSION;
	char		to_path[MAXPGPATH];

	if (waldir_path && !dir_is_empty(waldir_path, location))
	{
		elog(ERROR, "WAL directory location is not empty: \"%s\"", waldir_path);
	}


	/* get tablespace map */
	if (extract_tablespaces)
	{
		links = parray_new();
		read_tablespace_map(links, backup_dir);
		/* Sort links by a link name */
		parray_qsort(links, pgFileCompareName);
	}

	/*
	 * We have no idea about tablespace permission
	 * For PG < 11 we can just force default permissions.
	 */
#if PG_VERSION_NUM >= 110000
	if (links)
	{
		/* For PG>=11 we use temp kludge: trust permissions on 'pg_tblspc'
		 * and force them on every tablespace.
		 * TODO: remove kludge and ask data_directory_mode
		 * at the start of backup.
		 */
		for (i = 0; i < parray_num(dest_files); i++)
		{
			pgFile	   *file = (pgFile *) parray_get(dest_files, i);

			if (!S_ISDIR(file->mode))
				continue;

			/* skip external directory content */
			if (file->external_dir_num != 0)
				continue;

			/* look for 'pg_tblspc' directory  */
			if (strcmp(file->rel_path, PG_TBLSPC_DIR) == 0)
			{
				pg_tablespace_mode = file->mode;
				break;
			}
		}
	}
#endif

	/*
	 * We iterate over dest_files and for every directory with parent 'pg_tblspc'
	 * we must lookup this directory name in tablespace map.
	 * If we got a match, we treat this directory as tablespace.
	 * It means that we create directory specified in tablespace_map and
	 * original directory created as symlink to it.
	 */

	elog(LOG, "Restore directories and symlinks...");

	/* create directories */
	for (i = 0; i < parray_num(dest_files); i++)
	{
		char parent_dir[MAXPGPATH];
		pgFile	   *dir = (pgFile *) parray_get(dest_files, i);

		if (!S_ISDIR(dir->mode))
			continue;

		/* skip external directory content */
		if (dir->external_dir_num != 0)
			continue;
		/* Create WAL directory and symlink if waldir_path is setting */
		if (waldir_path && strcmp(dir->rel_path, PG_XLOG_DIR) == 0) {
			/* get full path to PG_XLOG_DIR */

			join_path_components(to_path, data_dir, PG_XLOG_DIR);

			elog(VERBOSE, "Create directory \"%s\" and symbolic link \"%s\"",
				waldir_path, to_path);

			/* create tablespace directory from waldir_path*/
			fio_mkdir(waldir_path, pg_tablespace_mode, location);

			/* create link to linked_path */
			if (fio_symlink(waldir_path, to_path, incremental, location) < 0)
				elog(ERROR, "Could not create symbolic link \"%s\": %s",
					to_path, strerror(errno));

			continue;


		}

		/* tablespace_map exists */
		if (links)
		{
			/* get parent dir of rel_path */
			strncpy(parent_dir, dir->rel_path, MAXPGPATH);
			get_parent_directory(parent_dir);

			/* check if directory is actually link to tablespace */
			if (strcmp(parent_dir, PG_TBLSPC_DIR) == 0)
			{
				/* this directory located in pg_tblspc
				 * check it against tablespace map
				 */
				pgFile **link = (pgFile **) parray_bsearch(links, dir, pgFileCompareName);

				/* got match */
				if (link)
				{
					const char *linked_path = get_tablespace_mapping((*link)->linked);

					if (!is_absolute_path(linked_path))
							elog(ERROR, "Tablespace directory path must be an absolute path: %s\n",
								 linked_path);

					join_path_components(to_path, data_dir, dir->rel_path);

					elog(LOG, "Create directory \"%s\" and symbolic link \"%s\"",
							 linked_path, to_path);

					/* create tablespace directory */
					fio_mkdir(location, linked_path, pg_tablespace_mode, false);

					/* create link to linked_path */
					if (fio_symlink(location, linked_path, to_path, incremental) < 0)
						elog(ERROR, "Could not create symbolic link \"%s\": %s",
							 to_path, strerror(errno));

					continue;
				}
			}
		}

		/* This is not symlink, create directory */
		elog(LOG, "Create directory \"%s\"", dir->rel_path);

		join_path_components(to_path, data_dir, dir->rel_path);

		// TODO check exit code
		fio_mkdir(location, to_path, dir->mode, false);
	}

	if (extract_tablespaces)
	{
		parray_walk(links, pgFileFree);
		parray_free(links);
	}
}

/*
 * Read names of symbolic names of tablespaces with links to directories from
 * tablespace_map or tablespace_map.txt.
 */
void
read_tablespace_map(parray *links, const char *backup_dir)
{
	FILE	   *fp;
	char		db_path[MAXPGPATH],
				map_path[MAXPGPATH];
	char		buf[MAXPGPATH * 2];

	join_path_components(db_path, backup_dir, DATABASE_DIR);
	join_path_components(map_path, db_path, PG_TABLESPACE_MAP_FILE);

	fp = fio_open_stream(FIO_BACKUP_HOST, map_path);
	if (fp == NULL)
		elog(ERROR, "Cannot open tablespace map file \"%s\": %s", map_path, strerror(errno));

	while (fgets(buf, lengthof(buf), fp))
	{
		char        link_name[MAXPGPATH];
		char       *path;
		int         n = 0;
		pgFile     *file;
		int         i = 0;

		if (sscanf(buf, "%s %n", link_name, &n) != 1)
			elog(ERROR, "invalid format found in \"%s\"", map_path);

		path = buf + n;

		/* Remove newline character at the end of string if any  */
		i = strcspn(path, "\n");
		if (strlen(path) > i)
			path[i] = '\0';

		file = pgut_new(pgFile);
		memset(file, 0, sizeof(pgFile));

		/* follow the convention for pgFileFree */
		file->name = pgut_strdup(link_name);
		file->linked = pgut_strdup(path);
		canonicalize_path(file->linked);

		parray_append(links, file);
	}

	if (ferror(fp))
			elog(ERROR, "Failed to read from file: \"%s\"", map_path);

	fio_close_stream(fp);
}

/*
 * Check that all tablespace mapping entries have correct linked directory
 * paths. Linked directories must be empty or do not exist, unless
 * we are running incremental restore, then linked directories can be nonempty.
 *
 * If tablespace-mapping option is supplied, all OLDDIR entries must have
 * entries in tablespace_map file.
 *
 * When running incremental restore with tablespace remapping, then
 * new tablespace directory MUST be empty, because there is no way
 * we can be sure, that files laying there belong to our instance.
 * But "force" flag allows to ignore this condition, by wiping out
 * the current content on the directory.
 *
 * Exit codes:
 *  1. backup has no tablespaces
 *  2. backup has tablespaces and they are empty
 *  3. backup has tablespaces and some of them are not empty
 */
int
check_tablespace_mapping(pgBackup *backup, bool incremental, bool force, bool pgdata_is_empty, bool no_validate)
{
	parray	   *links = parray_new();
	size_t		i;
	TablespaceListCell *cell;
	pgFile	   *tmp_file = pgut_new(pgFile);
	bool        tblspaces_are_empty = true;

	elog(LOG, "Checking tablespace directories of backup %s",
			base36enc(backup->start_time));

	/* validate tablespace map,
	 * if there are no tablespaces, then there is nothing left to do
	 */
	if (!validate_tablespace_map(backup, no_validate))
	{
		/*
		 * Sanity check
		 * If there is no tablespaces in backup,
		 * then using the '--tablespace-mapping' option is a mistake.
		 */
		if (tablespace_dirs.head != NULL)
			elog(ERROR, "Backup %s has no tablespaceses, nothing to remap "
					"via \"--tablespace-mapping\" option", base36enc(backup->backup_id));
		return NoTblspc;
	}

	read_tablespace_map(links, backup->root_dir);
	/* Sort links by the path of a linked file*/
	parray_qsort(links, pgFileCompareLinked);

	/* 1 - each OLDDIR must have an entry in tablespace_map file (links) */
	for (cell = tablespace_dirs.head; cell; cell = cell->next)
	{
		tmp_file->linked = cell->old_dir;

		if (parray_bsearch(links, tmp_file, pgFileCompareLinked) == NULL)
			elog(ERROR, "--tablespace-mapping option's old directory "
				 "doesn't have an entry in tablespace_map file: \"%s\"",
				 cell->old_dir);
	}

	/*
	 * There is difference between incremental restore of already existing
	 * tablespaceses and remapped tablespaceses.
	 * Former are allowed to be not empty, because we treat them like an
	 * extension of PGDATA.
	 * The latter are not, unless "--force" flag is used.
	 * in which case the remapped directory is nuked - just to be safe,
	 * because it is hard to be sure that there are no some tricky corner
	 * cases of pages from different systems having the same crc.
	 * This is a strict approach.
	 *
	 * Why can`t we not nuke it and just let it roll ?
	 * What if user just wants to rerun failed restore with the same
	 * parameters? Nuking is bad for this case.
	 *
	 * Consider the example of existing PGDATA:
	 * ....
	 * 	pg_tablespace
	 * 		100500-> /somedirectory
	 * ....
	 *
	 * We want to remap it during restore like that:
	 * ....
	 * 	pg_tablespace
	 * 		100500-> /somedirectory1
	 * ....
	 *
	 * Usually it is required for "/somedirectory1" to be empty, but
	 * in case of incremental restore with 'force' flag, which required
	 * of us to drop already existing content of "/somedirectory1".
	 *
	 * TODO: Ideally in case of incremental restore we must also
	 * drop the "/somedirectory" directory first, but currently
	 * we don`t do that.
	 */

	/* 2 - all linked directories must be empty */
	for (i = 0; i < parray_num(links); i++)
	{
		pgFile	   *link = (pgFile *) parray_get(links, i);
		const char *linked_path = link->linked;
		TablespaceListCell *cell;
		bool remapped = false;

		for (cell = tablespace_dirs.head; cell; cell = cell->next)
		{
			if (strcmp(link->linked, cell->old_dir) == 0)
			{
				linked_path = cell->new_dir;
				remapped = true;
				break;
			}
		}

		if (remapped)
			elog(INFO, "Tablespace %s will be remapped from \"%s\" to \"%s\"", link->name, cell->old_dir, cell->new_dir);
		else
			elog(INFO, "Tablespace %s will be restored using old path \"%s\"", link->name, linked_path);

		if (!is_absolute_path(linked_path))
			elog(ERROR, "Tablespace directory path must be an absolute path: %s\n",
				 linked_path);

		if (!dir_is_empty(linked_path, FIO_DB_HOST))
		{

			if (!incremental)
				elog(ERROR, "Restore tablespace destination is not empty: \"%s\"", linked_path);

			else if (remapped && !force)
				elog(ERROR, "Remapped tablespace destination is not empty: \"%s\". "
							"Use \"--force\" flag if you want to automatically clean up the "
							"content of new tablespace destination",
						linked_path);

			else if (pgdata_is_empty && !force)
				elog(ERROR, "PGDATA is empty, but tablespace destination is not: \"%s\". "
							"Use \"--force\" flag is you want to automatically clean up the "
							"content of tablespace destination",
						linked_path);

			/*
			 * TODO: compile the list of tblspc Oids to delete later,
			 * similar to what we do with database_map.
			 */
			else if (force && (pgdata_is_empty || remapped))
			{
				elog(WARNING, "Cleaning up the content of %s directory: \"%s\"",
						remapped ? "remapped tablespace" : "tablespace", linked_path);
				cleanup_tablespace(linked_path);
				continue;
			}

			tblspaces_are_empty = false;
		}
	}

	free(tmp_file);
	parray_walk(links, pgFileFree);
	parray_free(links);

	if (tblspaces_are_empty)
		return EmptyTblspc;

	return NotEmptyTblspc;
}

/* TODO: Make it consistent with check_tablespace_mapping */
void
check_external_dir_mapping(pgBackup *backup, bool incremental)
{
	TablespaceListCell *cell;
	parray *external_dirs_to_restore;
	int		i;

	elog(LOG, "check external directories of backup %s",
			base36enc(backup->start_time));

	if (!backup->external_dir_str)
	{
	 	if (external_remap_list.head)
			elog(ERROR, "--external-mapping option's old directory doesn't "
				 "have an entry in list of external directories of current "
				 "backup: \"%s\"", external_remap_list.head->old_dir);
		return;
	}

	external_dirs_to_restore = make_external_directory_list(
													backup->external_dir_str,
													false);
	/* 1 - each OLDDIR must have an entry in external_dirs_to_restore */
	for (cell = external_remap_list.head; cell; cell = cell->next)
	{
		bool		found = false;

		for (i = 0; i < parray_num(external_dirs_to_restore); i++)
		{
			char	    *external_dir = parray_get(external_dirs_to_restore, i);

			if (strcmp(cell->old_dir, external_dir) == 0)
			{
				/* Swap new dir name with old one, it is used by 2-nd step */
				parray_set(external_dirs_to_restore, i,
						   pgut_strdup(cell->new_dir));
				pfree(external_dir);

				found = true;
				break;
			}
		}
		if (!found)
			elog(ERROR, "--external-mapping option's old directory doesn't "
				 "have an entry in list of external directories of current "
				 "backup: \"%s\"", cell->old_dir);
	}

	/* 2 - all linked directories must be empty */
	for (i = 0; i < parray_num(external_dirs_to_restore); i++)
	{
		char	    *external_dir = (char *) parray_get(external_dirs_to_restore,
														i);

		if (!incremental && !dir_is_empty(external_dir, FIO_DB_HOST))
			elog(ERROR, "External directory is not empty: \"%s\"",
				 external_dir);
	}

	free_dir_list(external_dirs_to_restore);
}

char *
get_external_remap(char *current_dir)
{
	TablespaceListCell *cell;

	for (cell = external_remap_list.head; cell; cell = cell->next)
	{
		char *old_dir = cell->old_dir;

		if (strcmp(old_dir, current_dir) == 0)
			return cell->new_dir;
	}
	return current_dir;
}

/* Parsing states for get_control_value_str() */
#define CONTROL_WAIT_NAME			1
#define CONTROL_INNAME				2
#define CONTROL_WAIT_COLON			3
#define CONTROL_WAIT_VALUE			4
#define CONTROL_INVALUE				5
#define CONTROL_WAIT_NEXT_NAME		6

/*
 * Get value from json-like line "str" of backup_content.control file.
 *
 * The line has the following format:
 *   {"name1":"value1", "name2":"value2"}
 *
 * The value will be returned in "value_int64" as int64.
 *
 * Returns true if the value was found in the line and parsed.
 */
bool
get_control_value_int64(const char *str, const char *name, int64 *value_int64, bool is_mandatory)
{

	char buf_int64[32];

	assert(value_int64);

    /* Set default value */
    *value_int64 = 0;

	if (!get_control_value_str(str, name, buf_int64, sizeof(buf_int64), is_mandatory))
		return false;

	if (!parse_int64(buf_int64, value_int64, 0))
	{
		/* We assume that too big value is -1 */
		if (errno == ERANGE)
			*value_int64 = BYTES_INVALID;
		else
			control_string_bad_format(str);
        return false;
	}

	return true;
}

/*
 * Get value from json-like line "str" of backup_content.control file.
 *
 * The line has the following format:
 *   {"name1":"value1", "name2":"value2"}
 *
 * The value will be returned to "value_str" as string.
 *
 * Returns true if the value was found in the line.
 */

bool
get_control_value_str(const char *str, const char *name,
                      char *value_str, size_t value_str_size, bool is_mandatory)
{
	int			state = CONTROL_WAIT_NAME;
	char	   *name_ptr = (char *) name;
	char	   *buf = (char *) str;
	char 	   *const value_str_start = value_str;

	assert(value_str);
	assert(value_str_size > 0);

	/* Set default value */
	*value_str = '\0';

	while (*buf)
	{
		switch (state)
		{
			case CONTROL_WAIT_NAME:
				if (*buf == '"')
					state = CONTROL_INNAME;
				else if (IsAlpha(*buf))
					control_string_bad_format(str);
				break;
			case CONTROL_INNAME:
				/* Found target field. Parse value. */
				if (*buf == '"')
					state = CONTROL_WAIT_COLON;
				/* Check next field */
				else if (*buf != *name_ptr)
				{
					name_ptr = (char *) name;
					state = CONTROL_WAIT_NEXT_NAME;
				}
				else
					name_ptr++;
				break;
			case CONTROL_WAIT_COLON:
				if (*buf == ':')
					state = CONTROL_WAIT_VALUE;
				else if (!IsSpace(*buf))
					control_string_bad_format(str);
				break;
			case CONTROL_WAIT_VALUE:
				if (*buf == '"')
				{
					state = CONTROL_INVALUE;
				}
				else if (IsAlpha(*buf))
					control_string_bad_format(str);
				break;
			case CONTROL_INVALUE:
				/* Value was parsed, exit */
				if (*buf == '"')
				{
					*value_str = '\0';
					return true;
				}
				else
				{
					/* verify if value_str not exceeds value_str_size limits */
					if (value_str - value_str_start >= value_str_size - 1) {
						elog(ERROR, "field \"%s\" is out of range in the line %s of the file %s",
							 name, str, DATABASE_FILE_LIST);
					}
					*value_str = *buf;
					value_str++;
				}
				break;
			case CONTROL_WAIT_NEXT_NAME:
				if (*buf == ',')
					state = CONTROL_WAIT_NAME;
				break;
			default:
				/* Should not happen */
				break;
		}

		buf++;
	}

	/* There is no close quotes */
	if (state == CONTROL_INNAME || state == CONTROL_INVALUE)
		control_string_bad_format(str);

	/* Did not find target field */
	if (is_mandatory)
		elog(ERROR, "field \"%s\" is not found in the line %s of the file %s",
			 name, str, DATABASE_FILE_LIST);
	return false;
}

static void
control_string_bad_format(const char* str)
{
    elog(ERROR, "%s file has invalid format in line %s",
         DATABASE_FILE_LIST, str);
}

/*
 * Check if directory empty.
 */
bool
dir_is_empty(const char *path, fio_location location)
{
	DIR		   *dir;
	struct dirent *dir_ent;

	dir = fio_opendir(location, path);
	if (dir == NULL)
	{
		/* Directory in path doesn't exist */
		if (errno == ENOENT)
			return true;
		elog(ERROR, "cannot open directory \"%s\": %s", path, strerror(errno));
	}

	errno = 0;
	while ((dir_ent = fio_readdir(dir)))
	{
		/* Skip entries point current dir or parent dir */
		if (strcmp(dir_ent->d_name, ".") == 0 ||
			strcmp(dir_ent->d_name, "..") == 0)
			continue;

		/* Directory is not empty */
		fio_closedir(dir);
		return false;
	}
	if (errno)
		elog(ERROR, "cannot read directory \"%s\": %s", path, strerror(errno));

	fio_closedir(dir);

	return true;
}

/*
 * Return true if the path is a existing regular file.
 */
bool
fileExists(const char *path, fio_location location)
{
	struct stat buf;

	if (fio_stat(location, path, &buf, true) == -1 && errno == ENOENT)
		return false;
	else if (!S_ISREG(buf.st_mode))
		return false;
	else
		return true;
}

/*
 * Construct parray containing remapped external directories paths
 * from string like /path1:/path2
 */
parray *
make_external_directory_list(const char *colon_separated_dirs, bool remap)
{
	char	   *p;
	parray	   *list = parray_new();
	char	   *tmp = pg_strdup(colon_separated_dirs);

#ifndef WIN32
#define EXTERNAL_DIRECTORY_DELIMITER ":"
#else
#define EXTERNAL_DIRECTORY_DELIMITER ";"
#endif

	p = strtok(tmp, EXTERNAL_DIRECTORY_DELIMITER);
	while(p!=NULL)
	{
		char	   *external_path = pg_strdup(p);

		canonicalize_path(external_path);
		if (is_absolute_path(external_path))
		{
			if (remap)
			{
				char	   *full_path = get_external_remap(external_path);

				if (full_path != external_path)
				{
					full_path = pg_strdup(full_path);
					pfree(external_path);
					external_path = full_path;
				}
			}
			parray_append(list, external_path);
		}
		else
			elog(ERROR, "External directory \"%s\" is not an absolute path",
				 external_path);

		p = strtok(NULL, EXTERNAL_DIRECTORY_DELIMITER);
	}
	pfree(tmp);
	parray_qsort(list, pgCompareString);
	return list;
}

/* Free memory of parray containing strings */
void
free_dir_list(parray *list)
{
	parray_walk(list, pfree);
	parray_free(list);
}

/* Append to string "path_prefix" int "dir_num" */
void
makeExternalDirPathByNum(char *ret_path, const char *path_prefix, const int dir_num)
{
	sprintf(ret_path, "%s%d", path_prefix, dir_num);
}

/* Check if "dir" presents in "dirs_list" */
bool
backup_contains_external(const char *dir, parray *dirs_list)
{
	void *search_result;

	if (!dirs_list) /* There is no external dirs in backup */
		return false;
	search_result = parray_bsearch(dirs_list, dir, pgCompareString);
	return search_result != NULL;
}

/*
 * Print database_map
 */
void
print_database_map(FILE *out, parray *database_map)
{
	int i;

	for (i = 0; i < parray_num(database_map); i++)
	{
		db_map_entry *db_entry = (db_map_entry *) parray_get(database_map, i);

		fio_fprintf(out, "{\"dbOid\":\"%u\", \"datname\":\"%s\"}\n",
				db_entry->dbOid, db_entry->datname);
	}

}

/*
 * Create file 'database_map' and add its meta to backup_files_list
 * NULL check for database_map must be done by the caller.
 */
void
write_database_map(pgBackup *backup, parray *database_map, parray *backup_files_list)
{
	FILE		*fp;
	pgFile		*file;
	char		database_dir[MAXPGPATH];
	char		database_map_path[MAXPGPATH];

	join_path_components(database_dir, backup->root_dir, DATABASE_DIR);
	join_path_components(database_map_path, database_dir, DATABASE_MAP);

	fp = fio_fopen(FIO_BACKUP_HOST, database_map_path, PG_BINARY_W);
	if (fp == NULL)
		elog(ERROR, "Cannot open database map \"%s\": %s", database_map_path,
			 strerror(errno));

	print_database_map(fp, database_map);
	if (fio_fflush(fp) || fio_fclose(fp))
	{
		int save_errno = errno;
		if (fio_remove(FIO_BACKUP_HOST, database_map_path, false) != 0)
			elog(WARNING, "Cannot cleanup database map \"%s\": %s", database_map_path, strerror(errno));
		elog(ERROR, "Cannot write database map \"%s\": %s",
			 database_map_path, strerror(save_errno));
	}

	/* Add metadata to backup_content.control */
	file = pgFileNew(database_map_path, DATABASE_MAP, true, 0,
								 FIO_BACKUP_HOST);
	file->crc = pgFileGetCRC(database_map_path, true, false);
	file->write_size = file->size;
	file->uncompressed_size = file->read_size;

	parray_append(backup_files_list, file);
}

/*
 * read database map, return NULL if database_map in empty or missing
 */
parray *
read_database_map(pgBackup *backup)
{
	FILE		*fp;
	parray 		*database_map;
	char		buf[MAXPGPATH];
	char		path[MAXPGPATH];
	char		database_map_path[MAXPGPATH];

	join_path_components(path, backup->root_dir, DATABASE_DIR);
	join_path_components(database_map_path, path, DATABASE_MAP);

	fp = fio_open_stream(FIO_BACKUP_HOST, database_map_path);
	if (fp == NULL)
	{
		/* It is NOT ok for database_map to be missing at this point, so
		 * we should error here.
		 * It`s a job of the caller to error if database_map is not empty.
		 */
		elog(ERROR, "Cannot open \"%s\": %s", database_map_path, strerror(errno));
	}

	database_map = parray_new();

	while (fgets(buf, lengthof(buf), fp))
	{
		char datname[MAXPGPATH];
		int64 dbOid;

		db_map_entry *db_entry = (db_map_entry *) pgut_malloc(sizeof(db_map_entry));

        get_control_value_int64(buf, "dbOid", &dbOid, true);
        get_control_value_str(buf, "datname", datname, sizeof(datname), true);

		db_entry->dbOid = dbOid;
		db_entry->datname = pgut_strdup(datname);

		parray_append(database_map, db_entry);
	}

	if (ferror(fp))
			elog(ERROR, "Failed to read from file: \"%s\"", database_map_path);

	fio_close_stream(fp);

	/* Return NULL if file is empty */
	if (parray_num(database_map) == 0)
	{
		parray_free(database_map);
		return NULL;
	}

	return database_map;
}

/*
 * Use it to cleanup tablespaces
 * TODO: Current algorihtm is not very efficient in remote mode,
 * due to round-trip to delete every file.
 */
void
cleanup_tablespace(const char *path)
{
	int i;
	char	fullpath[MAXPGPATH];
	parray *files = parray_new();

	fio_list_dir(files, path, false, false, false, false, false, 0);

	/* delete leaf node first */
	parray_qsort(files, pgFileCompareRelPathWithExternalDesc);

	for (i = 0; i < parray_num(files); i++)
	{
		pgFile	   *file = (pgFile *) parray_get(files, i);

		join_path_components(fullpath, path, file->rel_path);

<<<<<<< HEAD
		if (fio_remove(FIO_DB_HOST, fullpath, true) == 0)
			elog(VERBOSE, "Deleted file \"%s\"", fullpath);
		else
			elog(ERROR, "Cannot delete file or directory \"%s\": %s", fullpath, strerror(errno));
=======
		fio_delete(file->mode, fullpath, FIO_DB_HOST);
		elog(LOG, "Deleted file \"%s\"", fullpath);
>>>>>>> a58c1831
	}

	parray_walk(files, pgFileFree);
	parray_free(files);
}

/*
 * Clear the synchronisation locks in a parray of (pgFile *)'s
 */
void
pfilearray_clear_locks(parray *file_list)
{
	int i;
	for (i = 0; i < parray_num(file_list); i++)
	{
		pgFile *file = (pgFile *) parray_get(file_list, i);
		pg_atomic_clear_flag(&file->lock);
	}
}<|MERGE_RESOLUTION|>--- conflicted
+++ resolved
@@ -1862,15 +1862,10 @@
 
 		join_path_components(fullpath, path, file->rel_path);
 
-<<<<<<< HEAD
 		if (fio_remove(FIO_DB_HOST, fullpath, true) == 0)
-			elog(VERBOSE, "Deleted file \"%s\"", fullpath);
+			elog(LOG, "Deleted file \"%s\"", fullpath);
 		else
 			elog(ERROR, "Cannot delete file or directory \"%s\": %s", fullpath, strerror(errno));
-=======
-		fio_delete(file->mode, fullpath, FIO_DB_HOST);
-		elog(LOG, "Deleted file \"%s\"", fullpath);
->>>>>>> a58c1831
 	}
 
 	parray_walk(files, pgFileFree);
