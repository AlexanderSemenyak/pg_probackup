/*-------------------------------------------------------------------------
 *
 * pg_probackup.h: Backup/Recovery manager for PostgreSQL.
 *
 * Portions Copyright (c) 2009-2013, NIPPON TELEGRAPH AND TELEPHONE CORPORATION
 * Portions Copyright (c) 2015-2018, Postgres Professional
 *
 *-------------------------------------------------------------------------
 */
#ifndef PG_PROBACKUP_H
#define PG_PROBACKUP_H

#include "postgres_fe.h"
#include "libpq-fe.h"
#include "libpq-int.h"

#include "access/xlog_internal.h"
#include "utils/pg_crc.h"

#if PG_VERSION_NUM >= 120000
#include "common/logging.h"
#endif

#ifdef FRONTEND
#undef FRONTEND
#include <port/atomics.h>
#define FRONTEND
#else
#include <port/atomics.h>
#endif

#include "utils/configuration.h"
#include "utils/logger.h"
#include "utils/remote.h"
#include "utils/parray.h"
#include "utils/pgut.h"
#include "utils/file.h"

#include "datapagemap.h"

/* pgut client variables and full path */
extern const char  *PROGRAM_NAME;
extern const char  *PROGRAM_NAME_FULL;
extern const char  *PROGRAM_FULL_PATH;
extern const char  *PROGRAM_URL;
extern const char  *PROGRAM_EMAIL;

/* Directory/File names */
#define DATABASE_DIR				"database"
#define BACKUPS_DIR				"backups"
#if PG_VERSION_NUM >= 100000
#define PG_XLOG_DIR				"pg_wal"
#define PG_LOG_DIR 				"log"
#else
#define PG_XLOG_DIR				"pg_xlog"
#define PG_LOG_DIR 				"pg_log"
#endif
#define PG_TBLSPC_DIR			"pg_tblspc"
#define PG_GLOBAL_DIR			"global"
#define BACKUP_CONTROL_FILE		"backup.control"
#define BACKUP_CATALOG_CONF_FILE	"pg_probackup.conf"
#define BACKUP_CATALOG_PID		"backup.pid"
#define DATABASE_FILE_LIST		"backup_content.control"
#define PG_BACKUP_LABEL_FILE	"backup_label"
#define PG_TABLESPACE_MAP_FILE "tablespace_map"
#define EXTERNAL_DIR			"external_directories/externaldir"
#define DATABASE_MAP			"database_map"

/* Timeout defaults */
#define PARTIAL_WAL_TIMER			60
#define ARCHIVE_TIMEOUT_DEFAULT		300
#define REPLICA_TIMEOUT_DEFAULT		300

/* Directory/File permission */
#define DIR_PERMISSION		(0700)
#define FILE_PERMISSION		(0600)

/* 64-bit xid support for PGPRO_EE */
#ifndef PGPRO_EE
#define XID_FMT "%u"
#endif

#ifndef STDIN_FILENO
#define STDIN_FILENO 0
#define STDOUT_FILENO 1
#endif

/* stdio buffer size */
#define STDIO_BUFSIZE 65536 

/* Check if an XLogRecPtr value is pointed to 0 offset */
#define XRecOffIsNull(xlrp) \
		((xlrp) % XLOG_BLCKSZ == 0)

typedef struct db_map_entry
{
	Oid dbOid;
	char *datname;
} db_map_entry;

typedef enum PartialRestoreType
{
	NONE,
	INCLUDE,
	EXCLUDE,
} PartialRestoreType;

typedef enum CompressAlg
{
	NOT_DEFINED_COMPRESS = 0,
	NONE_COMPRESS,
	PGLZ_COMPRESS,
	ZLIB_COMPRESS,
} CompressAlg;

#define INIT_FILE_CRC32(use_crc32c, crc) \
do { \
	if (use_crc32c) \
		INIT_CRC32C(crc); \
	else \
		INIT_TRADITIONAL_CRC32(crc); \
} while (0)
#define COMP_FILE_CRC32(use_crc32c, crc, data, len) \
do { \
	if (use_crc32c) \
		COMP_CRC32C((crc), (data), (len)); \
	else \
		COMP_TRADITIONAL_CRC32(crc, data, len); \
} while (0)
#define FIN_FILE_CRC32(use_crc32c, crc) \
do { \
	if (use_crc32c) \
		FIN_CRC32C(crc); \
	else \
		FIN_TRADITIONAL_CRC32(crc); \
} while (0)


/* Information about single file (or dir) in backup */
typedef struct pgFile
{
	char   *name;			/* file or directory name */
	mode_t	mode;			/* protection (file type and permission) */
	size_t	size;			/* size of the file */
	time_t  mtime;			/* file st_mtime attribute, can be used only
								during backup */
	size_t	read_size;		/* size of the portion read (if only some pages are
							   backed up, it's different from size) */
	int64	write_size;		/* size of the backed-up file. BYTES_INVALID means
							   that the file existed but was not backed up
							   because not modified since last backup. */
	int64	uncompressed_size;	/* size of the backed-up file before compression
								 * and adding block headers.
								 */
							/* we need int64 here to store '-1' value */
	pg_crc32 crc;			/* CRC value of the file, regular file only */
	char   *linked;			/* path of the linked file */
	bool	is_datafile;	/* true if the file is PostgreSQL data file */
	char   *path;			/* absolute path of the file */
	char   *rel_path;		/* relative path of the file */
	Oid		tblspcOid;		/* tblspcOid extracted from path, if applicable */
	Oid		dbOid;			/* dbOid extracted from path, if applicable */
	Oid		relOid;			/* relOid extracted from path, if applicable */
	char   *forkName;		/* forkName extracted from path, if applicable */
	int		segno;			/* Segment number for ptrack */
	int		n_blocks;		/* size of the file in blocks, readed during DELTA backup */
	bool	is_cfs;			/* Flag to distinguish files compressed by CFS*/
	bool	is_database;
	int		external_dir_num;	/* Number of external directory. 0 if not external */
	bool	exists_in_prev;		/* Mark files, both data and regular, that exists in previous backup */
	CompressAlg		compress_alg;		/* compression algorithm applied to the file */
	volatile 		pg_atomic_flag lock;/* lock for synchronization of parallel threads  */
	datapagemap_t	pagemap;			/* bitmap of pages updated since previous backup */
	bool			pagemap_isabsent;	/* Used to mark files with unknown state of pagemap,
										 * i.e. datafiles without _ptrack */
} pgFile;

typedef struct page_map_entry
{
	const char	*path;		/* file or directory name */
	char		*pagemap;
	size_t		 pagemapsize;
} page_map_entry;

/* Special values of datapagemap_t bitmapsize */
#define PageBitmapIsEmpty 0		/* Used to mark unchanged datafiles */

/* Current state of backup */
typedef enum BackupStatus
{
	BACKUP_STATUS_INVALID,		/* the pgBackup is invalid */
	BACKUP_STATUS_OK,			/* completed backup */
	BACKUP_STATUS_ERROR,		/* aborted because of unexpected error */
	BACKUP_STATUS_RUNNING,		/* running backup */
	BACKUP_STATUS_MERGING,		/* merging backups */
	BACKUP_STATUS_MERGED,		/* backup has been successfully merged and now awaits
								 * the assignment of new start_time */
	BACKUP_STATUS_DELETING,		/* data files are being deleted */
	BACKUP_STATUS_DELETED,		/* data files have been deleted */
	BACKUP_STATUS_DONE,			/* completed but not validated yet */
	BACKUP_STATUS_ORPHAN,		/* backup validity is unknown but at least one parent backup is corrupted */
	BACKUP_STATUS_CORRUPT		/* files are corrupted, not available */
} BackupStatus;

typedef enum BackupMode
{
	BACKUP_MODE_INVALID = 0,
	BACKUP_MODE_DIFF_PAGE,		/* incremental page backup */
	BACKUP_MODE_DIFF_PTRACK,	/* incremental page backup with ptrack system */
	BACKUP_MODE_DIFF_DELTA,		/* incremental page backup with lsn comparison */
	BACKUP_MODE_FULL			/* full backup */
} BackupMode;

typedef enum ShowFormat
{
	SHOW_PLAIN,
	SHOW_JSON
} ShowFormat;


/* special values of pgBackup fields */
#define INVALID_BACKUP_ID	0    /* backup ID is not provided by user */
#define BYTES_INVALID		(-1) /* file didn`t changed since previous backup, DELTA backup do not rely on it */
#define FILE_NOT_FOUND		(-2) /* file disappeared during backup */
#define BLOCKNUM_INVALID	(-1)
#define PROGRAM_VERSION	"2.2.8"
#define AGENT_PROTOCOL_VERSION 20208


typedef struct ConnectionOptions
{
	const char *pgdatabase;
	const char *pghost;
	const char *pgport;
	const char *pguser;
} ConnectionOptions;

typedef struct ConnectionArgs
{
	PGconn	   *conn;
	PGcancel   *cancel_conn;
} ConnectionArgs;

/* Store values for --remote-* option for 'restore_command' constructor */
typedef struct ArchiveOptions
{
	const char *host;
	const char *port;
	const char *user;
} ArchiveOptions;

/*
 * An instance configuration. It can be stored in a configuration file or passed
 * from command line.
 */
typedef struct InstanceConfig
{
	char		*name;
	char		arclog_path[MAXPGPATH];
	char		backup_instance_path[MAXPGPATH];

	uint64		system_identifier;
	uint32		xlog_seg_size;

	char	   *pgdata;
	char	   *external_dir_str;

	ConnectionOptions conn_opt;
	ConnectionOptions master_conn_opt;

	uint32		replica_timeout;

	/* Wait timeout for WAL segment archiving */
	uint32		archive_timeout;

	/* cmdline to be used as restore_command */
	char	   *restore_command;

	/* Logger parameters */
	LoggerConfig logger;

	/* Remote access parameters */
	RemoteConfig remote;

	/* Retention options. 0 disables the option. */
	uint32		retention_redundancy;
	uint32		retention_window;
	uint32		wal_depth;

	CompressAlg	compress_alg;
	int			compress_level;

	/* Archive description */
	ArchiveOptions archive;
} InstanceConfig;

extern ConfigOption instance_options[];
extern InstanceConfig instance_config;
extern time_t current_time;

typedef struct PGNodeInfo
{
	uint32			block_size;
	uint32			wal_block_size;
	uint32			checksum_version;
	bool			is_superuser;
	bool			pgpro_support;

	int				server_version;
	char			server_version_str[100];

	int				ptrack_version_num;
	bool			is_ptrack_enable;
	const char		*ptrack_schema; /* used only for ptrack 2.x */

} PGNodeInfo;

typedef struct pgBackup pgBackup;

/* Information about single backup stored in backup.conf */
struct pgBackup
{
	BackupMode		backup_mode; /* Mode - one of BACKUP_MODE_xxx above*/
	time_t			backup_id;	 /* Identifier of the backup.
								  * Currently it's the same as start_time */
	BackupStatus	status;		/* Status - one of BACKUP_STATUS_xxx above*/
	TimeLineID		tli; 		/* timeline of start and stop backup lsns */
	XLogRecPtr		start_lsn;	/* backup's starting transaction log location */
	XLogRecPtr		stop_lsn;	/* backup's finishing transaction log location */
	time_t			start_time;	/* since this moment backup has status
								 * BACKUP_STATUS_RUNNING */
	time_t			merge_dest_backup;	/* start_time of incremental backup,
									 * this backup is merging with.
									 * Only available for FULL backups
									 * with MERGING or MERGED statuses */
	time_t			merge_time; /* the moment when merge was started or 0 */
	time_t			end_time;	/* the moment when backup was finished, or the moment
								 * when we realized that backup is broken */
	time_t			recovery_time;	/* Earliest moment for which you can restore
									 * the state of the database cluster using
									 * this backup */
	time_t			expire_time;	/* Backup expiration date */
	TransactionId	recovery_xid;	/* Earliest xid for which you can restore
									 * the state of the database cluster using
									 * this backup */
	/*
	 * Amount of raw data. For a full backup, this is the total amount of
	 * data while for a differential backup this is just the difference
	 * of data taken.
	 * BYTES_INVALID means nothing was backed up.
	 */
	int64			data_bytes;
	/* Size of WAL files needed to replay on top of this
	 * backup to reach the consistency.
	 */
	int64			wal_bytes;
	/* Size of data files before applying compression and block header,
	 * WAL files are not included.
	 */
	int64			uncompressed_bytes;

	/* Size of data files in PGDATA at the moment of backup. */
	int64			pgdata_bytes;

	CompressAlg		compress_alg;
	int				compress_level;

	/* Fields needed for compatibility check */
	uint32			block_size;
	uint32			wal_block_size;
	uint32			checksum_version;
	char			program_version[100];
	char			server_version[100];

	bool			stream;			/* Was this backup taken in stream mode?
									 * i.e. does it include all needed WAL files? */
	bool			from_replica;	/* Was this backup taken from replica */
	time_t			parent_backup; 	/* Identifier of the previous backup.
									 * Which is basic backup for this
									 * incremental backup. */
	pgBackup		*parent_backup_link;
	char			*primary_conninfo; /* Connection parameters of the backup
										* in the format suitable for recovery.conf */
	char			*external_dir_str;	/* List of external directories,
										 * separated by ':' */
	char			*root_dir;		/* Full path for root backup directory:
									   backup_path/instance_name/backup_id */
	parray			*files;			/* list of files belonging to this backup
									 * must be populated explicitly */
};

/* Recovery target for restore and validate subcommands */
typedef struct pgRecoveryTarget
{
	time_t			target_time;
	/* add one more field in order to avoid deparsing target_time back */
	const char	   *time_string;
	TransactionId	target_xid;
	/* add one more field in order to avoid deparsing target_xid back */
	const char	   *xid_string;
	XLogRecPtr		target_lsn;
	/* add one more field in order to avoid deparsing target_lsn back */
	const char	   *lsn_string;
	TimeLineID		target_tli;
	bool			target_inclusive;
	bool			inclusive_specified;
	const char	   *target_stop;
	const char	   *target_name;
	const char	   *target_action;
} pgRecoveryTarget;

/* Options needed for restore and validate commands */
typedef struct pgRestoreParams
{
	bool	force;
	bool	is_restore;
	bool	no_validate;
	bool	restore_as_replica;
	bool	skip_external_dirs;
	bool	skip_block_validation; //Start using it
	const char *restore_command;

	/* options for partial restore */
	PartialRestoreType partial_restore_type;
	parray *partial_db_list;
} pgRestoreParams;

/* Options needed for set-backup command */
typedef struct pgSetBackupParams
{
	int64	ttl; /* amount of time backup must be pinned
				  * -1 - do nothing
				  * 0 - disable pinning
				  */
	time_t	expire_time; /* Point in time before which backup
						  * must be pinned.
						  */
} pgSetBackupParams;

typedef struct
{
	PGNodeInfo *nodeInfo;

	const char *from_root;
	const char *to_root;
	const char *external_prefix;

	parray	   *files_list;
	parray	   *prev_filelist;
	parray	   *external_dirs;
	XLogRecPtr	prev_start_lsn;

	ConnectionArgs conn_arg;
	int			thread_num;

	/*
	 * Return value from the thread.
	 * 0 means there is no error, 1 - there is an error.
	 */
	int			ret;
} backup_files_arg;


typedef struct timelineInfo timelineInfo;

/* struct to collect info about timelines in WAL archive */
struct timelineInfo {

	TimeLineID tli;			/* this timeline */
	TimeLineID parent_tli;  /* parent timeline. 0 if none */
	timelineInfo *parent_link; /* link to parent timeline */
	XLogRecPtr switchpoint;	   /* if this timeline has a parent
								* switchpoint contains switchpoint LSN,
								* otherwise 0 */
	XLogSegNo begin_segno;	/* first present segment in this timeline */
	XLogSegNo end_segno;	/* last present segment in this timeline */
	size_t	n_xlog_files;	/* number of segments (only really existing)
							 * does not include lost segments */
	size_t	size;			/* space on disk taken by regular WAL files */
	parray *backups;		/* array of pgBackup sturctures with info
							 * about backups belonging to this timeline */
	parray *xlog_filelist;	/* array of ordinary WAL segments, '.partial'
							 * and '.backup' files belonging to this timeline */
	parray *lost_segments;	/* array of intervals of lost segments */
	parray *keep_segments;	/* array of intervals of segments used by WAL retention */
	pgBackup *closest_backup; /* link to valid backup, closest to timeline */
	pgBackup *oldest_backup; /* link to oldest backup on timeline */
	XLogRecPtr anchor_lsn; /* LSN belonging to the oldest segno to keep for 'wal-depth' */
	TimeLineID anchor_tli;	/* timeline of anchor_lsn */
};

typedef struct xlogInterval
{
	XLogSegNo begin_segno;
	XLogSegNo end_segno;
} xlogInterval;

typedef enum xlogFileType
{
	SEGMENT,
	PARTIAL_SEGMENT,
	BACKUP_HISTORY_FILE
} xlogFileType;

typedef struct xlogFile
{
	pgFile file;
	XLogSegNo segno;
	xlogFileType type;
	bool keep; /* Used to prevent removal of WAL segments
				* required by ARCHIVE backups.
				*/
} xlogFile;


/*
 * When copying datafiles to backup we validate and compress them block
 * by block. Thus special header is required for each data block.
 */
typedef struct BackupPageHeader
{
	BlockNumber	block;			/* block number */
	int32		compressed_size;
} BackupPageHeader;

/* Special value for compressed_size field */
#define PageIsOk		 0
#define PageIsTruncated -2
#define SkipCurrentPage -3
#define PageIsCorrupted -4 /* used by checkdb */


/*
 * return pointer that exceeds the length of prefix from character string.
 * ex. str="/xxx/yyy/zzz", prefix="/xxx/yyy", return="zzz".
 *
 * Deprecated. Do not use this in new code.
 */
#define GetRelativePath(str, prefix) \
	((strlen(str) <= strlen(prefix)) ? "" : str + strlen(prefix) + 1)

/*
 * Return timeline, xlog ID and record offset from an LSN of the type
 * 0/B000188, usual result from pg_stop_backup() and friends.
 */
#define XLogDataFromLSN(data, xlogid, xrecoff)		\
	sscanf(data, "%X/%X", xlogid, xrecoff)

#define IsCompressedXLogFileName(fname) \
	(strlen(fname) == XLOG_FNAME_LEN + strlen(".gz") &&			\
	 strspn(fname, "0123456789ABCDEF") == XLOG_FNAME_LEN &&		\
	 strcmp((fname) + XLOG_FNAME_LEN, ".gz") == 0)

#if PG_VERSION_NUM >= 110000
#define GetXLogSegNo(xlrp, logSegNo, wal_segsz_bytes) \
	XLByteToSeg(xlrp, logSegNo, wal_segsz_bytes)
#define GetXLogRecPtr(segno, offset, wal_segsz_bytes, dest) \
	XLogSegNoOffsetToRecPtr(segno, offset, wal_segsz_bytes, dest)
#define GetXLogFileName(fname, tli, logSegNo, wal_segsz_bytes) \
	XLogFileName(fname, tli, logSegNo, wal_segsz_bytes)
#define IsInXLogSeg(xlrp, logSegNo, wal_segsz_bytes) \
	XLByteInSeg(xlrp, logSegNo, wal_segsz_bytes)
#define GetXLogSegName(fname, logSegNo, wal_segsz_bytes)	\
	snprintf(fname, 20, "%08X%08X",		\
			 (uint32) ((logSegNo) / XLogSegmentsPerXLogId(wal_segsz_bytes)), \
			 (uint32) ((logSegNo) % XLogSegmentsPerXLogId(wal_segsz_bytes)))

#define GetXLogSegNoFromScrath(logSegNo, log, seg, wal_segsz_bytes)	\
		logSegNo = (uint64) log * XLogSegmentsPerXLogId(wal_segsz_bytes) + seg

#define GetXLogFromFileName(fname, tli, logSegNo, wal_segsz_bytes) \
		XLogFromFileName(fname, tli, logSegNo, wal_segsz_bytes)
#else
#define GetXLogSegNo(xlrp, logSegNo, wal_segsz_bytes) \
	XLByteToSeg(xlrp, logSegNo)
#define GetXLogRecPtr(segno, offset, wal_segsz_bytes, dest) \
	XLogSegNoOffsetToRecPtr(segno, offset, dest)
#define GetXLogFileName(fname, tli, logSegNo, wal_segsz_bytes) \
	XLogFileName(fname, tli, logSegNo)
#define IsInXLogSeg(xlrp, logSegNo, wal_segsz_bytes) \
	XLByteInSeg(xlrp, logSegNo)
#define GetXLogSegName(fname, logSegNo, wal_segsz_bytes) \
	snprintf(fname, 20, "%08X%08X",\
			 (uint32) ((logSegNo) / XLogSegmentsPerXLogId), \
			 (uint32) ((logSegNo) % XLogSegmentsPerXLogId))

#define GetXLogSegNoFromScrath(logSegNo, log, seg, wal_segsz_bytes)	\
		logSegNo = (uint64) log * XLogSegmentsPerXLogId + seg

#define GetXLogFromFileName(fname, tli, logSegNo, wal_segsz_bytes) \
		XLogFromFileName(fname, tli, logSegNo)
#endif

#define IsSshProtocol() (instance_config.remote.host && strcmp(instance_config.remote.proto, "ssh") == 0)

/* directory options */
extern char	   *backup_path;
extern char		backup_instance_path[MAXPGPATH];
extern char		arclog_path[MAXPGPATH];

/* common options */
extern int		num_threads;
extern bool		stream_wal;
extern bool		progress;
#if PG_VERSION_NUM >= 100000
/* In pre-10 'replication_slot' is defined in receivelog.h */
extern char	   *replication_slot;
#endif
extern bool 	temp_slot;

/* backup options */
extern bool		smooth_checkpoint;

/* remote probackup options */
extern char* remote_agent;

extern bool exclusive_backup;

/* delete options */
extern bool		delete_wal;
extern bool		delete_expired;
extern bool		merge_expired;
extern bool		dry_run;

/* compression options */
extern bool		compress_shortcut;

/* other options */
extern char *instance_name;

/* show options */
extern ShowFormat show_format;

/* checkdb options */
extern bool heapallindexed;
extern bool skip_block_validation;

/* current settings */
extern pgBackup current;

/* argv of the process */
extern char** commands_args;

/* in dir.c */
/* exclude directory list for $PGDATA file listing */
extern const char *pgdata_exclude_dir[];

/* in backup.c */
extern int do_backup(time_t start_time, bool no_validate,
					 pgSetBackupParams *set_backup_params, bool no_sync);
extern void do_checkdb(bool need_amcheck, ConnectionOptions conn_opt,
				  char *pgdata);
extern BackupMode parse_backup_mode(const char *value);
extern const char *deparse_backup_mode(BackupMode mode);
extern void process_block_change(ForkNumber forknum, RelFileNode rnode,
								 BlockNumber blkno);

extern char *pg_ptrack_get_block(ConnectionArgs *arguments,
								 Oid dbOid, Oid tblsOid, Oid relOid,
								 BlockNumber blknum, size_t *result_size,
								 int ptrack_version_num, const char *ptrack_schema);
/* in restore.c */
extern int do_restore_or_validate(time_t target_backup_id,
					  pgRecoveryTarget *rt,
					  pgRestoreParams *params,
					  bool no_sync);
extern bool satisfy_timeline(const parray *timelines, const pgBackup *backup);
extern bool satisfy_recovery_target(const pgBackup *backup,
									const pgRecoveryTarget *rt);
extern pgRecoveryTarget *parseRecoveryTargetOptions(
	const char *target_time, const char *target_xid,
	const char *target_inclusive, TimeLineID target_tli, const char* target_lsn,
	const char *target_stop, const char *target_name,
	const char *target_action);

extern parray *get_dbOid_exclude_list(pgBackup *backup, parray *datname_list,
										PartialRestoreType partial_restore_type);

extern parray *get_backup_filelist(pgBackup *backup);
extern parray *read_timeline_history(const char *arclog_path, TimeLineID targetTLI);

/* in merge.c */
extern void do_merge(time_t backup_id);
extern void merge_backups(pgBackup *backup, pgBackup *next_backup);
extern void merge_chain(parray *parent_chain,
						pgBackup *full_backup, pgBackup *dest_backup);

extern parray *read_database_map(pgBackup *backup);

/* in init.c */
extern int do_init(void);
extern int do_add_instance(InstanceConfig *instance);

/* in archive.c */
extern int do_archive_push(InstanceConfig *instance, char *wal_file_path,
						   char *wal_file_name, bool overwrite, bool no_sync, bool no_ready_rename);
extern int do_archive_get(InstanceConfig *instance, char *wal_file_path,
						  char *wal_file_name);

/* in configure.c */
extern void do_show_config(void);
extern void do_set_config(bool missing_ok);
extern void init_config(InstanceConfig *config, const char *instance_name);
extern InstanceConfig *readInstanceConfigFile(const char *instance_name);

/* in show.c */
extern int do_show(const char *instance_name, time_t requested_backup_id, bool show_archive);

/* in delete.c */
extern void do_delete(time_t backup_id);
extern void delete_backup_files(pgBackup *backup);
extern int do_retention(void);
extern int do_delete_instance(void);

/* in fetch.c */
extern char *slurpFile(const char *datadir,
					   const char *path,
					   size_t *filesize,
					   bool safe,
					   fio_location location);
extern char *fetchFile(PGconn *conn, const char *filename, size_t *filesize);

/* in help.c */
extern void help_pg_probackup(void);
extern void help_command(char *command);

/* in validate.c */
extern void pgBackupValidate(pgBackup* backup, pgRestoreParams *params);
extern int do_validate_all(void);

/* in catalog.c */
extern pgBackup *read_backup(const char *instance_name, time_t timestamp);
extern void write_backup(pgBackup *backup);
extern void write_backup_status(pgBackup *backup, BackupStatus status,
								const char *instance_name);
extern void write_backup_data_bytes(pgBackup *backup);
extern bool lock_backup(pgBackup *backup);

extern const char *pgBackupGetBackupMode(pgBackup *backup);

extern parray *catalog_get_instance_list(void);
extern parray *catalog_get_backup_list(const char *instance_name, time_t requested_backup_id);
extern void catalog_lock_backup_list(parray *backup_list, int from_idx,
									 int to_idx);
extern pgBackup *catalog_get_last_data_backup(parray *backup_list,
											  TimeLineID tli,
											  time_t current_start_time);
extern parray *catalog_get_timelines(InstanceConfig *instance);
extern void do_set_backup(const char *instance_name, time_t backup_id,
							pgSetBackupParams *set_backup_params);
extern bool pin_backup(pgBackup	*target_backup,
							pgSetBackupParams *set_backup_params);
extern void pgBackupWriteControl(FILE *out, pgBackup *backup);
extern void write_backup_filelist(pgBackup *backup, parray *files,
								  const char *root, parray *external_list);

extern void pgBackupGetPath(const pgBackup *backup, char *path, size_t len,
							const char *subdir);
extern void pgBackupGetPath2(const pgBackup *backup, char *path, size_t len,
							 const char *subdir1, const char *subdir2);
extern void pgBackupGetPathInInstance(const char *instance_name,
				 const pgBackup *backup, char *path, size_t len,
				 const char *subdir1, const char *subdir2);
extern int pgBackupCreateDir(pgBackup *backup);
extern void pgNodeInit(PGNodeInfo *node);
extern void pgBackupInit(pgBackup *backup);
extern void pgBackupFree(void *backup);
extern int pgBackupCompareId(const void *f1, const void *f2);
extern int pgBackupCompareIdDesc(const void *f1, const void *f2);
extern int pgBackupCompareIdEqual(const void *l, const void *r);

extern pgBackup* find_parent_full_backup(pgBackup *current_backup);
extern int scan_parent_chain(pgBackup *current_backup, pgBackup **result_backup);
extern bool is_parent(time_t parent_backup_time, pgBackup *child_backup, bool inclusive);
extern bool is_prolific(parray *backup_list, pgBackup *target_backup);
extern bool in_backup_list(parray *backup_list, pgBackup *target_backup);
extern int get_backup_index_number(parray *backup_list, pgBackup *backup);
extern bool launch_agent(void);
extern void launch_ssh(char* argv[]);
extern void wait_ssh(void);

#define COMPRESS_ALG_DEFAULT NOT_DEFINED_COMPRESS
#define COMPRESS_LEVEL_DEFAULT 1

extern CompressAlg parse_compress_alg(const char *arg);
extern const char* deparse_compress_alg(int alg);

/* in dir.c */
extern void dir_list_file(parray *files, const char *root, bool exclude,
						  bool follow_symlink, bool add_root,
						  int external_dir_num, fio_location location);

extern void create_data_directories(parray *dest_files,
										const char *data_dir,
										const char *backup_dir,
										bool extract_tablespaces,
										fio_location location);

extern void read_tablespace_map(parray *files, const char *backup_dir);
extern void opt_tablespace_map(ConfigOption *opt, const char *arg);
extern void opt_externaldir_map(ConfigOption *opt, const char *arg);
extern void check_tablespace_mapping(pgBackup *backup);
extern void check_external_dir_mapping(pgBackup *backup);
extern char *get_external_remap(char *current_dir);

extern void print_database_map(FILE *out, parray *database_list);
extern void write_database_map(pgBackup *backup, parray *database_list,
								   parray *backup_file_list);
extern void db_map_entry_free(void *map);

extern void print_file_list(FILE *out, const parray *files, const char *root,
							const char *external_prefix, parray *external_list);
extern parray *dir_read_file_list(const char *root, const char *external_prefix,
								  const char *file_txt, fio_location location);
extern parray *make_external_directory_list(const char *colon_separated_dirs,
											bool remap);
extern void free_dir_list(parray *list);
extern void makeExternalDirPathByNum(char *ret_path, const char *pattern_path,
									 const int dir_num);
extern bool backup_contains_external(const char *dir, parray *dirs_list);

extern int dir_create_dir(const char *path, mode_t mode);
extern bool dir_is_empty(const char *path, fio_location location);

extern bool fileExists(const char *path, fio_location location);
extern size_t pgFileSize(const char *path);

extern pgFile *pgFileNew(const char *path, const char *rel_path,
						 bool follow_symlink, int external_dir_num,
						 fio_location location);
extern pgFile *pgFileInit(const char *path, const char *rel_path);
extern void pgFileDelete(pgFile *file, const char *full_path);

extern void pgFileFree(void *file);
<<<<<<< HEAD
extern pg_crc32 pgFileGetCRC(const char *file_path, bool use_crc32c,
							 bool raise_on_deleted, size_t *bytes_read, fio_location location);
extern pg_crc32 pgFileGetCRCnew(const char *file_path, bool missing_ok, bool use_crc32c);
extern pg_crc32 pgFileGetCRCgz(const char *file_path, bool use_crc32c, bool missing_ok);
=======

extern pg_crc32 pgFileGetCRC(const char *file_path, bool missing_ok, bool use_crc32c);
>>>>>>> e9c31759

extern int pgFileCompareName(const void *f1, const void *f2);
extern int pgFileComparePath(const void *f1, const void *f2);
extern int pgFileMapComparePath(const void *f1, const void *f2);
extern int pgFileComparePathWithExternal(const void *f1, const void *f2);
extern int pgFileCompareRelPathWithExternal(const void *f1, const void *f2);
extern int pgFileCompareRelPathWithExternalDesc(const void *f1, const void *f2);
extern int pgFileComparePathDesc(const void *f1, const void *f2);
extern int pgFileComparePathWithExternalDesc(const void *f1, const void *f2);
extern int pgFileCompareLinked(const void *f1, const void *f2);
extern int pgFileCompareSize(const void *f1, const void *f2);
extern int pgCompareOid(const void *f1, const void *f2);

/* in data.c */
extern bool check_data_file(ConnectionArgs *arguments, pgFile *file,
							const char *from_fullpath, uint32 checksum_version);

extern void backup_data_file(ConnectionArgs* conn_arg, pgFile *file,
								 const char *from_fullpath, const char *to_fullpath,
								 XLogRecPtr prev_backup_start_lsn, BackupMode backup_mode,
								 CompressAlg calg, int clevel, uint32 checksum_version,
								 int ptrack_version_num, const char *ptrack_schema, bool missing_ok);
extern void backup_non_data_file(pgFile *file, pgFile *prev_file,
								 const char *from_fullpath, const char *to_fullpath,
								 BackupMode backup_mode, time_t parent_backup_time,
								 bool missing_ok);
extern void backup_non_data_file_internal(const char *from_fullpath,
										  fio_location from_location,
										  const char *to_fullpath, pgFile *file,
										  bool missing_ok);

extern size_t restore_data_file(parray *parent_chain, pgFile *dest_file,
								  FILE *out, const char *to_fullpath);
extern size_t restore_data_file_internal(FILE *in, FILE *out, pgFile *file, uint32 backup_version,
								  const char *from_fullpath, const char *to_fullpath, int nblocks);
extern size_t restore_non_data_file(parray *parent_chain, pgBackup *dest_backup,
								  pgFile *dest_file, FILE *out, const char *to_fullpath);
extern void restore_non_data_file_internal(FILE *in, FILE *out, pgFile *file,
										   const char *from_fullpath, const char *to_fullpath);
extern bool create_empty_file(fio_location from_location, const char *to_root,
							  fio_location to_location, pgFile *file);

extern bool check_file_pages(pgFile *file, XLogRecPtr stop_lsn,
							 uint32 checksum_version, uint32 backup_version);
/* parsexlog.c */
extern void extractPageMap(const char *archivedir,
						   TimeLineID tli, uint32 seg_size,
						   XLogRecPtr startpoint, XLogRecPtr endpoint);
extern void validate_wal(pgBackup *backup, const char *archivedir,
						 time_t target_time, TransactionId target_xid,
						 XLogRecPtr target_lsn, TimeLineID tli,
						 uint32 seg_size);
extern bool read_recovery_info(const char *archivedir, TimeLineID tli,
							   uint32 seg_size,
							   XLogRecPtr start_lsn, XLogRecPtr stop_lsn,
							   time_t *recovery_time);
extern bool wal_contains_lsn(const char *archivedir, XLogRecPtr target_lsn,
							 TimeLineID target_tli, uint32 seg_size);
extern XLogRecPtr get_prior_record_lsn(const char *archivedir, XLogRecPtr start_lsn,
								   XLogRecPtr stop_lsn, TimeLineID tli,
								   bool seek_prev_segment, uint32 seg_size);

extern XLogRecPtr get_first_record_lsn(const char *archivedir, XLogRecPtr start_lsn,
									TimeLineID tli, uint32 wal_seg_size);

/* in util.c */
extern TimeLineID get_current_timeline(PGconn *conn);
extern TimeLineID get_current_timeline_from_control(bool safe);
extern XLogRecPtr get_checkpoint_location(PGconn *conn);
extern uint64 get_system_identifier(const char *pgdata_path);
extern uint64 get_remote_system_identifier(PGconn *conn);
extern uint32 get_data_checksum_version(bool safe);
extern pg_crc32c get_pgcontrol_checksum(const char *pgdata_path);
extern uint32 get_xlog_seg_size(char *pgdata_path);
extern void set_min_recovery_point(pgFile *file, const char *backup_path,
								   XLogRecPtr stop_backup_lsn);
extern void copy_pgcontrol_file(const char *from_fullpath, fio_location from_location,
					const char *to_fullpath, fio_location to_location, pgFile *file);

extern void time2iso(char *buf, size_t len, time_t time);
extern const char *status2str(BackupStatus status);
extern const char *base36enc(long unsigned int value);
extern char *base36enc_dup(long unsigned int value);
extern long unsigned int base36dec(const char *text);
extern uint32 parse_server_version(const char *server_version_str);
extern uint32 parse_program_version(const char *program_version);
extern bool   parse_page(Page page, XLogRecPtr *lsn);
extern int32  do_compress(void* dst, size_t dst_size, void const* src, size_t src_size,
						  CompressAlg alg, int level, const char **errormsg);
extern int32  do_decompress(void* dst, size_t dst_size, void const* src, size_t src_size,
							CompressAlg alg, const char **errormsg);

extern void pretty_size(int64 size, char *buf, size_t len);
extern void pretty_time_interval(int64 num_seconds, char *buf, size_t len);

extern PGconn *pgdata_basic_setup(ConnectionOptions conn_opt, PGNodeInfo *nodeInfo);
extern void check_system_identifiers(PGconn *conn, char *pgdata);
extern void parse_filelist_filenames(parray *files, const char *root);

/* in ptrack.c */
extern void make_pagemap_from_ptrack_1(parray* files, PGconn* backup_conn);
extern void make_pagemap_from_ptrack_2(parray* files, PGconn* backup_conn,
										const char *ptrack_schema, XLogRecPtr lsn);
extern void pg_ptrack_clear(PGconn *backup_conn, int ptrack_version_num);
extern void get_ptrack_version(PGconn *backup_conn, PGNodeInfo *nodeInfo);
extern bool pg_ptrack_enable(PGconn *backup_conn);
extern bool pg_ptrack_enable2(PGconn *backup_conn);
extern bool pg_ptrack_get_and_clear_db(Oid dbOid, Oid tblspcOid, PGconn *backup_conn);
extern char *pg_ptrack_get_and_clear(Oid tablespace_oid,
									 Oid db_oid,
									 Oid rel_oid,
									 size_t *result_size,
									 PGconn *backup_conn);
extern XLogRecPtr get_last_ptrack_lsn(PGconn *backup_conn, PGNodeInfo *nodeInfo);
extern parray * pg_ptrack_get_pagemapset(PGconn *backup_conn, const char *ptrack_schema, XLogRecPtr lsn);

#endif /* PG_PROBACKUP_H */<|MERGE_RESOLUTION|>--- conflicted
+++ resolved
@@ -832,15 +832,9 @@
 extern void pgFileDelete(pgFile *file, const char *full_path);
 
 extern void pgFileFree(void *file);
-<<<<<<< HEAD
-extern pg_crc32 pgFileGetCRC(const char *file_path, bool use_crc32c,
-							 bool raise_on_deleted, size_t *bytes_read, fio_location location);
-extern pg_crc32 pgFileGetCRCnew(const char *file_path, bool missing_ok, bool use_crc32c);
-extern pg_crc32 pgFileGetCRCgz(const char *file_path, bool use_crc32c, bool missing_ok);
-=======
 
 extern pg_crc32 pgFileGetCRC(const char *file_path, bool missing_ok, bool use_crc32c);
->>>>>>> e9c31759
+extern pg_crc32 pgFileGetCRCgz(const char *file_path, bool missing_ok, bool use_crc32c);
 
 extern int pgFileCompareName(const void *f1, const void *f2);
 extern int pgFileComparePath(const void *f1, const void *f2);
