/*-------------------------------------------------------------------------
 *
 * pg_probackup.h: Backup/Recovery manager for PostgreSQL.
 *
 * Portions Copyright (c) 2009-2013, NIPPON TELEGRAPH AND TELEPHONE CORPORATION
 * Portions Copyright (c) 2015-2018, Postgres Professional
 *
 *-------------------------------------------------------------------------
 */
#ifndef PG_PROBACKUP_H
#define PG_PROBACKUP_H

#include "postgres_fe.h"
#include "libpq-fe.h"
#include "libpq-int.h"

#include "access/xlog_internal.h"
#include "utils/pg_crc.h"

#ifdef FRONTEND
#undef FRONTEND
#include <port/atomics.h>
#define FRONTEND
#else
#include <port/atomics.h>
#endif

#include "utils/configuration.h"
#include "utils/logger.h"
#include "utils/remote.h"
#include "utils/parray.h"
#include "utils/pgut.h"
#include "utils/file.h"

#include "datapagemap.h"

/* Directory/File names */
#define DATABASE_DIR				"database"
#define BACKUPS_DIR				"backups"
#if PG_VERSION_NUM >= 100000
#define PG_XLOG_DIR				"pg_wal"
#define PG_LOG_DIR 				"log"
#else
#define PG_XLOG_DIR				"pg_xlog"
#define PG_LOG_DIR 				"pg_log"
#endif
#define PG_TBLSPC_DIR			"pg_tblspc"
#define PG_GLOBAL_DIR			"global"
#define BACKUP_CONTROL_FILE		"backup.control"
#define BACKUP_CATALOG_CONF_FILE	"pg_probackup.conf"
#define BACKUP_CATALOG_PID		"backup.pid"
#define DATABASE_FILE_LIST		"backup_content.control"
#define PG_BACKUP_LABEL_FILE	"backup_label"
#define PG_BLACK_LIST			"black_list"
#define PG_TABLESPACE_MAP_FILE "tablespace_map"
#define EXTERNAL_DIR			"external_directories/externaldir"

/* Timeout defaults */
#define ARCHIVE_TIMEOUT_DEFAULT		300
#define REPLICA_TIMEOUT_DEFAULT		300

/* Direcotry/File permission */
#define DIR_PERMISSION		(0700)
#define FILE_PERMISSION		(0600)

/* 64-bit xid support for PGPRO_EE */
#ifndef PGPRO_EE
#define XID_FMT "%u"
#endif

#ifndef STDIN_FILENO
#define STDIN_FILENO 0
#define STDOUT_FILENO 1
#endif

/* Check if an XLogRecPtr value is pointed to 0 offset */
#define XRecOffIsNull(xlrp) \
		((xlrp) % XLOG_BLCKSZ == 0)

typedef enum CompressAlg
{
	NOT_DEFINED_COMPRESS = 0,
	NONE_COMPRESS,
	PGLZ_COMPRESS,
	ZLIB_COMPRESS,
} CompressAlg;

#define INIT_FILE_CRC32(use_crc32c, crc) \
do { \
	if (use_crc32c) \
		INIT_CRC32C(crc); \
	else \
		INIT_TRADITIONAL_CRC32(crc); \
} while (0)
#define COMP_FILE_CRC32(use_crc32c, crc, data, len) \
do { \
	if (use_crc32c) \
		COMP_CRC32C((crc), (data), (len)); \
	else \
		COMP_TRADITIONAL_CRC32(crc, data, len); \
} while (0)
#define FIN_FILE_CRC32(use_crc32c, crc) \
do { \
	if (use_crc32c) \
		FIN_CRC32C(crc); \
	else \
		FIN_TRADITIONAL_CRC32(crc); \
} while (0)


/* Information about single file (or dir) in backup */
typedef struct pgFile
{
	char	*name;			/* file or directory name */
	mode_t	mode;			/* protection (file type and permission) */
	size_t	size;			/* size of the file */
	size_t	read_size;		/* size of the portion read (if only some pages are
							   backed up, it's different from size) */
	int64	write_size;		/* size of the backed-up file. BYTES_INVALID means
							   that the file existed but was not backed up
							   because not modified since last backup. */
							/* we need int64 here to store '-1' value */
	pg_crc32 crc;			/* CRC value of the file, regular file only */
	char	*linked;		/* path of the linked file */
	bool	is_datafile;	/* true if the file is PostgreSQL data file */
	char	   *path;		/* absolute path of the file */
	char	   *rel_path;	/* relative path of the file */
	Oid		tblspcOid;		/* tblspcOid extracted from path, if applicable */
	Oid		dbOid;			/* dbOid extracted from path, if applicable */
	Oid		relOid;			/* relOid extracted from path, if applicable */
	char	*forkName;		/* forkName extracted from path, if applicable */
	int		segno;			/* Segment number for ptrack */
	int		n_blocks;		/* size of the file in blocks, readed during DELTA backup */
	bool	is_cfs;			/* Flag to distinguish files compressed by CFS*/
	bool	is_database;
	int		external_dir_num; /* Number of external directory. 0 if not external */
	bool	exists_in_prev;	/* Mark files, both data and regular, that exists in previous backup */
	CompressAlg compress_alg; /* compression algorithm applied to the file */
	volatile pg_atomic_flag lock;	/* lock for synchronization of parallel threads  */
	datapagemap_t pagemap;	/* bitmap of pages updated since previous backup */
	bool	pagemap_isabsent; /* Used to mark files with unknown state of pagemap,
							   * i.e. datafiles without _ptrack */
} pgFile;

typedef struct pg_indexEntry
{
	Oid indexrelid;
	char *name;
	char *dbname;
	char *amcheck_nspname; /* schema where amcheck extention is located */
	volatile pg_atomic_flag lock;	/* lock for synchronization of parallel threads  */
} pg_indexEntry;

/* Special values of datapagemap_t bitmapsize */
#define PageBitmapIsEmpty 0		/* Used to mark unchanged datafiles */

/* Current state of backup */
typedef enum BackupStatus
{
	BACKUP_STATUS_INVALID,		/* the pgBackup is invalid */
	BACKUP_STATUS_OK,			/* completed backup */
	BACKUP_STATUS_ERROR,		/* aborted because of unexpected error */
	BACKUP_STATUS_RUNNING,		/* running backup */
	BACKUP_STATUS_MERGING,		/* merging backups */
	BACKUP_STATUS_DELETING,		/* data files are being deleted */
	BACKUP_STATUS_DELETED,		/* data files have been deleted */
	BACKUP_STATUS_DONE,			/* completed but not validated yet */
	BACKUP_STATUS_ORPHAN,		/* backup validity is unknown but at least one parent backup is corrupted */
	BACKUP_STATUS_CORRUPT		/* files are corrupted, not available */
} BackupStatus;

typedef enum BackupMode
{
	BACKUP_MODE_INVALID = 0,
	BACKUP_MODE_DIFF_PAGE,		/* incremental page backup */
	BACKUP_MODE_DIFF_PTRACK,	/* incremental page backup with ptrack system */
	BACKUP_MODE_DIFF_DELTA,		/* incremental page backup with lsn comparison */
	BACKUP_MODE_FULL			/* full backup */
} BackupMode;

typedef enum ShowFormat
{
	SHOW_PLAIN,
	SHOW_JSON
} ShowFormat;


/* special values of pgBackup fields */
#define INVALID_BACKUP_ID	0    /* backup ID is not provided by user */
#define BYTES_INVALID		(-1) /* file didn`t changed since previous backup, DELTA backup do not rely on it */
#define FILE_NOT_FOUND		(-2) /* file disappeared during backup */
#define BLOCKNUM_INVALID	(-1)
#define PROGRAM_VERSION	"2.1.1"
#define AGENT_PROTOCOL_VERSION 20101

/*
 * An instance configuration. It can be stored in a configuration file or passed
 * from command line.
 */
typedef struct InstanceConfig
{
	uint64		system_identifier;
	uint32		xlog_seg_size;

	char	   *pgdata;
	char	   *external_dir_str;
	const char *pgdatabase;
	const char *pghost;
	const char *pgport;
	const char *pguser;

	const char *master_host;
	const char *master_port;
	const char *master_db;
	const char *master_user;
	uint32		replica_timeout;

	/* Wait timeout for WAL segment archiving */
	uint32		archive_timeout;

	/* Logger parameters */
	LoggerConfig logger;

	/* Remote access parameters */
	RemoteConfig remote;

	/* Retention options. 0 disables the option. */
	uint32		retention_redundancy;
	uint32		retention_window;

	CompressAlg	compress_alg;
	int			compress_level;
} InstanceConfig;

extern ConfigOption instance_options[];
extern InstanceConfig instance_config;

typedef struct pgBackup pgBackup;

/* Information about single backup stored in backup.conf */
struct pgBackup
{
	BackupMode		backup_mode; /* Mode - one of BACKUP_MODE_xxx above*/
	time_t			backup_id;	 /* Identifier of the backup.
								  * Currently it's the same as start_time */
	BackupStatus	status;		/* Status - one of BACKUP_STATUS_xxx above*/
	TimeLineID		tli; 		/* timeline of start and stop baskup lsns */
	XLogRecPtr		start_lsn;	/* backup's starting transaction log location */
	XLogRecPtr		stop_lsn;	/* backup's finishing transaction log location */
	time_t			start_time;	/* since this moment backup has status
								 * BACKUP_STATUS_RUNNING */
	time_t			merge_time; /* the moment when merge was started or 0 */
	time_t			end_time;	/* the moment when backup was finished, or the moment
								 * when we realized that backup is broken */
	time_t			recovery_time;	/* Earliest moment for which you can restore
									 * the state of the database cluster using
									 * this backup */
	TransactionId	recovery_xid;	/* Earliest xid for which you can restore
									 * the state of the database cluster using
									 * this backup */
	/*
	 * Amount of raw data. For a full backup, this is the total amount of
	 * data while for a differential backup this is just the difference
	 * of data taken.
	 * BYTES_INVALID means nothing was backed up.
	 */
	int64			data_bytes;
	/* Size of WAL files in archive needed to restore this backup */
	int64			wal_bytes;

	CompressAlg		compress_alg;
	int				compress_level;

	/* Fields needed for compatibility check */
	uint32			block_size;
	uint32			wal_block_size;
	uint32			checksum_version;

	char			program_version[100];
	char			server_version[100];

	bool			stream;			/* Was this backup taken in stream mode?
									 * i.e. does it include all needed WAL files? */
	bool			from_replica;	/* Was this backup taken from replica */
	time_t			parent_backup; 	/* Identifier of the previous backup.
									 * Which is basic backup for this
									 * incremental backup. */
	pgBackup		*parent_backup_link;
	char			*primary_conninfo; /* Connection parameters of the backup
										* in the format suitable for recovery.conf */
	char			*external_dir_str;	/* List of external directories,
										 * separated by ':' */
};

/* Recovery target for restore and validate subcommands */
typedef struct pgRecoveryTarget
{
	time_t			target_time;
	/* add one more field in order to avoid deparsing target_time back */
	const char	   *time_string;
	TransactionId	target_xid;
	/* add one more field in order to avoid deparsing target_xid back */
	const char	   *xid_string;
	XLogRecPtr		target_lsn;
	/* add one more field in order to avoid deparsing target_lsn back */
	const char	   *lsn_string;
	TimeLineID		target_tli;
	bool			target_inclusive;
	bool			inclusive_specified;
	const char	   *target_stop;
	const char	   *target_name;
	const char	   *target_action;
	bool			no_validate;
} pgRecoveryTarget;

typedef struct
{
	const char *from_root;
	const char *to_root;
	const char *external_prefix;

	parray	   *files_list;
	parray	   *prev_filelist;
	parray	   *external_dirs;
	XLogRecPtr	prev_start_lsn;

	PGconn	   *backup_conn;
	PGcancel   *cancel_conn;
	parray	   *index_list;
	int			thread_num;

	/*
	 * Return value from the thread.
	 * 0 means there is no error, 1 - there is an error.
	 */
	int			ret;
} backup_files_arg;

/*
 * When copying datafiles to backup we validate and compress them block
 * by block. Thus special header is required for each data block.
 */
typedef struct BackupPageHeader
{
	BlockNumber	block;			/* block number */
	int32		compressed_size;
} BackupPageHeader;

/* Special value for compressed_size field */
#define PageIsTruncated -2
#define SkipCurrentPage -3
#define PageIsCorrupted -4 /* used by checkdb */


/*
 * return pointer that exceeds the length of prefix from character string.
 * ex. str="/xxx/yyy/zzz", prefix="/xxx/yyy", return="zzz".
 *
 * Deprecated. Do not use this in new code.
 */
#define GetRelativePath(str, prefix) \
	((strlen(str) <= strlen(prefix)) ? "" : str + strlen(prefix) + 1)

/*
 * Return timeline, xlog ID and record offset from an LSN of the type
 * 0/B000188, usual result from pg_stop_backup() and friends.
 */
#define XLogDataFromLSN(data, xlogid, xrecoff)		\
	sscanf(data, "%X/%X", xlogid, xrecoff)

#define IsCompressedXLogFileName(fname) \
	(strlen(fname) == XLOG_FNAME_LEN + strlen(".gz") &&			\
	 strspn(fname, "0123456789ABCDEF") == XLOG_FNAME_LEN &&		\
	 strcmp((fname) + XLOG_FNAME_LEN, ".gz") == 0)

#if PG_VERSION_NUM >= 110000
#define GetXLogSegNo(xlrp, logSegNo, wal_segsz_bytes) \
	XLByteToSeg(xlrp, logSegNo, wal_segsz_bytes)
#define GetXLogRecPtr(segno, offset, wal_segsz_bytes, dest) \
	XLogSegNoOffsetToRecPtr(segno, offset, wal_segsz_bytes, dest)
#define GetXLogFileName(fname, tli, logSegNo, wal_segsz_bytes) \
	XLogFileName(fname, tli, logSegNo, wal_segsz_bytes)
#define IsInXLogSeg(xlrp, logSegNo, wal_segsz_bytes) \
	XLByteInSeg(xlrp, logSegNo, wal_segsz_bytes)
#else
#define GetXLogSegNo(xlrp, logSegNo, wal_segsz_bytes) \
	XLByteToSeg(xlrp, logSegNo)
#define GetXLogRecPtr(segno, offset, wal_segsz_bytes, dest) \
	XLogSegNoOffsetToRecPtr(segno, offset, dest)
#define GetXLogFileName(fname, tli, logSegNo, wal_segsz_bytes) \
	XLogFileName(fname, tli, logSegNo)
#define IsInXLogSeg(xlrp, logSegNo, wal_segsz_bytes) \
	XLByteInSeg(xlrp, logSegNo)
#endif

#define IsSshProtocol() (instance_config.remote.host && strcmp(instance_config.remote.proto, "ssh") == 0)

/* directory options */
extern char    *pg_probackup;
extern char	   *backup_path;
extern char		backup_instance_path[MAXPGPATH];
extern char		arclog_path[MAXPGPATH];

/* common options */
extern int		num_threads;
extern bool		stream_wal;
extern bool		progress;
#if PG_VERSION_NUM >= 100000
/* In pre-10 'replication_slot' is defined in receivelog.h */
extern char	   *replication_slot;
#endif
extern bool 	temp_slot;

/* backup options */
extern bool		smooth_checkpoint;

/* remote probackup options */
extern char* remote_agent;

extern bool is_ptrack_support;
extern bool exclusive_backup;

/* restore options */
extern bool restore_as_replica;
extern bool skip_block_validation;
extern bool skip_external_dirs;

/* delete options */
extern bool		delete_wal;
extern bool		delete_expired;
extern bool		merge_expired;
extern bool		force_delete;
extern bool		dry_run;

/* compression options */
extern bool		compress_shortcut;

/* other options */
extern char *instance_name;

/* show options */
extern ShowFormat show_format;

/* checkdb options */
extern bool heapallindexed;

/* current settings */
extern pgBackup current;

/* argv of the process */
extern char** commands_args;

/* in dir.c */
/* exclude directory list for $PGDATA file listing */
extern const char *pgdata_exclude_dir[];

/* in backup.c */
extern int do_backup(time_t start_time, bool no_validate);
extern void do_checkdb(bool need_amcheck);
extern BackupMode parse_backup_mode(const char *value);
extern const char *deparse_backup_mode(BackupMode mode);
extern void process_block_change(ForkNumber forknum, RelFileNode rnode,
								 BlockNumber blkno);

extern char *pg_ptrack_get_block(backup_files_arg *arguments,
								 Oid dbOid, Oid tblsOid, Oid relOid,
								 BlockNumber blknum,
								 size_t *result_size);
/* in restore.c */
extern int do_restore_or_validate(time_t target_backup_id,
					  pgRecoveryTarget *rt,
					  bool is_restore);
extern bool satisfy_timeline(const parray *timelines, const pgBackup *backup);
extern bool satisfy_recovery_target(const pgBackup *backup,
									const pgRecoveryTarget *rt);
extern pgRecoveryTarget *parseRecoveryTargetOptions(
	const char *target_time, const char *target_xid,
	const char *target_inclusive, TimeLineID target_tli, const char* target_lsn,
	const char *target_stop, const char *target_name,
	const char *target_action, bool no_validate);

/* in merge.c */
extern void do_merge(time_t backup_id);
extern void merge_backups(pgBackup *backup, pgBackup *next_backup);

/* in init.c */
extern int do_init(void);
extern int do_add_instance(void);

/* in archive.c */
extern int do_archive_push(char *wal_file_path, char *wal_file_name,
						   bool overwrite);
extern int do_archive_get(char *wal_file_path, char *wal_file_name);


/* in configure.c */
extern void do_show_config(void);
extern void do_set_config(bool missing_ok);
extern void init_config(InstanceConfig *config);

/* in show.c */
extern int do_show(time_t requested_backup_id);

/* in delete.c */
extern void do_delete(time_t backup_id);
extern void delete_backup_files(pgBackup *backup);
extern int do_retention(void);
extern int do_delete_instance(void);

/* in fetch.c */
extern char *slurpFile(const char *datadir,
					   const char *path,
					   size_t *filesize,
					   bool safe,
					   fio_location location);
extern char *fetchFile(PGconn *conn, const char *filename, size_t *filesize);

/* in help.c */
extern void help_pg_probackup(void);
extern void help_command(char *command);

/* in validate.c */
extern void pgBackupValidate(pgBackup* backup);
extern int do_validate_all(void);

/* in catalog.c */
extern pgBackup *read_backup(time_t timestamp);
extern void write_backup(pgBackup *backup);
extern void write_backup_status(pgBackup *backup, BackupStatus status);
extern bool lock_backup(pgBackup *backup);

extern const char *pgBackupGetBackupMode(pgBackup *backup);

extern parray *catalog_get_backup_list(time_t requested_backup_id);
extern void catalog_lock_backup_list(parray *backup_list, int from_idx,
									 int to_idx);
extern pgBackup *catalog_get_last_data_backup(parray *backup_list,
											  TimeLineID tli);
extern void pgBackupWriteControl(FILE *out, pgBackup *backup);
extern void write_backup_filelist(pgBackup *backup, parray *files,
								  const char *root, const char *external_prefix,
								  parray *external_list);

extern void pgBackupGetPath(const pgBackup *backup, char *path, size_t len,
							const char *subdir);
extern void pgBackupGetPath2(const pgBackup *backup, char *path, size_t len,
							 const char *subdir1, const char *subdir2);
extern int pgBackupCreateDir(pgBackup *backup);
extern void pgBackupInit(pgBackup *backup);
extern void pgBackupFree(void *backup);
extern int pgBackupCompareId(const void *f1, const void *f2);
extern int pgBackupCompareIdDesc(const void *f1, const void *f2);
extern int pgBackupCompareIdEqual(const void *l, const void *r);

extern pgBackup* find_parent_full_backup(pgBackup *current_backup);
extern int scan_parent_chain(pgBackup *current_backup, pgBackup **result_backup);
extern bool is_parent(time_t parent_backup_time, pgBackup *child_backup, bool inclusive);
extern bool is_prolific(parray *backup_list, pgBackup *target_backup);
extern bool in_backup_list(parray *backup_list, pgBackup *target_backup);
extern int get_backup_index_number(parray *backup_list, pgBackup *backup);
extern bool launch_agent(void);
extern void launch_ssh(char* argv[]);

#define COMPRESS_ALG_DEFAULT NOT_DEFINED_COMPRESS
#define COMPRESS_LEVEL_DEFAULT 1

extern CompressAlg parse_compress_alg(const char *arg);
extern const char* deparse_compress_alg(int alg);

/* in dir.c */
extern void dir_list_file(parray *files, const char *root, bool exclude,
						  bool omit_symlink, bool add_root, int external_dir_num, fio_location location);

extern void create_data_directories(const char *data_dir,
									const char *backup_dir,
									bool extract_tablespaces,
									fio_location location);

extern void read_tablespace_map(parray *files, const char *backup_dir);
extern void opt_tablespace_map(ConfigOption *opt, const char *arg);
extern void opt_externaldir_map(ConfigOption *opt, const char *arg);
extern void check_tablespace_mapping(pgBackup *backup);
extern void check_external_dir_mapping(pgBackup *backup);
extern char *get_external_remap(char *current_dir);

extern void print_file_list(FILE *out, const parray *files, const char *root,
							const char *external_prefix, parray *external_list);
extern parray *dir_read_file_list(const char *root, const char *external_prefix,
								  const char *file_txt, fio_location location);
extern parray *make_external_directory_list(const char *colon_separated_dirs,
											bool remap);
extern void free_dir_list(parray *list);
extern void makeExternalDirPathByNum(char *ret_path, const char *pattern_path,
									 const int dir_num);
extern bool backup_contains_external(const char *dir, parray *dirs_list);

extern int dir_create_dir(const char *path, mode_t mode);
extern bool dir_is_empty(const char *path, fio_location location);

extern bool fileExists(const char *path, fio_location location);
extern size_t pgFileSize(const char *path);

extern pgFile *pgFileNew(const char *path, const char *rel_path,
						 bool omit_symlink, int external_dir_num,
						 fio_location location);
extern pgFile *pgFileInit(const char *path, const char *rel_path);
extern void pgFileDelete(pgFile *file);
extern void pgFileFree(void *file);
extern pg_crc32 pgFileGetCRC(const char *file_path, bool use_crc32c,
							 bool raise_on_deleted, size_t *bytes_read, fio_location location);
extern int pgFileComparePath(const void *f1, const void *f2);
extern int pgFileComparePathWithExternal(const void *f1, const void *f2);
extern int pgFileCompareRelPathWithExternal(const void *f1, const void *f2);
extern int pgFileComparePathDesc(const void *f1, const void *f2);
extern int pgFileComparePathWithExternalDesc(const void *f1, const void *f2);
extern int pgFileCompareLinked(const void *f1, const void *f2);
extern int pgFileCompareSize(const void *f1, const void *f2);

/* in data.c */
extern bool check_data_file(backup_files_arg* arguments,
							pgFile *file);
extern bool backup_data_file(backup_files_arg* arguments,
							 const char *to_path, pgFile *file,
							 XLogRecPtr prev_backup_start_lsn,
							 BackupMode backup_mode,
							 CompressAlg calg, int clevel);
extern void restore_data_file(const char *to_path,
							  pgFile *file, bool allow_truncate,
							  bool write_header,
							  uint32 backup_version);
<<<<<<< HEAD
extern bool copy_file(fio_location from_location, const char *to_root,
					  fio_location to_location, pgFile *file);
extern void move_file(const char *from_root, const char *to_root, pgFile *file);
extern void push_wal_file(const char *from_path, const char *to_path,
						  bool is_compress, bool overwrite);
extern void get_wal_file(const char *from_path, const char *to_path);

extern void calc_file_checksum(pgFile *file, fio_location location);
=======
extern bool copy_file(const char *from_root, fio_location from_location,
					  const char *to_root, fio_location to_location,
					  pgFile *file);
>>>>>>> 85afe5a2

extern bool check_file_pages(pgFile *file, XLogRecPtr stop_lsn,
							 uint32 checksum_version, uint32 backup_version);
/* parsexlog.c */
extern void extractPageMap(const char *archivedir,
						   TimeLineID tli, uint32 seg_size,
						   XLogRecPtr startpoint, XLogRecPtr endpoint);
extern void validate_wal(pgBackup *backup, const char *archivedir,
						 time_t target_time, TransactionId target_xid,
						 XLogRecPtr target_lsn, TimeLineID tli,
						 uint32 seg_size);
extern bool read_recovery_info(const char *archivedir, TimeLineID tli,
							   uint32 seg_size,
							   XLogRecPtr start_lsn, XLogRecPtr stop_lsn,
							   time_t *recovery_time,
							   TransactionId *recovery_xid);
extern bool wal_contains_lsn(const char *archivedir, XLogRecPtr target_lsn,
							 TimeLineID target_tli, uint32 seg_size);
extern XLogRecPtr get_last_wal_lsn(const char *archivedir, XLogRecPtr start_lsn,
								   XLogRecPtr stop_lsn, TimeLineID tli,
								   bool seek_prev_segment, uint32 seg_size);

/* in util.c */
extern TimeLineID get_current_timeline(bool safe);
extern XLogRecPtr get_checkpoint_location(PGconn *conn);
extern uint64 get_system_identifier(const char *pgdata_path);
extern uint64 get_remote_system_identifier(PGconn *conn);
extern uint32 get_data_checksum_version(bool safe);
extern pg_crc32c get_pgcontrol_checksum(const char *pgdata_path);
extern uint32 get_xlog_seg_size(char *pgdata_path);
extern void set_min_recovery_point(pgFile *file, const char *backup_path,
								   XLogRecPtr stop_backup_lsn);
extern void copy_pgcontrol_file(const char *from_root, fio_location location, const char *to_root, fio_location to_location,
								pgFile *file);

extern void time2iso(char *buf, size_t len, time_t time);
extern const char *status2str(BackupStatus status);
extern const char *base36enc(long unsigned int value);
extern char *base36enc_dup(long unsigned int value);
extern long unsigned int base36dec(const char *text);
extern uint32 parse_server_version(const char *server_version_str);
extern uint32 parse_program_version(const char *program_version);
extern bool   parse_page(Page page, XLogRecPtr *lsn);
int32  do_compress(void* dst, size_t dst_size, void const* src, size_t src_size,
				   CompressAlg alg, int level, const char **errormsg);

#endif /* PG_PROBACKUP_H */<|MERGE_RESOLUTION|>--- conflicted
+++ resolved
@@ -628,20 +628,8 @@
 							  pgFile *file, bool allow_truncate,
 							  bool write_header,
 							  uint32 backup_version);
-<<<<<<< HEAD
 extern bool copy_file(fio_location from_location, const char *to_root,
 					  fio_location to_location, pgFile *file);
-extern void move_file(const char *from_root, const char *to_root, pgFile *file);
-extern void push_wal_file(const char *from_path, const char *to_path,
-						  bool is_compress, bool overwrite);
-extern void get_wal_file(const char *from_path, const char *to_path);
-
-extern void calc_file_checksum(pgFile *file, fio_location location);
-=======
-extern bool copy_file(const char *from_root, fio_location from_location,
-					  const char *to_root, fio_location to_location,
-					  pgFile *file);
->>>>>>> 85afe5a2
 
 extern bool check_file_pages(pgFile *file, XLogRecPtr stop_lsn,
 							 uint32 checksum_version, uint32 backup_version);
