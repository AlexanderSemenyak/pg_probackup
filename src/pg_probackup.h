--- conflicted
+++ resolved
@@ -1047,10 +1047,7 @@
 extern int pgCompareOid(const void *f1, const void *f2);
 extern void pfilearray_clear_locks(parray *file_list);
 extern bool set_forkname(pgFile *file);
-<<<<<<< HEAD
-=======
 extern void exclude_files(parray *files, bool backup_logs);
->>>>>>> 2f2d8790
 
 /* in data.c */
 extern bool check_data_file(ConnectionArgs *arguments, pgFile *file,
