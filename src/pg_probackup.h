/*-------------------------------------------------------------------------
 *
 * pg_probackup.h: Backup/Recovery manager for PostgreSQL.
 *
 * Portions Copyright (c) 2009-2013, NIPPON TELEGRAPH AND TELEPHONE CORPORATION
 * Portions Copyright (c) 2015-2018, Postgres Professional
 *
 *-------------------------------------------------------------------------
 */
#ifndef PG_PROBACKUP_H
#define PG_PROBACKUP_H


#include "postgres_fe.h"
#include "libpq-fe.h"
#include "libpq-int.h"

#include "access/xlog_internal.h"
#include "utils/pg_crc.h"
#include "catalog/pg_control.h"

#if PG_VERSION_NUM >= 120000
#include "common/logging.h"
#endif

#ifdef FRONTEND
#undef FRONTEND
#include <port/atomics.h>
#define FRONTEND
#else
#include <port/atomics.h>
#endif

#include "utils/configuration.h"
#include "utils/logger.h"
#include "utils/remote.h"
#include "utils/parray.h"
#include "utils/pgut.h"
#include "utils/file.h"

#include "datapagemap.h"
#include "utils/thread.h"

#include "pg_probackup_state.h"


#ifdef WIN32
#define __thread __declspec(thread)
#else
#include <pthread.h>
#endif

/* Wrap the code that we're going to delete after refactoring in this define*/
#define REFACTORE_ME

/* pgut client variables and full path */
extern const char  *PROGRAM_NAME;
extern const char  *PROGRAM_NAME_FULL;
extern const char  *PROGRAM_FULL_PATH;
extern const char  *PROGRAM_URL;
extern const char  *PROGRAM_EMAIL;

/* Directory/File names */
#define DATABASE_DIR			"database"
#define BACKUPS_DIR				"backups"
#define WAL_SUBDIR				"wal"
#if PG_VERSION_NUM >= 100000
#define PG_XLOG_DIR				"pg_wal"
#define PG_LOG_DIR 				"log"
#else
#define PG_XLOG_DIR				"pg_xlog"
#define PG_LOG_DIR 				"pg_log"
#endif
#define PG_TBLSPC_DIR			"pg_tblspc"
#define PG_GLOBAL_DIR			"global"
#define BACKUP_CONTROL_FILE		"backup.control"
#define BACKUP_CATALOG_CONF_FILE	"pg_probackup.conf"
#define BACKUP_LOCK_FILE		"backup.pid"
#define BACKUP_RO_LOCK_FILE		"backup_ro.pid"
#define DATABASE_FILE_LIST		"backup_content.control"
#define PG_BACKUP_LABEL_FILE	"backup_label"
#define PG_TABLESPACE_MAP_FILE	"tablespace_map"
#define RELMAPPER_FILENAME		"pg_filenode.map"
#define EXTERNAL_DIR			"external_directories/externaldir"
#define DATABASE_MAP			"database_map"
#define HEADER_MAP  			"page_header_map"
#define HEADER_MAP_TMP  		"page_header_map_tmp"

/* Timeout defaults */
#define ARCHIVE_TIMEOUT_DEFAULT		300
#define REPLICA_TIMEOUT_DEFAULT		300
#define LOCK_TIMEOUT				60
#define LOCK_STALE_TIMEOUT			30
#define LOG_FREQ					10

/* Directory/File permission */
#define DIR_PERMISSION		(0700)
#define FILE_PERMISSION		(0600)

/* 64-bit xid support for PGPRO_EE */
#ifndef PGPRO_EE
#define XID_FMT "%u"
#endif

#ifndef STDIN_FILENO
#define STDIN_FILENO 0
#define STDOUT_FILENO 1
#endif

/* stdio buffer size */
#define STDIO_BUFSIZE 65536

#define ERRMSG_MAX_LEN 2048
#define CHUNK_SIZE (128 * 1024)
#define LARGE_CHUNK_SIZE (4 * 1024 * 1024)
#define OUT_BUF_SIZE (512 * 1024)

/* retry attempts */
#define PAGE_READ_ATTEMPTS 300

/* max size of note, that can be added to backup */
#define MAX_NOTE_SIZE 1024

/* Check if an XLogRecPtr value is pointed to 0 offset */
#define XRecOffIsNull(xlrp) \
		((xlrp) % XLOG_BLCKSZ == 0)

/* Text Coloring macro */
#define TC_LEN 11
#define TC_RED "\033[0;31m"
#define TC_RED_BOLD "\033[1;31m"
#define TC_BLUE "\033[0;34m"
#define TC_BLUE_BOLD "\033[1;34m"
#define TC_GREEN "\033[0;32m"
#define TC_GREEN_BOLD "\033[1;32m"
#define TC_YELLOW "\033[0;33m"
#define TC_YELLOW_BOLD "\033[1;33m"
#define TC_MAGENTA "\033[0;35m"
#define TC_MAGENTA_BOLD "\033[1;35m"
#define TC_CYAN "\033[0;36m"
#define TC_CYAN_BOLD "\033[1;36m"
#define TC_RESET "\033[0m"


typedef struct RedoParams
{
	TimeLineID  tli;
	XLogRecPtr  lsn;
	uint32      checksum_version;
} RedoParams;

typedef struct PageState
{
	uint16  checksum;
	XLogRecPtr  lsn;
} PageState;

typedef struct db_map_entry
{
	Oid dbOid;
	char *datname;
} db_map_entry;

/* State of pgdata in the context of its compatibility for incremental restore  */
typedef enum DestDirIncrCompatibility
{
	POSTMASTER_IS_RUNNING,
	SYSTEM_ID_MISMATCH,
	BACKUP_LABEL_EXISTS,
	DEST_IS_NOT_OK,
	DEST_OK
} DestDirIncrCompatibility;

typedef enum IncrRestoreMode
{
	INCR_NONE,
	INCR_CHECKSUM,
	INCR_LSN
} IncrRestoreMode;

typedef enum PartialRestoreType
{
	NONE,
	INCLUDE,
	EXCLUDE,
} PartialRestoreType;

typedef enum RecoverySettingsMode
{
	DEFAULT,	/* not set */
	DONTWRITE,	/* explicitly forbid to update recovery settings */
				//TODO Should we always clean/preserve old recovery settings,
				// or make it configurable?
	PITR_REQUESTED, /* can be set based on other parameters
	                 * if not explicitly forbidden */
} RecoverySettingsMode;

typedef enum CompressAlg
{
	NOT_DEFINED_COMPRESS = 0,
	NONE_COMPRESS,
	PGLZ_COMPRESS,
	ZLIB_COMPRESS,
} CompressAlg;

typedef enum ForkName
{
	vm,
	fsm,
	cfm,
	init,
	ptrack
} ForkName;

#define INIT_FILE_CRC32(use_crc32c, crc) \
do { \
	if (use_crc32c) \
		INIT_CRC32C(crc); \
	else \
		INIT_TRADITIONAL_CRC32(crc); \
} while (0)
#define COMP_FILE_CRC32(use_crc32c, crc, data, len) \
do { \
	if (use_crc32c) \
		COMP_CRC32C((crc), (data), (len)); \
	else \
		COMP_TRADITIONAL_CRC32(crc, data, len); \
} while (0)
#define FIN_FILE_CRC32(use_crc32c, crc) \
do { \
	if (use_crc32c) \
		FIN_CRC32C(crc); \
	else \
		FIN_TRADITIONAL_CRC32(crc); \
} while (0)

#define pg_off_t unsigned long long


/* Information about single file (or dir) in backup */
typedef struct pgFile
{
	char   *name;			/* file or directory name */
	mode_t	mode;			/* protection (file type and permission) */
	size_t	size;			/* size of the file */
	time_t  mtime;			/* file st_mtime attribute, can be used only
								during backup */
	size_t	read_size;		/* size of the portion read (if only some pages are
							   backed up, it's different from size) */
	int64	write_size;		/* size of the backed-up file. BYTES_INVALID means
							   that the file existed but was not backed up
							   because not modified since last backup. */
	size_t	uncompressed_size;	/* size of the backed-up file before compression
								 * and adding block headers.
								 */
							/* we need int64 here to store '-1' value */
	pg_crc32 crc;			/* CRC value of the file, regular file only */
	char   *rel_path;		/* relative path of the file */
	char   *linked;			/* path of the linked file */
	bool	is_datafile;	/* true if the file is PostgreSQL data file */
	Oid		tblspcOid;		/* tblspcOid extracted from path, if applicable */
	Oid		dbOid;			/* dbOid extracted from path, if applicable */
	Oid		relOid;			/* relOid extracted from path, if applicable */
	ForkName   forkName;	/* forkName extracted from path, if applicable */
	int		segno;			/* Segment number for ptrack */
	int		n_blocks;		/* number of blocks in the data file in data directory */
	bool	is_cfs;			/* Flag to distinguish files compressed by CFS*/
	int		external_dir_num;	/* Number of external directory. 0 if not external */
	bool	exists_in_prev;		/* Mark files, both data and regular, that exists in previous backup */
	CompressAlg		compress_alg;		/* compression algorithm applied to the file */
	volatile 		pg_atomic_flag lock;/* lock for synchronization of parallel threads  */
	datapagemap_t	pagemap;			/* bitmap of pages updated since previous backup
										   may take up to 16kB per file */
	bool			pagemap_isabsent;	/* Used to mark files with unknown state of pagemap,
										 * i.e. datafiles without _ptrack */
	/* Coordinates in header map */
	int      n_headers;		/* number of blocks in the data file in backup */
	pg_crc32 hdr_crc;		/* CRC value of header file: name_hdr */
	pg_off_t hdr_off;       /* offset in header map */
	int      hdr_size;      /* length of headers */
} pgFile;

typedef struct page_map_entry
{
	const char	*path;		/* file or directory name */
	char		*pagemap;
	size_t		 pagemapsize;
} page_map_entry;

/* Special values of datapagemap_t bitmapsize */
#define PageBitmapIsEmpty 0		/* Used to mark unchanged datafiles */

/* Return codes for check_tablespace_mapping */
#define NoTblspc 0
#define EmptyTblspc 1
#define NotEmptyTblspc 2

/* Current state of backup */
typedef enum BackupStatus
{
	BACKUP_STATUS_INVALID,		/* the pgBackup is invalid */
	BACKUP_STATUS_OK,			/* completed backup */
	BACKUP_STATUS_ERROR,		/* aborted because of unexpected error */
	BACKUP_STATUS_RUNNING,		/* running backup */
	BACKUP_STATUS_MERGING,		/* merging backups */
	BACKUP_STATUS_MERGED,		/* backup has been successfully merged and now awaits
								 * the assignment of new start_time */
	BACKUP_STATUS_DELETING,		/* data files are being deleted */
	BACKUP_STATUS_DELETED,		/* data files have been deleted */
	BACKUP_STATUS_DONE,			/* completed but not validated yet */
	BACKUP_STATUS_ORPHAN,		/* backup validity is unknown but at least one parent backup is corrupted */
	BACKUP_STATUS_CORRUPT		/* files are corrupted, not available */
} BackupStatus;

typedef enum BackupMode
{
	BACKUP_MODE_INVALID = 0,
	BACKUP_MODE_DIFF_PAGE,		/* incremental page backup */
	BACKUP_MODE_DIFF_PTRACK,	/* incremental page backup with ptrack system */
	BACKUP_MODE_DIFF_DELTA,		/* incremental page backup with lsn comparison */
	BACKUP_MODE_FULL			/* full backup */
} BackupMode;

typedef enum ShowFormat
{
	SHOW_PLAIN,
	SHOW_JSON
} ShowFormat;


/* special values of pgBackup fields */
#define INVALID_BACKUP_ID	0    /* backup ID is not provided by user */
#define BYTES_INVALID		(-1) /* file didn`t changed since previous backup, DELTA backup do not rely on it */
#define FILE_NOT_FOUND		(-2) /* file disappeared during backup */
#define BLOCKNUM_INVALID	(-1)
#define PROGRAM_VERSION	"2.5.0"

/* update when remote agent API or behaviour changes */
#define AGENT_PROTOCOL_VERSION 20500
#define AGENT_PROTOCOL_VERSION_STR "2.5.0"

/* update only when changing storage format */
#define STORAGE_FORMAT_VERSION "2.5.0"

typedef struct ConnectionOptions
{
	const char *pgdatabase;
	const char *pghost;
	const char *pgport;
	const char *pguser;
} ConnectionOptions;

typedef struct ConnectionArgs
{
	PGconn	   *conn;
	PGcancel   *cancel_conn;
} ConnectionArgs;

/* Store values for --remote-* option for 'restore_command' constructor */
typedef struct ArchiveOptions
{
	const char *host;
	const char *port;
	const char *user;
} ArchiveOptions;

/*
 * An instance configuration. It can be stored in a configuration file or passed
 * from command line.
 */
typedef struct InstanceConfig
{
	uint64		system_identifier;
	uint32		xlog_seg_size;

	char	   *pgdata;
	char	   *external_dir_str;

	ConnectionOptions conn_opt;
	ConnectionOptions master_conn_opt;

	uint32		replica_timeout; //Deprecated. Not used anywhere

	/* Wait timeout for WAL segment archiving */
	uint32		archive_timeout;

	/* cmdline to be used as restore_command */
	char	   *restore_command;

	/* Logger parameters */
	LoggerConfig logger;

	/* Remote access parameters */
	RemoteConfig remote;

	/* Retention options. 0 disables the option. */
	uint32		retention_redundancy;
	uint32		retention_window;
	uint32		wal_depth;

	CompressAlg	compress_alg;
	int			compress_level;

	/* Archive description */
	ArchiveOptions archive;
} InstanceConfig;

extern ConfigOption instance_options[];
extern InstanceConfig instance_config;
extern time_t current_time;

typedef struct PGNodeInfo
{
	uint32			block_size;
	uint32			wal_block_size;
	uint32			checksum_version;
	bool			is_superuser;
	bool			pgpro_support;

	int				server_version;
	char			server_version_str[100];

	int				ptrack_version_num;
	bool			is_ptrack_enabled;
	const char		*ptrack_schema; /* used only for ptrack 2.x */

} PGNodeInfo;

/* structure used for access to block header map */
typedef struct HeaderMap
{
	char     path[MAXPGPATH];
	char     path_tmp[MAXPGPATH]; /* used only in merge */
	FILE    *fp;                  /* used only for writing */
	char    *buf;                 /* buffer */
	pg_off_t offset;              /* current position in fp */
	pthread_mutex_t mutex;

} HeaderMap;

typedef struct pgBackup pgBackup;

/* Information about single backup stored in backup.conf */
struct pgBackup
{
	BackupMode		backup_mode; /* Mode - one of BACKUP_MODE_xxx above*/
	time_t			backup_id;	 /* Identifier of the backup.
								  * Currently it's the same as start_time */
	BackupStatus	status;		/* Status - one of BACKUP_STATUS_xxx above*/
	TimeLineID		tli; 		/* timeline of start and stop backup lsns */
	XLogRecPtr		start_lsn;	/* backup's starting transaction log location */
	XLogRecPtr		stop_lsn;	/* backup's finishing transaction log location */
	time_t			start_time;	/* UTC time of backup creation */
	time_t			merge_dest_backup;	/* start_time of incremental backup with
									 * which this backup is merging with.
									 * Only available for FULL backups
									 * with MERGING or MERGED statuses */
	time_t			merge_time; /* the moment when merge was started or 0 */
	time_t			end_time;	/* the moment when backup was finished, or the moment
								 * when we realized that backup is broken */
	time_t			recovery_time;	/* Earliest moment for which you can restore
									 * the state of the database cluster using
									 * this backup */
	time_t			expire_time;	/* Backup expiration date */
	TransactionId	recovery_xid;	/* Earliest xid for which you can restore
									 * the state of the database cluster using
									 * this backup */
	/*
	 * Amount of raw data. For a full backup, this is the total amount of
	 * data while for a differential backup this is just the difference
	 * of data taken.
	 * BYTES_INVALID means nothing was backed up.
	 */
	int64			data_bytes;
	/* Size of WAL files needed to replay on top of this
	 * backup to reach the consistency.
	 */
	int64			wal_bytes;
	/* Size of data files before applying compression and block header,
	 * WAL files are not included.
	 */
	int64			uncompressed_bytes;

	/* Size of data files in PGDATA at the moment of backup. */
	int64			pgdata_bytes;

	CompressAlg		compress_alg;
	int				compress_level;

	/* Fields needed for compatibility check */
	uint32			block_size;
	uint32			wal_block_size;
	uint32			checksum_version;
	char			program_version[100];
	char			server_version[100];

	bool			stream;			/* Was this backup taken in stream mode?
									 * i.e. does it include all needed WAL files? */
	bool			from_replica;	/* Was this backup taken from replica */
	time_t			parent_backup; 	/* Identifier of the previous backup.
									 * Which is basic backup for this
									 * incremental backup. */
	pgBackup		*parent_backup_link;
	char			*primary_conninfo; /* Connection parameters of the backup
										* in the format suitable for recovery.conf */
	char			*external_dir_str;	/* List of external directories,
										 * separated by ':' */
	char			*root_dir;		/* Full path for root backup directory:
									   backup_path/instance_name/backup_id */
	char			*database_dir;	/* Full path to directory with data files:
									   backup_path/instance_name/backup_id/database */
	parray			*files;			/* list of files belonging to this backup
									 * must be populated explicitly */
	char			*note;

	pg_crc32         content_crc;

	/* map used for access to page headers */
	HeaderMap       hdr_map;
};

/* Recovery target for restore and validate subcommands */
typedef struct pgRecoveryTarget
{
	time_t			target_time;
	/* add one more field in order to avoid deparsing target_time back */
	const char	   *time_string;
	TransactionId	target_xid;
	/* add one more field in order to avoid deparsing target_xid back */
	const char	   *xid_string;
	XLogRecPtr		target_lsn;
	/* add one more field in order to avoid deparsing target_lsn back */
	const char	   *lsn_string;
	TimeLineID		target_tli;
	bool			target_inclusive;
	bool			inclusive_specified;
	const char	   *target_stop;
	const char	   *target_name;
	const char	   *target_action;
} pgRecoveryTarget;

/* Options needed for restore and validate commands */
typedef struct pgRestoreParams
{
	bool	force;
	bool	is_restore;
	bool	no_validate;
	bool	restore_as_replica;
	//TODO maybe somehow add restore_as_replica as one of RecoverySettingsModes
	RecoverySettingsMode recovery_settings_mode;
	bool	skip_external_dirs;
	bool	skip_block_validation; //Start using it
	const char *restore_command;
	const char *primary_slot_name;
	const char *primary_conninfo;

	/* options for incremental restore */
	IncrRestoreMode	incremental_mode;
	XLogRecPtr shift_lsn;

	/* options for partial restore */
	PartialRestoreType partial_restore_type;
	parray *partial_db_list;
} pgRestoreParams;

/* Options needed for set-backup command */
typedef struct pgSetBackupParams
{
	int64   ttl; /* amount of time backup must be pinned
				  * -1 - do nothing
				  * 0 - disable pinning
				  */
	time_t  expire_time; /* Point in time until backup
						  * must be pinned.
						  */
	char   *note;
} pgSetBackupParams;

typedef struct
{
	PGNodeInfo *nodeInfo;

	const char *from_root;
	const char *to_root;
	const char *external_prefix;

	parray	   *files_list;
	parray	   *prev_filelist;
	parray	   *external_dirs;
	XLogRecPtr	prev_start_lsn;

	int			thread_num;
	HeaderMap   *hdr_map;

	/*
	 * Return value from the thread.
	 * 0 means there is no error, 1 - there is an error.
	 */
	int			ret;
} backup_files_arg;

typedef struct timelineInfo timelineInfo;

/* struct to collect info about timelines in WAL archive */
struct timelineInfo {

	TimeLineID tli;			/* this timeline */
	TimeLineID parent_tli;  /* parent timeline. 0 if none */
	timelineInfo *parent_link; /* link to parent timeline */
	XLogRecPtr switchpoint;	   /* if this timeline has a parent, then
								* switchpoint contains switchpoint LSN,
								* otherwise 0 */
	XLogSegNo begin_segno;	/* first present segment in this timeline */
	XLogSegNo end_segno;	/* last present segment in this timeline */
	size_t	n_xlog_files;	/* number of segments (only really existing)
							 * does not include lost segments */
	size_t	size;			/* space on disk taken by regular WAL files */
	parray *backups;		/* array of pgBackup sturctures with info
							 * about backups belonging to this timeline */
	parray *xlog_filelist;	/* array of ordinary WAL segments, '.partial'
							 * and '.backup' files belonging to this timeline */
	parray *lost_segments;	/* array of intervals of lost segments */
	parray *keep_segments;	/* array of intervals of segments used by WAL retention */
	pgBackup *closest_backup; /* link to valid backup, closest to timeline */
	pgBackup *oldest_backup; /* link to oldest backup on timeline */
	XLogRecPtr anchor_lsn; /* LSN belonging to the oldest segno to keep for 'wal-depth' */
	TimeLineID anchor_tli;	/* timeline of anchor_lsn */
};

typedef struct xlogInterval
{
	XLogSegNo begin_segno;
	XLogSegNo end_segno;
} xlogInterval;

typedef struct lsnInterval
{
	TimeLineID tli;
	XLogRecPtr begin_lsn;
	XLogRecPtr end_lsn;
} lsnInterval;

typedef enum xlogFileType
{
	SEGMENT,
	TEMP_SEGMENT,
	PARTIAL_SEGMENT,
	BACKUP_HISTORY_FILE
} xlogFileType;

typedef struct xlogFile
{
	pgFile       file;
	XLogSegNo    segno;
	xlogFileType type;
	bool         keep; /* Used to prevent removal of WAL segments
                        * required by ARCHIVE backups. */
} xlogFile;


/*
 * When copying datafiles to backup we validate and compress them block
 * by block. Thus special header is required for each data block.
 */
typedef struct BackupPageHeader
{
	BlockNumber	block;			/* block number */
	int32		compressed_size;
} BackupPageHeader;

/* 4MB for 1GB file */
typedef struct BackupPageHeader2
{
	XLogRecPtr  lsn;
	int32	    block;			 /* block number */
	int32       pos;             /* position in backup file */
	uint16      checksum;
} BackupPageHeader2;

typedef struct StopBackupCallbackParams
{
	PGconn	*conn;
	int      server_version;
} StopBackupCallbackParams;

/* Special value for compressed_size field */
#define PageIsOk		 0
#define SkipCurrentPage -1
#define PageIsTruncated -2
#define PageIsCorrupted -3 /* used by checkdb */

/*
 * Return timeline, xlog ID and record offset from an LSN of the type
 * 0/B000188, usual result from pg_stop_backup() and friends.
 */
#define XLogDataFromLSN(data, xlogid, xrecoff)		\
	sscanf(data, "%X/%X", xlogid, xrecoff)

#define IsCompressedXLogFileName(fname) \
	(strlen(fname) == XLOG_FNAME_LEN + strlen(".gz") &&			\
	 strspn(fname, "0123456789ABCDEF") == XLOG_FNAME_LEN &&		\
	 strcmp((fname) + XLOG_FNAME_LEN, ".gz") == 0)

#if PG_VERSION_NUM >= 110000

#define WalSegmentOffset(xlogptr, wal_segsz_bytes) \
	XLogSegmentOffset(xlogptr, wal_segsz_bytes)
#define GetXLogSegNo(xlrp, logSegNo, wal_segsz_bytes) \
	XLByteToSeg(xlrp, logSegNo, wal_segsz_bytes)
#define GetXLogRecPtr(segno, offset, wal_segsz_bytes, dest) \
	XLogSegNoOffsetToRecPtr(segno, offset, wal_segsz_bytes, dest)
#define GetXLogFileName(fname, tli, logSegNo, wal_segsz_bytes) \
	XLogFileName(fname, tli, logSegNo, wal_segsz_bytes)
#define IsInXLogSeg(xlrp, logSegNo, wal_segsz_bytes) \
	XLByteInSeg(xlrp, logSegNo, wal_segsz_bytes)
#define GetXLogSegName(fname, logSegNo, wal_segsz_bytes)	\
	snprintf(fname, 20, "%08X%08X",		\
			 (uint32) ((logSegNo) / XLogSegmentsPerXLogId(wal_segsz_bytes)), \
			 (uint32) ((logSegNo) % XLogSegmentsPerXLogId(wal_segsz_bytes)))

#define GetXLogSegNoFromScrath(logSegNo, log, seg, wal_segsz_bytes)	\
		logSegNo = (uint64) log * XLogSegmentsPerXLogId(wal_segsz_bytes) + seg

#define GetXLogFromFileName(fname, tli, logSegNo, wal_segsz_bytes) \
		XLogFromFileName(fname, tli, logSegNo, wal_segsz_bytes)
#else
#define WalSegmentOffset(xlogptr, wal_segsz_bytes) \
	((xlogptr) & ((XLogSegSize) - 1))
#define GetXLogSegNo(xlrp, logSegNo, wal_segsz_bytes) \
	XLByteToSeg(xlrp, logSegNo)
#define GetXLogRecPtr(segno, offset, wal_segsz_bytes, dest) \
	XLogSegNoOffsetToRecPtr(segno, offset, dest)
#define GetXLogFileName(fname, tli, logSegNo, wal_segsz_bytes) \
	XLogFileName(fname, tli, logSegNo)
#define IsInXLogSeg(xlrp, logSegNo, wal_segsz_bytes) \
	XLByteInSeg(xlrp, logSegNo)
#define GetXLogSegName(fname, logSegNo, wal_segsz_bytes) \
	snprintf(fname, 20, "%08X%08X",\
			 (uint32) ((logSegNo) / XLogSegmentsPerXLogId), \
			 (uint32) ((logSegNo) % XLogSegmentsPerXLogId))

#define GetXLogSegNoFromScrath(logSegNo, log, seg, wal_segsz_bytes)	\
		logSegNo = (uint64) log * XLogSegmentsPerXLogId + seg

#define GetXLogFromFileName(fname, tli, logSegNo, wal_segsz_bytes) \
		XLogFromFileName(fname, tli, logSegNo)
#endif

#define IsPartialCompressXLogFileName(fname)	\
	(strlen(fname) == XLOG_FNAME_LEN + strlen(".gz.partial") && \
	 strspn(fname, "0123456789ABCDEF") == XLOG_FNAME_LEN &&		\
	 strcmp((fname) + XLOG_FNAME_LEN, ".gz.partial") == 0)

#define IsTempXLogFileName(fname)	\
	(strlen(fname) == XLOG_FNAME_LEN + strlen(".part") &&	\
	 strspn(fname, "0123456789ABCDEF") == XLOG_FNAME_LEN &&		\
	 strcmp((fname) + XLOG_FNAME_LEN, ".part") == 0)

#define IsTempCompressXLogFileName(fname)	\
	(strlen(fname) == XLOG_FNAME_LEN + strlen(".gz.part") && \
	 strspn(fname, "0123456789ABCDEF") == XLOG_FNAME_LEN &&		\
	 strcmp((fname) + XLOG_FNAME_LEN, ".gz.part") == 0)

#define IsSshProtocol() (instance_config.remote.host && strcmp(instance_config.remote.proto, "ssh") == 0)

/* common options */
extern pid_t    my_pid;
extern __thread int my_thread_num;
extern int		num_threads;
extern bool		stream_wal;
extern bool		show_color;
extern bool		progress;
extern bool     is_archive_cmd; /* true for archive-{get,push} */
#if PG_VERSION_NUM >= 100000
/* In pre-10 'replication_slot' is defined in receivelog.h */
extern char	   *replication_slot;
#endif
extern bool 	temp_slot;

/* backup options */
extern bool		smooth_checkpoint;

/* remote probackup options */
extern char* remote_agent;

extern bool exclusive_backup;

/* delete options */
extern bool		delete_wal;
extern bool		delete_expired;
extern bool		merge_expired;
extern bool		dry_run;

/* ===== instanceState ===== */

typedef struct InstanceState
{
	/* catalog, this instance belongs to */
	CatalogState *catalog_state;

	char		instance_name[MAXPGPATH]; //previously global var instance_name
	/* $BACKUP_PATH/backups/instance_name */
	char		instance_backup_subdir_path[MAXPGPATH];

	/* $BACKUP_PATH/backups/instance_name/BACKUP_CATALOG_CONF_FILE */
	char		instance_config_path[MAXPGPATH];
	
	/* $BACKUP_PATH/backups/instance_name */
	char		instance_wal_subdir_path[MAXPGPATH]; // previously global var arclog_path

	/* TODO: Make it more specific */
	PGconn *conn;


	//TODO split into some more meaningdul parts
    InstanceConfig *config;
} InstanceState;

/* ===== instanceState (END) ===== */

/* show options */
extern ShowFormat show_format;

/* checkdb options */
extern bool heapallindexed;
extern bool skip_block_validation;

/* current settings */
extern pgBackup current;

/* argv of the process */
extern char** commands_args;

/* in backup.c */
extern int do_backup(InstanceState *instanceState, pgSetBackupParams *set_backup_params,
					 bool no_validate, bool no_sync, bool backup_logs);
extern void do_checkdb(bool need_amcheck, ConnectionOptions conn_opt,
				  char *pgdata);
extern BackupMode parse_backup_mode(const char *value);
extern const char *deparse_backup_mode(BackupMode mode);
extern void process_block_change(ForkNumber forknum, RelFileNode rnode,
								 BlockNumber blkno);

<<<<<<< HEAD
extern char *pg_ptrack_get_block(ConnectionArgs *arguments,
								 Oid dbOid, Oid tblsOid, Oid relOid,
								 BlockNumber blknum, size_t *result_size,
								 int ptrack_version_num, const char *ptrack_schema);
/* in catchup.c */
extern int do_catchup(const char *source_pgdata, const char *dest_pgdata, int num_threads, bool sync_dest_files);
=======
>>>>>>> b13d3b8c
/* in restore.c */
extern int do_restore_or_validate(InstanceState *instanceState,
					  time_t target_backup_id,
					  pgRecoveryTarget *rt,
					  pgRestoreParams *params,
					  bool no_sync);
extern bool satisfy_timeline(const parray *timelines, TimeLineID tli, XLogRecPtr lsn);
extern bool satisfy_recovery_target(const pgBackup *backup,
									const pgRecoveryTarget *rt);
extern pgRecoveryTarget *parseRecoveryTargetOptions(
	const char *target_time, const char *target_xid,
	const char *target_inclusive, TimeLineID target_tli, const char* target_lsn,
	const char *target_stop, const char *target_name,
	const char *target_action);

extern parray *get_dbOid_exclude_list(pgBackup *backup, parray *datname_list,
										PartialRestoreType partial_restore_type);

extern parray *get_backup_filelist(pgBackup *backup, bool strict);
extern parray *read_timeline_history(const char *arclog_path, TimeLineID targetTLI, bool strict);
extern bool tliIsPartOfHistory(const parray *timelines, TimeLineID tli);
extern DestDirIncrCompatibility check_incremental_compatibility(const char *pgdata, uint64 system_identifier,
																IncrRestoreMode incremental_mode);

/* in merge.c */
extern void do_merge(InstanceState *instanceState, time_t backup_id, bool no_validate, bool no_sync);
extern void merge_backups(pgBackup *backup, pgBackup *next_backup);
extern void merge_chain(InstanceState *instanceState, parray *parent_chain,
						pgBackup *full_backup, pgBackup *dest_backup,
						bool no_validate, bool no_sync);

extern parray *read_database_map(pgBackup *backup);

/* in init.c */
extern int do_init(CatalogState *catalogState);
extern int do_add_instance(InstanceState *instanceState, InstanceConfig *instance);

/* in archive.c */
extern void do_archive_push(InstanceState *instanceState, InstanceConfig *instance, char *wal_file_path,
						   char *wal_file_name, int batch_size, bool overwrite,
						   bool no_sync, bool no_ready_rename);
extern void do_archive_get(InstanceState *instanceState, InstanceConfig *instance, const char *prefetch_dir_arg, char *wal_file_path,
						   char *wal_file_name, int batch_size, bool validate_wal);

/* in configure.c */
extern void do_show_config(void);
extern void do_set_config(InstanceState *instanceState, bool missing_ok);
extern void init_config(InstanceConfig *config, const char *instance_name);
extern InstanceConfig *readInstanceConfigFile(InstanceState *instanceState);

/* in show.c */
extern int do_show(CatalogState *catalogState, InstanceState *instanceState,
				   time_t requested_backup_id, bool show_archive);

/* in delete.c */
extern void do_delete(InstanceState *instanceState, time_t backup_id);
extern void delete_backup_files(pgBackup *backup);
extern void do_retention(InstanceState *instanceState, bool no_validate, bool no_sync);
extern int do_delete_instance(InstanceState *instanceState);
extern void do_delete_status(InstanceState *instanceState, 
					InstanceConfig *instance_config, const char *status);

/* in fetch.c */
extern char *slurpFile(const char *datadir,
					   const char *path,
					   size_t *filesize,
					   bool safe,
					   fio_location location);
extern char *fetchFile(PGconn *conn, const char *filename, size_t *filesize);

/* in help.c */
extern void help_print_version(void);
extern void help_pg_probackup(void);
extern void help_command(ProbackupSubcmd const subcmd);

/* in validate.c */
extern void pgBackupValidate(pgBackup* backup, pgRestoreParams *params);
extern int do_validate_all(CatalogState *catalogState, InstanceState *instanceState);
extern int validate_one_page(Page page, BlockNumber absolute_blkno,
							 XLogRecPtr stop_lsn, PageState *page_st,
							 uint32 checksum_version);
extern bool validate_tablespace_map(pgBackup *backup, bool no_validate);

extern parray* get_history_streaming(ConnectionOptions *conn_opt, TimeLineID tli, parray *backup_list);

/* return codes for validate_one_page */
/* TODO: use enum */
#define PAGE_IS_VALID (-1)
#define PAGE_IS_NOT_FOUND (-2)
#define PAGE_IS_ZEROED (-3)
#define PAGE_HEADER_IS_INVALID (-4)
#define PAGE_CHECKSUM_MISMATCH (-5)
#define PAGE_LSN_FROM_FUTURE (-6)

/* in catalog.c */
extern pgBackup *read_backup(const char *root_dir);
extern void write_backup(pgBackup *backup, bool strict);
extern void write_backup_status(pgBackup *backup, BackupStatus status,
								bool strict);
extern void write_backup_data_bytes(pgBackup *backup);
extern bool lock_backup(pgBackup *backup, bool strict, bool exclusive);

extern const char *pgBackupGetBackupMode(pgBackup *backup, bool show_color);
extern void pgBackupGetBackupModeColor(pgBackup *backup, char *mode);

extern parray *catalog_get_instance_list(CatalogState *catalogState);

extern parray *catalog_get_backup_list(InstanceState *instanceState, time_t requested_backup_id);
extern void catalog_lock_backup_list(parray *backup_list, int from_idx,
									 int to_idx, bool strict, bool exclusive);
extern pgBackup *catalog_get_last_data_backup(parray *backup_list,
											  TimeLineID tli,
											  time_t current_start_time);
extern pgBackup *get_multi_timeline_parent(parray *backup_list, parray *tli_list,
	                      TimeLineID current_tli, time_t current_start_time,
						  InstanceConfig *instance);
extern timelineInfo *timelineInfoNew(TimeLineID tli);
extern void timelineInfoFree(void *tliInfo);
extern parray *catalog_get_timelines(InstanceState *instanceState, InstanceConfig *instance);
extern void do_set_backup(InstanceState *instanceState, time_t backup_id,
							pgSetBackupParams *set_backup_params);
extern void pin_backup(pgBackup	*target_backup,
							pgSetBackupParams *set_backup_params);
extern void add_note(pgBackup *target_backup, char *note);
extern void pgBackupWriteControl(FILE *out, pgBackup *backup, bool utc);
extern void write_backup_filelist(pgBackup *backup, parray *files,
								  const char *root, parray *external_list, bool sync);


extern void pgBackupCreateDir(pgBackup *backup, const char *backup_instance_path);
extern void pgNodeInit(PGNodeInfo *node);
extern void pgBackupInit(pgBackup *backup);
extern void pgBackupFree(void *backup);
extern int pgBackupCompareId(const void *f1, const void *f2);
extern int pgBackupCompareIdDesc(const void *f1, const void *f2);
extern int pgBackupCompareIdEqual(const void *l, const void *r);

extern pgBackup* find_parent_full_backup(pgBackup *current_backup);
extern int scan_parent_chain(pgBackup *current_backup, pgBackup **result_backup);
/* return codes for scan_parent_chain */
#define ChainIsBroken 0
#define ChainIsInvalid 1
#define ChainIsOk 2

extern bool is_parent(time_t parent_backup_time, pgBackup *child_backup, bool inclusive);
extern bool is_prolific(parray *backup_list, pgBackup *target_backup);
extern void append_children(parray *backup_list, pgBackup *target_backup, parray *append_list);
extern bool launch_agent(void);
extern void launch_ssh(char* argv[]);
extern void wait_ssh(void);

#define COMPRESS_ALG_DEFAULT NOT_DEFINED_COMPRESS
#define COMPRESS_LEVEL_DEFAULT 1

extern CompressAlg parse_compress_alg(const char *arg);
extern const char* deparse_compress_alg(int alg);

/* in dir.c */
extern bool get_control_value(const char *str, const char *name,
				  char *value_str, int64 *value_int64, bool is_mandatory);
extern void dir_list_file(parray *files, const char *root, bool exclude,
						  bool follow_symlink, bool add_root, bool backup_logs,
						  bool skip_hidden, int external_dir_num, fio_location location);

extern const char *get_tablespace_mapping(const char *dir);
extern void create_data_directories(parray *dest_files,
										const char *data_dir,
										const char *backup_dir,
										bool extract_tablespaces,
										bool incremental,
										fio_location location);

extern void read_tablespace_map(parray *links, const char *backup_dir);
extern void opt_tablespace_map(ConfigOption *opt, const char *arg);
extern void opt_externaldir_map(ConfigOption *opt, const char *arg);
extern int  check_tablespace_mapping(pgBackup *backup, bool incremental, bool force, bool pgdata_is_empty, bool no_validate);
extern void check_external_dir_mapping(pgBackup *backup, bool incremental);
extern char *get_external_remap(char *current_dir);

extern void print_database_map(FILE *out, parray *database_list);
extern void write_database_map(pgBackup *backup, parray *database_list,
								   parray *backup_file_list);
extern void db_map_entry_free(void *map);

extern void print_file_list(FILE *out, const parray *files, const char *root,
							const char *external_prefix, parray *external_list);
extern parray *make_external_directory_list(const char *colon_separated_dirs,
											bool remap);
extern void free_dir_list(parray *list);
extern void makeExternalDirPathByNum(char *ret_path, const char *pattern_path,
									 const int dir_num);
extern bool backup_contains_external(const char *dir, parray *dirs_list);

extern int dir_create_dir(const char *path, mode_t mode, bool strict);
extern bool dir_is_empty(const char *path, fio_location location);

extern bool fileExists(const char *path, fio_location location);
extern size_t pgFileSize(const char *path);

extern pgFile *pgFileNew(const char *path, const char *rel_path,
						 bool follow_symlink, int external_dir_num,
						 fio_location location);
extern pgFile *pgFileInit(const char *rel_path);
extern void pgFileDelete(mode_t mode, const char *full_path);
extern void fio_pgFileDelete(pgFile *file, const char *full_path);

extern void pgFileFree(void *file);

extern pg_crc32 pgFileGetCRC(const char *file_path, bool use_crc32c, bool missing_ok);
extern pg_crc32 pgFileGetCRCgz(const char *file_path, bool use_crc32c, bool missing_ok);

extern int pgFileMapComparePath(const void *f1, const void *f2);
extern int pgFileCompareName(const void *f1, const void *f2);
extern int pgFileCompareRelPathWithExternal(const void *f1, const void *f2);
extern int pgFileCompareRelPathWithExternalDesc(const void *f1, const void *f2);
extern int pgFileCompareLinked(const void *f1, const void *f2);
extern int pgFileCompareSize(const void *f1, const void *f2);
extern int pgFileCompareSizeDesc(const void *f1, const void *f2);
extern int pgCompareOid(const void *f1, const void *f2);
extern void pfilearray_clear_locks(parray *file_list);

/* in data.c */
extern bool check_data_file(ConnectionArgs *arguments, pgFile *file,
							const char *from_fullpath, uint32 checksum_version);

<<<<<<< HEAD
extern void backup_data_file(ConnectionArgs* conn_arg, pgFile *file,
								 const char *from_fullpath, const char *to_fullpath,
								 XLogRecPtr prev_backup_start_lsn, BackupMode backup_mode,
								 CompressAlg calg, int clevel, uint32 checksum_version,
								 int ptrack_version_num, const char *ptrack_schema,
								 HeaderMap *hdr_map, bool missing_ok);
extern void catchup_data_file(pgFile *file, const char *from_fullpath, const char *to_fullpath,
								 XLogRecPtr prev_backup_start_lsn, BackupMode backup_mode,
								 CompressAlg calg, int clevel, uint32 checksum_version,
								 int ptrack_version_num, const char *ptrack_schema,
								 bool is_merge, size_t prev_size);
=======
extern void backup_data_file(pgFile *file, const char *from_fullpath, const char *to_fullpath,
							 XLogRecPtr prev_backup_start_lsn, BackupMode backup_mode,
							 CompressAlg calg, int clevel, uint32 checksum_version,
							 int ptrack_version_num, const char *ptrack_schema,
							 HeaderMap *hdr_map, bool missing_ok);
>>>>>>> b13d3b8c
extern void backup_non_data_file(pgFile *file, pgFile *prev_file,
								 const char *from_fullpath, const char *to_fullpath,
								 BackupMode backup_mode, time_t parent_backup_time,
								 bool missing_ok);
extern void backup_non_data_file_internal(const char *from_fullpath,
										  fio_location from_location,
										  const char *to_fullpath, pgFile *file,
										  bool missing_ok);

extern size_t restore_data_file(parray *parent_chain, pgFile *dest_file, FILE *out,
								const char *to_fullpath, bool use_bitmap, PageState *checksum_map,
								XLogRecPtr shift_lsn, datapagemap_t *lsn_map, bool use_headers);
extern size_t restore_data_file_internal(FILE *in, FILE *out, pgFile *file, uint32 backup_version,
										 const char *from_fullpath, const char *to_fullpath, int nblocks,
										 datapagemap_t *map, PageState *checksum_map, int checksum_version,
										 datapagemap_t *lsn_map, BackupPageHeader2 *headers);
extern size_t restore_non_data_file(parray *parent_chain, pgBackup *dest_backup,
									pgFile *dest_file, FILE *out, const char *to_fullpath,
									bool already_exists);
extern void restore_non_data_file_internal(FILE *in, FILE *out, pgFile *file,
										   const char *from_fullpath, const char *to_fullpath);
extern bool create_empty_file(fio_location from_location, const char *to_root,
							  fio_location to_location, pgFile *file);

extern PageState *get_checksum_map(const char *fullpath, uint32 checksum_version,
								int n_blocks, XLogRecPtr dest_stop_lsn, BlockNumber segmentno);
extern datapagemap_t *get_lsn_map(const char *fullpath, uint32 checksum_version,
								  int n_blocks, XLogRecPtr shift_lsn, BlockNumber segmentno);
extern bool validate_file_pages(pgFile *file, const char *fullpath, XLogRecPtr stop_lsn,
							    uint32 checksum_version, uint32 backup_version, HeaderMap *hdr_map);

extern BackupPageHeader2* get_data_file_headers(HeaderMap *hdr_map, pgFile *file, uint32 backup_version, bool strict);
extern void write_page_headers(BackupPageHeader2 *headers, pgFile *file, HeaderMap *hdr_map, bool is_merge);
extern void init_header_map(pgBackup *backup);
extern void cleanup_header_map(HeaderMap *hdr_map);
/* parsexlog.c */
extern bool extractPageMap(const char *archivedir, uint32 wal_seg_size,
						   XLogRecPtr startpoint, TimeLineID start_tli,
						   XLogRecPtr endpoint, TimeLineID end_tli,
						   parray *tli_list);
extern void validate_wal(pgBackup *backup, const char *archivedir,
						 time_t target_time, TransactionId target_xid,
						 XLogRecPtr target_lsn, TimeLineID tli,
						 uint32 seg_size);
extern bool validate_wal_segment(TimeLineID tli, XLogSegNo segno,
								 const char *prefetch_dir, uint32 wal_seg_size);
extern bool read_recovery_info(const char *archivedir, TimeLineID tli,
							   uint32 seg_size,
							   XLogRecPtr start_lsn, XLogRecPtr stop_lsn,
							   time_t *recovery_time);
extern bool wal_contains_lsn(const char *archivedir, XLogRecPtr target_lsn,
							 TimeLineID target_tli, uint32 seg_size);
extern XLogRecPtr get_prior_record_lsn(const char *archivedir, XLogRecPtr start_lsn,
								   XLogRecPtr stop_lsn, TimeLineID tli,
								   bool seek_prev_segment, uint32 seg_size);

extern XLogRecPtr get_first_record_lsn(const char *archivedir, XLogRecPtr start_lsn,
									   TimeLineID tli, uint32 wal_seg_size, int timeout);
extern XLogRecPtr get_next_record_lsn(const char *archivedir, XLogSegNo	segno, TimeLineID tli,
									  uint32 wal_seg_size, int timeout, XLogRecPtr target);

/* in util.c */
extern TimeLineID get_current_timeline(PGconn *conn);
extern TimeLineID get_current_timeline_from_control(const char *pgdata_path, fio_location location, bool safe);
extern XLogRecPtr get_checkpoint_location(PGconn *conn);
extern uint64 get_system_identifier(const char *pgdata_path, fio_location location);
extern uint64 get_remote_system_identifier(PGconn *conn);
extern uint32 get_data_checksum_version(bool safe);
extern pg_crc32c get_pgcontrol_checksum(const char *pgdata_path);
extern DBState get_system_dbstate(const char *pgdata_path, fio_location location);
extern uint32 get_xlog_seg_size(const char *pgdata_path);
extern void get_redo(const char *pgdata_path, fio_location pgdata_location, RedoParams *redo);
extern void set_min_recovery_point(pgFile *file, const char *backup_path,
								   XLogRecPtr stop_backup_lsn);
extern void copy_pgcontrol_file(const char *from_fullpath, fio_location from_location,
					const char *to_fullpath, fio_location to_location, pgFile *file);

extern void time2iso(char *buf, size_t len, time_t time, bool utc);
extern const char *status2str(BackupStatus status);
const char *status2str_color(BackupStatus status);
extern BackupStatus str2status(const char *status);
extern const char *base36enc(long unsigned int value);
extern char *base36enc_dup(long unsigned int value);
extern long unsigned int base36dec(const char *text);
extern uint32 parse_server_version(const char *server_version_str);
extern uint32 parse_program_version(const char *program_version);
extern bool   parse_page(Page page, XLogRecPtr *lsn);
extern int32  do_compress(void* dst, size_t dst_size, void const* src, size_t src_size,
						  CompressAlg alg, int level, const char **errormsg);
extern int32  do_decompress(void* dst, size_t dst_size, void const* src, size_t src_size,
							CompressAlg alg, const char **errormsg);

extern void pretty_size(int64 size, char *buf, size_t len);
extern void pretty_time_interval(double time, char *buf, size_t len);

extern PGconn *pgdata_basic_setup(ConnectionOptions conn_opt, PGNodeInfo *nodeInfo);
extern void check_system_identifiers(PGconn *conn, const char *pgdata);
extern void parse_filelist_filenames(parray *files, const char *root);

/* in ptrack.c */
extern void make_pagemap_from_ptrack_2(parray* files, PGconn* backup_conn,
									   const char *ptrack_schema,
									   int ptrack_version_num,
									   XLogRecPtr lsn);
extern void get_ptrack_version(PGconn *backup_conn, PGNodeInfo *nodeInfo);
<<<<<<< HEAD
extern bool pg_is_ptrack_enabled(PGconn *backup_conn, int ptrack_version_num);
extern bool pg_ptrack_get_and_clear_db(Oid dbOid, Oid tblspcOid, PGconn *backup_conn);
extern char *pg_ptrack_get_and_clear(Oid tablespace_oid,
									 Oid db_oid,
									 Oid rel_oid,
									 size_t *result_size,
									 PGconn *backup_conn);
=======
extern bool pg_ptrack_enable(PGconn *backup_conn, int ptrack_version_num);
>>>>>>> b13d3b8c
extern XLogRecPtr get_last_ptrack_lsn(PGconn *backup_conn, PGNodeInfo *nodeInfo);
extern parray * pg_ptrack_get_pagemapset(PGconn *backup_conn, const char *ptrack_schema,
										 int ptrack_version_num, XLogRecPtr lsn);

/* open local file to writing */
extern FILE* open_local_file_rw(const char *to_fullpath, char **out_buf, uint32 buf_size);

extern int send_pages(const char *to_fullpath, const char *from_fullpath,
					  pgFile *file, XLogRecPtr prev_backup_start_lsn, CompressAlg calg, int clevel,
					  uint32 checksum_version, bool use_pagemap, BackupPageHeader2 **headers,
					  BackupMode backup_mode, int ptrack_version_num, const char *ptrack_schema);
extern int copy_pages(const char *to_fullpath, const char *from_fullpath,
					  pgFile *file, XLogRecPtr prev_backup_start_lsn,
					  uint32 checksum_version, bool use_pagemap,
					  BackupMode backup_mode, int ptrack_version_num, const char *ptrack_schema);

/* FIO */
extern void setMyLocation(ProbackupSubcmd const subcmd);
extern void fio_delete(mode_t mode, const char *fullpath, fio_location location);
extern int fio_send_pages(const char *to_fullpath, const char *from_fullpath, pgFile *file,
	                      XLogRecPtr horizonLsn, int calg, int clevel, uint32 checksum_version,
	                      bool use_pagemap, BlockNumber *err_blknum, char **errormsg,
	                      BackupPageHeader2 **headers);
extern int fio_copy_pages(const char *to_fullpath, const char *from_fullpath, pgFile *file,
	                      XLogRecPtr horizonLsn, int calg, int clevel, uint32 checksum_version,
	                      bool use_pagemap, BlockNumber *err_blknum, char **errormsg,
	                      BackupPageHeader2 **headers);
/* return codes for fio_send_pages */
extern int fio_send_file_gz(const char *from_fullpath, const char *to_fullpath, FILE* out, char **errormsg);
extern int fio_send_file(const char *from_fullpath, const char *to_fullpath, FILE* out,
														pgFile *file, char **errormsg);

extern void fio_list_dir(parray *files, const char *root, bool exclude, bool follow_symlink,
						 bool add_root, bool backup_logs, bool skip_hidden, int external_dir_num);

extern bool pgut_rmtree(const char *path, bool rmtopdir, bool strict);

extern void pgut_setenv(const char *key, const char *val);
extern void pgut_unsetenv(const char *key);

extern PageState *fio_get_checksum_map(const char *fullpath, uint32 checksum_version, int n_blocks,
									XLogRecPtr dest_stop_lsn, BlockNumber segmentno, fio_location location);

extern datapagemap_t *fio_get_lsn_map(const char *fullpath, uint32 checksum_version,
							int n_blocks, XLogRecPtr horizonLsn, BlockNumber segmentno,
							fio_location location);
extern pid_t fio_check_postmaster(const char *pgdata, fio_location location);

extern int32 fio_decompress(void* dst, void const* src, size_t size, int compress_alg, char **errormsg);

/* return codes for fio_send_pages() and fio_send_file() */
#define SEND_OK       (0)
#define FILE_MISSING (-1)
#define OPEN_FAILED  (-2)
#define READ_FAILED  (-3)
#define WRITE_FAILED (-4)
#define ZLIB_ERROR   (-5)
#define REMOTE_ERROR (-6)
#define PAGE_CORRUPTION (-8)

/* Check if specified location is local for current node */
extern bool fio_is_remote(fio_location location);
extern bool fio_is_remote_simple(fio_location location);

extern void get_header_errormsg(Page page, char **errormsg);
extern void get_checksum_errormsg(Page page, char **errormsg,
								  BlockNumber absolute_blkno);

extern bool
datapagemap_is_set(datapagemap_t *map, BlockNumber blkno);

extern void
datapagemap_print_debug(datapagemap_t *map);

/* in stream.c */
extern XLogRecPtr stop_backup_lsn;
extern void start_WAL_streaming(PGconn *backup_conn, char *stream_dst_path,
							   ConnectionOptions *conn_opt,
							   XLogRecPtr startpos, TimeLineID starttli);
extern int wait_WAL_streaming_end(parray *backup_files_list);
extern parray* parse_tli_history_buffer(char *history, TimeLineID tli);

/* external variables and functions, implemented in backup.c */
typedef struct PGStopBackupResult
{
	/*
	 * We will use values of snapshot_xid and invocation_time if there are
	 * no transactions between start_lsn and stop_lsn.
	 */
	TransactionId	snapshot_xid;
	time_t		invocation_time;
	/*
	 * Fields that store pg_catalog.pg_stop_backup() result
	 */
	XLogRecPtr	lsn;
	size_t		backup_label_content_len;
	char		*backup_label_content;
	size_t		tablespace_map_content_len;
	char		*tablespace_map_content;
} PGStopBackupResult;

extern bool backup_in_progress;
extern parray *backup_files_list;

extern void pg_start_backup(const char *label, bool smooth, pgBackup *backup,
							PGNodeInfo *nodeInfo, PGconn *conn);
extern void pg_silent_client_messages(PGconn *conn);
extern void pg_create_restore_point(PGconn *conn, time_t backup_start_time);
extern void pg_stop_backup_send(PGconn *conn, int server_version, bool is_started_on_replica, bool is_exclusive, char **query_text);
extern void pg_stop_backup_consume(PGconn *conn, int server_version,
		bool is_exclusive, uint32 timeout, const char *query_text,
		PGStopBackupResult *result);
extern void pg_stop_backup_write_file_helper(const char *path, const char *filename, const char *error_msg_filename,
		const void *data, size_t len, parray *file_list);
extern XLogRecPtr wait_wal_lsn(const char *wal_segment_dir, XLogRecPtr lsn, bool is_start_lsn, TimeLineID tli,
								bool in_prev_segment, bool segment_only,
								int timeout_elevel, bool in_stream_dir);
extern void wait_wal_and_calculate_stop_lsn(const char *xlog_path, XLogRecPtr stop_lsn, pgBackup *backup);
extern int64 calculate_datasize_of_filelist(parray *filelist);

#endif /* PG_PROBACKUP_H */<|MERGE_RESOLUTION|>--- conflicted
+++ resolved
@@ -841,15 +841,9 @@
 extern void process_block_change(ForkNumber forknum, RelFileNode rnode,
 								 BlockNumber blkno);
 
-<<<<<<< HEAD
-extern char *pg_ptrack_get_block(ConnectionArgs *arguments,
-								 Oid dbOid, Oid tblsOid, Oid relOid,
-								 BlockNumber blknum, size_t *result_size,
-								 int ptrack_version_num, const char *ptrack_schema);
 /* in catchup.c */
 extern int do_catchup(const char *source_pgdata, const char *dest_pgdata, int num_threads, bool sync_dest_files);
-=======
->>>>>>> b13d3b8c
+
 /* in restore.c */
 extern int do_restore_or_validate(InstanceState *instanceState,
 					  time_t target_backup_id,
@@ -1075,25 +1069,17 @@
 extern bool check_data_file(ConnectionArgs *arguments, pgFile *file,
 							const char *from_fullpath, uint32 checksum_version);
 
-<<<<<<< HEAD
-extern void backup_data_file(ConnectionArgs* conn_arg, pgFile *file,
-								 const char *from_fullpath, const char *to_fullpath,
-								 XLogRecPtr prev_backup_start_lsn, BackupMode backup_mode,
-								 CompressAlg calg, int clevel, uint32 checksum_version,
-								 int ptrack_version_num, const char *ptrack_schema,
-								 HeaderMap *hdr_map, bool missing_ok);
+
 extern void catchup_data_file(pgFile *file, const char *from_fullpath, const char *to_fullpath,
 								 XLogRecPtr prev_backup_start_lsn, BackupMode backup_mode,
 								 CompressAlg calg, int clevel, uint32 checksum_version,
 								 int ptrack_version_num, const char *ptrack_schema,
 								 bool is_merge, size_t prev_size);
-=======
 extern void backup_data_file(pgFile *file, const char *from_fullpath, const char *to_fullpath,
 							 XLogRecPtr prev_backup_start_lsn, BackupMode backup_mode,
 							 CompressAlg calg, int clevel, uint32 checksum_version,
 							 int ptrack_version_num, const char *ptrack_schema,
 							 HeaderMap *hdr_map, bool missing_ok);
->>>>>>> b13d3b8c
 extern void backup_non_data_file(pgFile *file, pgFile *prev_file,
 								 const char *from_fullpath, const char *to_fullpath,
 								 BackupMode backup_mode, time_t parent_backup_time,
@@ -1199,17 +1185,8 @@
 									   int ptrack_version_num,
 									   XLogRecPtr lsn);
 extern void get_ptrack_version(PGconn *backup_conn, PGNodeInfo *nodeInfo);
-<<<<<<< HEAD
 extern bool pg_is_ptrack_enabled(PGconn *backup_conn, int ptrack_version_num);
-extern bool pg_ptrack_get_and_clear_db(Oid dbOid, Oid tblspcOid, PGconn *backup_conn);
-extern char *pg_ptrack_get_and_clear(Oid tablespace_oid,
-									 Oid db_oid,
-									 Oid rel_oid,
-									 size_t *result_size,
-									 PGconn *backup_conn);
-=======
-extern bool pg_ptrack_enable(PGconn *backup_conn, int ptrack_version_num);
->>>>>>> b13d3b8c
+
 extern XLogRecPtr get_last_ptrack_lsn(PGconn *backup_conn, PGNodeInfo *nodeInfo);
 extern parray * pg_ptrack_get_pagemapset(PGconn *backup_conn, const char *ptrack_schema,
 										 int ptrack_version_num, XLogRecPtr lsn);
