/*-------------------------------------------------------------------------
 *
 * merge.c: merge FULL and incremental backups
 *
 * Copyright (c) 2018, Postgres Professional
 *
 *-------------------------------------------------------------------------
 */

#include "pg_probackup.h"

#include <sys/stat.h>
#include <unistd.h>

#include "utils/thread.h"

typedef struct
{
	parray	   *to_files;
	parray	   *files;
	parray	   *from_external;

	pgBackup   *to_backup;
	pgBackup   *from_backup;
	const char *to_root;
	const char *from_root;
	const char *to_external_prefix;
	const char *from_external_prefix;

	/*
	 * Return value from the thread.
	 * 0 means there is no error, 1 - there is an error.
	 */
	int			ret;
} merge_files_arg;

static void merge_backups(pgBackup *backup, pgBackup *next_backup);
static void *merge_files(void *arg);
static void
reorder_external_dirs(pgBackup *to_backup, parray *to_external,
					  parray *from_external);
static int
get_external_index(const char *key, const parray *list);

/*
 * Implementation of MERGE command.
 *
 * - Find target and its parent full backup
 * - Merge data files of target, parent and and intermediate backups
 * - Remove unnecessary files, which doesn't exist in the target backup anymore
 */
void
do_merge(time_t backup_id)
{
	parray	   *backups;
	pgBackup   *dest_backup = NULL;
	pgBackup   *full_backup = NULL;
	time_t		prev_parent = INVALID_BACKUP_ID;
	int			i;
	int			dest_backup_idx = 0;
	int			full_backup_idx = 0;

	if (backup_id == INVALID_BACKUP_ID)
		elog(ERROR, "required parameter is not specified: --backup-id");

	if (instance_name == NULL)
		elog(ERROR, "required parameter is not specified: --instance");

	elog(INFO, "Merge started");

	/* Get list of all backups sorted in order of descending start time */
	backups = catalog_get_backup_list(INVALID_BACKUP_ID);

	/* Find destination and parent backups */
	for (i = 0; i < parray_num(backups); i++)
	{
		pgBackup   *backup = (pgBackup *) parray_get(backups, i);

		if (backup->start_time > backup_id)
			continue;
		else if (backup->start_time == backup_id && !dest_backup)
		{
			if (backup->status != BACKUP_STATUS_OK &&
				/* It is possible that previous merging was interrupted */
				backup->status != BACKUP_STATUS_MERGING &&
				backup->status != BACKUP_STATUS_DELETING)
				elog(ERROR, "Backup %s has status: %s",
					 base36enc(backup->start_time), status2str(backup->status));

			if (backup->backup_mode == BACKUP_MODE_FULL)
				elog(ERROR, "Backup %s is full backup",
					 base36enc(backup->start_time));

			dest_backup = backup;
			dest_backup_idx = i;
		}
		else
		{
			if (dest_backup == NULL)
				elog(ERROR, "Target backup %s was not found", base36enc(backup_id));

			if (backup->start_time != prev_parent)
				continue;

			if (backup->status != BACKUP_STATUS_OK &&
				/* It is possible that previous merging was interrupted */
				backup->status != BACKUP_STATUS_MERGING)
				elog(ERROR, "Backup %s has status: %s",
					 base36enc(backup->start_time), status2str(backup->status));

			/* If we already found dest_backup, look for full backup */
			if (dest_backup && backup->backup_mode == BACKUP_MODE_FULL)
			{
				full_backup = backup;
				full_backup_idx = i;

				/* Found target and full backups, so break the loop */
				break;
			}
		}

		prev_parent = backup->parent_backup;
	}

	if (dest_backup == NULL)
		elog(ERROR, "Target backup %s was not found", base36enc(backup_id));
	if (full_backup == NULL)
		elog(ERROR, "Parent full backup for the given backup %s was not found",
			 base36enc(backup_id));

	Assert(full_backup_idx != dest_backup_idx);

	catalog_lock_backup_list(backups, full_backup_idx, dest_backup_idx);

	/*
	 * Found target and full backups, merge them and intermediate backups
	 */
	for (i = full_backup_idx; i > dest_backup_idx; i--)
	{
		pgBackup   *from_backup = (pgBackup *) parray_get(backups, i - 1);

		merge_backups(full_backup, from_backup);
	}

	pgBackupValidate(full_backup);
	if (full_backup->status == BACKUP_STATUS_CORRUPT)
		elog(ERROR, "Merging of backup %s failed", base36enc(backup_id));

	/* cleanup */
	parray_walk(backups, pgBackupFree);
	parray_free(backups);

	elog(INFO, "Merge of backup %s completed", base36enc(backup_id));
}

/*
 * Merge two backups data files using threads.
 * - move instance files from from_backup to to_backup
 * - remove unnecessary directories and files from to_backup
 * - update metadata of from_backup, it becames FULL backup
 */
static void
merge_backups(pgBackup *to_backup, pgBackup *from_backup)
{
	char	   *to_backup_id = base36enc_dup(to_backup->start_time),
			   *from_backup_id = base36enc_dup(from_backup->start_time);
	char		to_backup_path[MAXPGPATH],
				to_database_path[MAXPGPATH],
				to_external_prefix[MAXPGPATH],
				from_backup_path[MAXPGPATH],
				from_database_path[MAXPGPATH],
				from_external_prefix[MAXPGPATH],
				control_file[MAXPGPATH];
	parray	   *files,
			   *to_files;
	parray	   *to_external = NULL,
			   *from_external = NULL;
	pthread_t  *threads = NULL;
	merge_files_arg *threads_args = NULL;
	int			i;
	time_t		merge_time;
	bool		merge_isok = true;

	merge_time = time(NULL);
	elog(INFO, "Merging backup %s with backup %s", from_backup_id, to_backup_id);

	/*
	 * Validate to_backup only if it is BACKUP_STATUS_OK. If it has
	 * BACKUP_STATUS_MERGING status then it isn't valid backup until merging
	 * finished.
	 */
	if (to_backup->status == BACKUP_STATUS_OK)
	{
		pgBackupValidate(to_backup);
		if (to_backup->status == BACKUP_STATUS_CORRUPT)
			elog(ERROR, "Interrupt merging");
	}

	/*
	 * It is OK to validate from_backup if it has BACKUP_STATUS_OK or
	 * BACKUP_STATUS_MERGING status.
	 */
	Assert(from_backup->status == BACKUP_STATUS_OK ||
		   from_backup->status == BACKUP_STATUS_MERGING);
	pgBackupValidate(from_backup);
	if (from_backup->status == BACKUP_STATUS_CORRUPT)
		elog(ERROR, "Interrupt merging");

	/*
	 * Make backup paths.
	 */
	pgBackupGetPath(to_backup, to_backup_path, lengthof(to_backup_path), NULL);
	pgBackupGetPath(to_backup, to_database_path, lengthof(to_database_path),
					DATABASE_DIR);
	pgBackupGetPath(to_backup, to_external_prefix, lengthof(to_database_path),
					EXTERNAL_DIR);
	pgBackupGetPath(from_backup, from_backup_path, lengthof(from_backup_path), NULL);
	pgBackupGetPath(from_backup, from_database_path, lengthof(from_database_path),
					DATABASE_DIR);
	pgBackupGetPath(from_backup, from_external_prefix, lengthof(from_database_path),
					EXTERNAL_DIR);

	/*
	 * Get list of files which will be modified or removed.
	 */
	pgBackupGetPath(to_backup, control_file, lengthof(control_file),
					DATABASE_FILE_LIST);
	to_files = dir_read_file_list(NULL, NULL, control_file);
	/* To delete from leaf, sort in reversed order */
	parray_qsort(to_files, pgFileComparePathDesc);
	/*
	 * Get list of files which need to be moved.
	 */
	pgBackupGetPath(from_backup, control_file, lengthof(control_file),
					DATABASE_FILE_LIST);
	files = dir_read_file_list(NULL, NULL, control_file);
	/* sort by size for load balancing */
	parray_qsort(files, pgFileCompareSize);

	/*
	 * Previous merging was interrupted during deleting source backup. It is
	 * safe just to delete it again.
	 */
	if (from_backup->status == BACKUP_STATUS_DELETING)
		goto delete_source_backup;

	write_backup_status(to_backup, BACKUP_STATUS_MERGING);
	write_backup_status(from_backup, BACKUP_STATUS_MERGING);

	create_data_directories(to_database_path, from_backup_path, false);

	threads = (pthread_t *) palloc(sizeof(pthread_t) * num_threads);
	threads_args = (merge_files_arg *) palloc(sizeof(merge_files_arg) * num_threads);

	/* Create external directories lists */
	if (to_backup->external_dir_str)
		to_external = make_external_directory_list(to_backup->external_dir_str);
	if (from_backup->external_dir_str)
		from_external = make_external_directory_list(from_backup->external_dir_str);

	/*
	 * Rename external directoties in to_backup (if exists)
	 * according to numeration of external dirs in from_backup.
	 */
	if (to_external)
		reorder_external_dirs(to_backup, to_external, from_external);

	/* Setup threads */
	for (i = 0; i < parray_num(files); i++)
	{
		pgFile	   *file = (pgFile *) parray_get(files, i);

		/* if the entry was an external directory, create it in the backup */
		if (file->external_dir_num && S_ISDIR(file->mode))
		{
			char		dirpath[MAXPGPATH];
			char		new_container[MAXPGPATH];

			makeExternalDirPathByNum(new_container, to_external_prefix,
									 file->external_dir_num);
			join_path_components(dirpath, new_container, file->path);
			dir_create_dir(dirpath, DIR_PERMISSION);
		}
		pg_atomic_init_flag(&file->lock);
	}

	for (i = 0; i < num_threads; i++)
	{
		merge_files_arg *arg = &(threads_args[i]);

		arg->to_files = to_files;
		arg->files = files;
		arg->to_backup = to_backup;
		arg->from_backup = from_backup;
		arg->to_root = to_database_path;
		arg->from_root = from_database_path;
		arg->from_external = from_external;
		arg->to_external_prefix = to_external_prefix;
		arg->from_external_prefix = from_external_prefix;
		/* By default there are some error */
		arg->ret = 1;

		elog(VERBOSE, "Start thread: %d", i);

		pthread_create(&threads[i], NULL, merge_files, arg);
	}

	/* Wait threads */
	for (i = 0; i < num_threads; i++)
	{
		pthread_join(threads[i], NULL);
		if (threads_args[i].ret == 1)
			merge_isok = false;
	}
	if (!merge_isok)
		elog(ERROR, "Data files merging failed");

	/*
	 * Update to_backup metadata.
	 */
	to_backup->status = BACKUP_STATUS_OK;
	StrNCpy(to_backup->program_version, PROGRAM_VERSION,
			sizeof(to_backup->program_version));
	to_backup->parent_backup = INVALID_BACKUP_ID;
	to_backup->start_lsn = from_backup->start_lsn;
	to_backup->stop_lsn = from_backup->stop_lsn;
	to_backup->recovery_time = from_backup->recovery_time;
	to_backup->recovery_xid = from_backup->recovery_xid;
<<<<<<< HEAD

	pfree(to_backup->external_dir_str);
	to_backup->external_dir_str = from_backup->external_dir_str;
	from_backup->external_dir_str = NULL; /* For safe pgBackupFree() */
=======
	to_backup->merge_time = merge_time;
	to_backup->end_time = time(NULL);

>>>>>>> 322b3f0b
	/*
	 * If one of the backups isn't "stream" backup then the target backup become
	 * non-stream backup too.
	 */
	to_backup->stream = to_backup->stream && from_backup->stream;
	/* Compute summary of size of regular files in the backup */
	to_backup->data_bytes = 0;
	for (i = 0; i < parray_num(files); i++)
	{
		pgFile	   *file = (pgFile *) parray_get(files, i);

		if (S_ISDIR(file->mode))
			to_backup->data_bytes += 4096;
		/* Count the amount of the data actually copied */
		else if (S_ISREG(file->mode))
			to_backup->data_bytes += file->write_size;
	}
	/* compute size of wal files of this backup stored in the archive */
	if (!to_backup->stream)
		to_backup->wal_bytes = instance_config.xlog_seg_size *
			(to_backup->stop_lsn / instance_config.xlog_seg_size -
			 to_backup->start_lsn / instance_config.xlog_seg_size + 1);
	else
		to_backup->wal_bytes = BYTES_INVALID;

	write_backup_filelist(to_backup, files, from_database_path,
						  from_external_prefix, NULL);
	write_backup(to_backup);

delete_source_backup:
	/*
	 * Files were copied into to_backup. It is time to remove source backup
	 * entirely.
	 */
	delete_backup_files(from_backup);

	/*
	 * Delete files which are not in from_backup file list.
	 */
	parray_qsort(files, pgFileComparePathDesc);
	for (i = 0; i < parray_num(to_files); i++)
	{
		pgFile	   *file = (pgFile *) parray_get(to_files, i);

		if (file->external_dir_num && to_external)
		{
			char *dir_name = parray_get(to_external, file->external_dir_num - 1);
			if (backup_contains_external(dir_name, from_external))
				/* Dir already removed*/
				continue;
		}

		if (parray_bsearch(files, file, pgFileComparePathDesc) == NULL)
		{
			char		to_file_path[MAXPGPATH];
			char	   *prev_path;

			/* We need full path, file object has relative path */
			join_path_components(to_file_path, to_database_path, file->path);
			prev_path = file->path;
			file->path = to_file_path;

			pgFileDelete(file);
			elog(VERBOSE, "Deleted \"%s\"", file->path);

			file->path = prev_path;
		}
	}

	/*
	 * Rename FULL backup directory.
	 */
	elog(INFO, "Rename %s to %s", to_backup_id, from_backup_id);
	if (rename(to_backup_path, from_backup_path) == -1)
		elog(ERROR, "Could not rename directory \"%s\" to \"%s\": %s",
			 to_backup_path, from_backup_path, strerror(errno));

	/*
	 * Merging finished, now we can safely update ID of the destination backup.
	 */
	to_backup->start_time = from_backup->start_time;
	write_backup(to_backup);

	/* Cleanup */
	if (threads)
	{
		pfree(threads_args);
		pfree(threads);
	}

	parray_walk(to_files, pgFileFree);
	parray_free(to_files);

	parray_walk(files, pgFileFree);
	parray_free(files);

	pfree(to_backup_id);
	pfree(from_backup_id);
}

/*
 * Thread worker of merge_backups().
 */
static void *
merge_files(void *arg)
{
	merge_files_arg *argument = (merge_files_arg *) arg;
	pgBackup   *to_backup = argument->to_backup;
	pgBackup   *from_backup = argument->from_backup;
	int			i,
				num_files = parray_num(argument->files);

	for (i = 0; i < num_files; i++)
	{
		pgFile	   *file = (pgFile *) parray_get(argument->files, i);
		pgFile	   *to_file;
		pgFile	  **res_file;
		char		to_file_path[MAXPGPATH];	/* Path of target file */
		char		from_file_path[MAXPGPATH];
		char	   *prev_file_path;

		if (!pg_atomic_test_set_flag(&file->lock))
			continue;

		/* check for interrupt */
		if (interrupted)
			elog(ERROR, "Interrupted during merging backups");

		/* Directories were created before */
		if (S_ISDIR(file->mode))
			continue;

		if (progress)
			elog(INFO, "Progress: (%d/%d). Process file \"%s\"",
				 i + 1, num_files, file->path);

		res_file = parray_bsearch(argument->to_files, file,
								  pgFileComparePathWithExternalDesc);
		to_file = (res_file) ? *res_file : NULL;

		join_path_components(to_file_path, argument->to_root, file->path);

		/*
		 * Skip files which haven't changed since previous backup. But in case
		 * of DELTA backup we should consider n_blocks to truncate the target
		 * backup.
		 */
		if (file->write_size == BYTES_INVALID && file->n_blocks == -1)
		{
			elog(VERBOSE, "Skip merging file \"%s\", the file didn't change",
				 file->path);

			/*
			 * If the file wasn't changed in PAGE backup, retreive its
			 * write_size from previous FULL backup.
			 */
			if (to_file)
			{
				file->compress_alg = to_file->compress_alg;
				file->write_size = to_file->write_size;

				/*
				 * Recalculate crc for backup prior to 2.0.25.
				 */
				if (parse_program_version(from_backup->program_version) < 20025)
					file->crc = pgFileGetCRC(to_file_path, true, true, NULL);
				/* Otherwise just get it from the previous file */
				else
					file->crc = to_file->crc;
			}

			continue;
		}

		/* We need to make full path, file object has relative path */
		if (file->external_dir_num)
		{
			char temp[MAXPGPATH];
			makeExternalDirPathByNum(temp, argument->from_external_prefix,
									 file->external_dir_num);

			join_path_components(from_file_path, temp, file->path);
		}
		else
			join_path_components(from_file_path, argument->from_root,
								 file->path);
		prev_file_path = file->path;
		file->path = from_file_path;

		/*
		 * Move the file. We need to decompress it and compress again if
		 * necessary.
		 */
		elog(VERBOSE, "Merging file \"%s\", is_datafile %d, is_cfs %d",
			 file->path, file->is_database, file->is_cfs);

		if (file->is_datafile && !file->is_cfs)
		{
			/*
			 * We need more complicate algorithm if target file should be
			 * compressed.
			 */
			if (to_backup->compress_alg == PGLZ_COMPRESS ||
				to_backup->compress_alg == ZLIB_COMPRESS)
			{
				char		tmp_file_path[MAXPGPATH];
				char	   *prev_path;

				snprintf(tmp_file_path, MAXPGPATH, "%s_tmp", to_file_path);

				/* Start the magic */

				/*
				 * Merge files:
				 * - if target file exists restore and decompress it to the temp
				 *   path
				 * - decompress source file if necessary and merge it with the
				 *   target decompressed file
				 * - compress result file
				 */

				/*
				 * We need to decompress target file if it exists.
				 */
				if (to_file)
				{
					elog(VERBOSE, "Merge target and source files into the temporary path \"%s\"",
						 tmp_file_path);

					/*
					 * file->path points to the file in from_root directory. But we
					 * need the file in directory to_root.
					 */
					prev_path = to_file->path;
					to_file->path = to_file_path;
					/* Decompress target file into temporary one */
					restore_data_file(tmp_file_path, to_file, false, false,
									  parse_program_version(to_backup->program_version));
					to_file->path = prev_path;
				}
				else
					elog(VERBOSE, "Restore source file into the temporary path \"%s\"",
						 tmp_file_path);
				/* Merge source file with target file */
				restore_data_file(tmp_file_path, file,
								  from_backup->backup_mode == BACKUP_MODE_DIFF_DELTA,
								  false,
								  parse_program_version(from_backup->program_version));

				elog(VERBOSE, "Compress file and save it into the directory \"%s\"",
					 argument->to_root);

				/* Again we need to change path */
				prev_path = file->path;
				file->path = tmp_file_path;
				/* backup_data_file() requires file size to calculate nblocks */
				file->size = pgFileSize(file->path);
				/* Now we can compress the file */
				backup_data_file(NULL, /* We shouldn't need 'arguments' here */
								 to_file_path, file,
								 to_backup->start_lsn,
								 to_backup->backup_mode,
								 to_backup->compress_alg,
								 to_backup->compress_level);

				file->path = prev_path;

				/* We can remove temporary file now */
				if (unlink(tmp_file_path))
					elog(ERROR, "Could not remove temporary file \"%s\": %s",
						 tmp_file_path, strerror(errno));
			}
			/*
			 * Otherwise merging algorithm is simpler.
			 */
			else
			{
				/* We can merge in-place here */
				restore_data_file(to_file_path, file,
								  from_backup->backup_mode == BACKUP_MODE_DIFF_DELTA,
								  true,
								  parse_program_version(from_backup->program_version));

				/*
				 * We need to calculate write_size, restore_data_file() doesn't
				 * do that.
				 */
				file->write_size = pgFileSize(to_file_path);
				file->crc = pgFileGetCRC(to_file_path, true, true, NULL);
			}
		}
		else if (file->external_dir_num)
		{
			char	from_root[MAXPGPATH];
			char	to_root[MAXPGPATH];
			int		new_dir_num;
			char   *file_external_path = parray_get(argument->from_external,
													file->external_dir_num - 1);

			Assert(argument->from_external);
			new_dir_num = get_external_index(file_external_path,
											 argument->from_external);
			makeExternalDirPathByNum(from_root, argument->from_external_prefix,
									 file->external_dir_num);
			makeExternalDirPathByNum(to_root, argument->to_external_prefix,
									 new_dir_num);
			copy_file(from_root, to_root, file);
		}
		else if (strcmp(file->name, "pg_control") == 0)
			copy_pgcontrol_file(argument->from_root, argument->to_root, file);
		else
			copy_file(argument->from_root, argument->to_root, file);

		/*
		 * We need to save compression algorithm type of the target backup to be
		 * able to restore in the future.
		 */
		file->compress_alg = to_backup->compress_alg;

		if (file->write_size != BYTES_INVALID)
			elog(LOG, "Merged file \"%s\": " INT64_FORMAT " bytes",
				 file->path, file->write_size);

		/* Restore relative path */
		file->path = prev_file_path;
	}

	/* Data files merging is successful */
	argument->ret = 0;

	return NULL;
}

/* Recursively delete a directory and its contents */
static void
remove_dir_with_files(const char *path)
{
	parray *files = parray_new();
	dir_list_file(files, path, true, true, true, 0);
	parray_qsort(files, pgFileComparePathDesc);
	for (int i = 0; i < parray_num(files); i++)
	{
		pgFile	   *file = (pgFile *) parray_get(files, i);

		pgFileDelete(file);
		elog(VERBOSE, "Deleted \"%s\"", file->path);
	}
}

/* Get index of external directory */
static int
get_external_index(const char *key, const parray *list)
{
	if (!list) /* Nowhere to search */
		return -1;
	for (int i = 0; i < parray_num(list); i++)
	{
		if (strcmp(key, parray_get(list, i)) == 0)
			return i + 1;
	}
	return -1;
}

/* Rename directories in to_backup according to order in from_external */
static void
reorder_external_dirs(pgBackup *to_backup, parray *to_external,
					  parray *from_external)
{
	char externaldir_template[MAXPGPATH];

	pgBackupGetPath(to_backup, externaldir_template,
					lengthof(externaldir_template), EXTERNAL_DIR);
	for (int i = 0; i < parray_num(to_external); i++)
	{
		int from_num = get_external_index(parray_get(to_external, i),
										  from_external);
		if (from_num == -1)
		{
			char old_path[MAXPGPATH];
			makeExternalDirPathByNum(old_path, externaldir_template, i + 1);
			remove_dir_with_files(old_path);
		}
		else if (from_num != i + 1)
		{
			char old_path[MAXPGPATH];
			char new_path[MAXPGPATH];
			makeExternalDirPathByNum(old_path, externaldir_template, i + 1);
			makeExternalDirPathByNum(new_path, externaldir_template, from_num);
			elog(VERBOSE, "Rename %s to %s", old_path, new_path);
			if (rename (old_path, new_path) == -1)
				elog(ERROR, "Could not rename directory \"%s\" to \"%s\": %s",
					 old_path, new_path, strerror(errno));
		}
	}
}<|MERGE_RESOLUTION|>--- conflicted
+++ resolved
@@ -326,16 +326,12 @@
 	to_backup->stop_lsn = from_backup->stop_lsn;
 	to_backup->recovery_time = from_backup->recovery_time;
 	to_backup->recovery_xid = from_backup->recovery_xid;
-<<<<<<< HEAD
-
 	pfree(to_backup->external_dir_str);
 	to_backup->external_dir_str = from_backup->external_dir_str;
 	from_backup->external_dir_str = NULL; /* For safe pgBackupFree() */
-=======
 	to_backup->merge_time = merge_time;
 	to_backup->end_time = time(NULL);
 
->>>>>>> 322b3f0b
 	/*
 	 * If one of the backups isn't "stream" backup then the target backup become
 	 * non-stream backup too.
