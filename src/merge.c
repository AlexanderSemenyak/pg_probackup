/*-------------------------------------------------------------------------
 *
 * merge.c: merge FULL and incremental backups
 *
 * Copyright (c) 2018, Postgres Professional
 *
 *-------------------------------------------------------------------------
 */

#include "pg_probackup.h"

#include <sys/stat.h>
#include <unistd.h>

#include "utils/thread.h"

typedef struct
{
	parray	   *to_files;
	parray	   *files;
	parray	   *from_external;

	pgBackup   *to_backup;
	pgBackup   *from_backup;
	const char *to_root;
	const char *from_root;
	const char *to_external_prefix;
	const char *from_external_prefix;

	/*
	 * Return value from the thread.
	 * 0 means there is no error, 1 - there is an error.
	 */
	int			ret;
} merge_files_arg;

static void *merge_files(void *arg);
static void
reorder_external_dirs(pgBackup *to_backup, parray *to_external,
					  parray *from_external);
static int
get_external_index(const char *key, const parray *list);

/*
 * Implementation of MERGE command.
 *
 * - Find target and its parent full backup
 * - Merge data files of target, parent and and intermediate backups
 * - Remove unnecessary files, which doesn't exist in the target backup anymore
 */
void
do_merge(time_t backup_id)
{
	parray	   *backups;
	parray	   *merge_list = parray_new();
	pgBackup   *dest_backup = NULL;
	pgBackup   *full_backup = NULL;
	int			i;

	if (backup_id == INVALID_BACKUP_ID)
		elog(ERROR, "required parameter is not specified: --backup-id");

	if (instance_name == NULL)
		elog(ERROR, "required parameter is not specified: --instance");

	elog(INFO, "Merge started");

	/* Get list of all backups sorted in order of descending start time */
	backups = catalog_get_backup_list(INVALID_BACKUP_ID);

	/* Find destination backup first */
	for (i = 0; i < parray_num(backups); i++)
	{
		pgBackup   *backup = (pgBackup *) parray_get(backups, i);

		/* found target */
		if (backup->start_time == backup_id)
		{
			/* sanity */
			if (backup->status != BACKUP_STATUS_OK &&
				backup->status != BACKUP_STATUS_DONE &&
				/* It is possible that previous merging was interrupted */
				backup->status != BACKUP_STATUS_MERGING &&
				backup->status != BACKUP_STATUS_DELETING)
				elog(ERROR, "Backup %s has status: %s",
						base36enc(backup->start_time), status2str(backup->status));

			if (backup->backup_mode == BACKUP_MODE_FULL)
				elog(ERROR, "Backup %s is full backup",
					 base36enc(backup->start_time));

			dest_backup = backup;
			break;
		}
	}

	/* sanity */
	if (dest_backup == NULL)
		elog(ERROR, "Target backup %s was not found", base36enc(backup_id));

	/* get full backup */
	full_backup = find_parent_full_backup(dest_backup);

	/* sanity */
	if (full_backup == NULL)
		elog(ERROR, "Parent full backup for the given backup %s was not found",
			 base36enc(backup_id));

	/* sanity */
	if (full_backup->status != BACKUP_STATUS_OK &&
		full_backup->status != BACKUP_STATUS_DONE &&
		/* It is possible that previous merging was interrupted */
		full_backup->status != BACKUP_STATUS_MERGING)
		elog(ERROR, "Backup %s has status: %s",
				base36enc(full_backup->start_time), status2str(full_backup->status));

	/* form merge list */
	while(dest_backup->parent_backup_link)
	{
		/* sanity */
		if (dest_backup->status != BACKUP_STATUS_OK &&
			dest_backup->status != BACKUP_STATUS_DONE &&
			/* It is possible that previous merging was interrupted */
			dest_backup->status != BACKUP_STATUS_MERGING &&
			dest_backup->status != BACKUP_STATUS_DELETING)
			elog(ERROR, "Backup %s has status: %s",
					base36enc(dest_backup->start_time), status2str(dest_backup->status));

		parray_append(merge_list, dest_backup);
		dest_backup = dest_backup->parent_backup_link;
	}

	/* Add FULL backup for easy locking */
	parray_append(merge_list, full_backup);

	/* Lock merge chain */
	catalog_lock_backup_list(merge_list, parray_num(merge_list) - 1, 0);

	/*
	 * Found target and full backups, merge them and intermediate backups
	 */
	for (i = parray_num(merge_list) - 2; i >= 0; i--)
	{
		pgBackup   *from_backup = (pgBackup *) parray_get(merge_list, i);

		merge_backups(full_backup, from_backup);
	}

	pgBackupValidate(full_backup);
	if (full_backup->status == BACKUP_STATUS_CORRUPT)
		elog(ERROR, "Merging of backup %s failed", base36enc(backup_id));

	/* cleanup */
	parray_walk(backups, pgBackupFree);
	parray_free(backups);
	parray_free(merge_list);

	elog(INFO, "Merge of backup %s completed", base36enc(backup_id));
}

/*
 * Merge two backups data files using threads.
 * - move instance files from from_backup to to_backup
 * - remove unnecessary directories and files from to_backup
 * - update metadata of from_backup, it becames FULL backup
 */
void
merge_backups(pgBackup *to_backup, pgBackup *from_backup)
{
	char	   *to_backup_id = base36enc_dup(to_backup->start_time),
			   *from_backup_id = base36enc_dup(from_backup->start_time);
	char		to_backup_path[MAXPGPATH],
				to_database_path[MAXPGPATH],
				to_external_prefix[MAXPGPATH],
				from_backup_path[MAXPGPATH],
				from_database_path[MAXPGPATH],
				from_external_prefix[MAXPGPATH],
				control_file[MAXPGPATH];
	parray	   *files,
			   *to_files;
	parray	   *to_external = NULL,
			   *from_external = NULL;
	pthread_t  *threads = NULL;
	merge_files_arg *threads_args = NULL;
	int			i;
	time_t		merge_time;
	bool		merge_isok = true;

	merge_time = time(NULL);
	elog(INFO, "Merging backup %s with backup %s", from_backup_id, to_backup_id);

	/*
	 * Validate to_backup only if it is BACKUP_STATUS_OK. If it has
	 * BACKUP_STATUS_MERGING status then it isn't valid backup until merging
	 * finished.
	 */
	if (to_backup->status == BACKUP_STATUS_OK ||
		to_backup->status == BACKUP_STATUS_DONE)
	{
		pgBackupValidate(to_backup);
		if (to_backup->status == BACKUP_STATUS_CORRUPT)
			elog(ERROR, "Interrupt merging");
	}

	/*
	 * It is OK to validate from_backup if it has BACKUP_STATUS_OK or
	 * BACKUP_STATUS_MERGING status.
	 */
	Assert(from_backup->status == BACKUP_STATUS_OK ||
<<<<<<< HEAD
		   from_backup->status == BACKUP_STATUS_DONE ||
		   from_backup->status == BACKUP_STATUS_MERGING);
=======
		   from_backup->status == BACKUP_STATUS_MERGING ||
		   from_backup->status == BACKUP_STATUS_DELETING);
>>>>>>> 97e6182c
	pgBackupValidate(from_backup);
	if (from_backup->status == BACKUP_STATUS_CORRUPT)
		elog(ERROR, "Interrupt merging");

	/*
	 * Make backup paths.
	 */
	pgBackupGetPath(to_backup, to_backup_path, lengthof(to_backup_path), NULL);
	pgBackupGetPath(to_backup, to_database_path, lengthof(to_database_path),
					DATABASE_DIR);
	pgBackupGetPath(to_backup, to_external_prefix, lengthof(to_database_path),
					EXTERNAL_DIR);
	pgBackupGetPath(from_backup, from_backup_path, lengthof(from_backup_path), NULL);
	pgBackupGetPath(from_backup, from_database_path, lengthof(from_database_path),
					DATABASE_DIR);
	pgBackupGetPath(from_backup, from_external_prefix, lengthof(from_database_path),
					EXTERNAL_DIR);

	/*
	 * Get list of files which will be modified or removed.
	 */
	pgBackupGetPath(to_backup, control_file, lengthof(control_file),
					DATABASE_FILE_LIST);
	to_files = dir_read_file_list(NULL, NULL, control_file);
	/* To delete from leaf, sort in reversed order */
	parray_qsort(to_files, pgFileComparePathDesc);
	/*
	 * Get list of files which need to be moved.
	 */
	pgBackupGetPath(from_backup, control_file, lengthof(control_file),
					DATABASE_FILE_LIST);
	files = dir_read_file_list(NULL, NULL, control_file);
	/* sort by size for load balancing */
	parray_qsort(files, pgFileCompareSize);

	/*
	 * Previous merging was interrupted during deleting source backup. It is
	 * safe just to delete it again.
	 */
	if (from_backup->status == BACKUP_STATUS_DELETING)
		goto delete_source_backup;

	write_backup_status(to_backup, BACKUP_STATUS_MERGING);
	write_backup_status(from_backup, BACKUP_STATUS_MERGING);

	create_data_directories(to_database_path, from_backup_path, false);

	threads = (pthread_t *) palloc(sizeof(pthread_t) * num_threads);
	threads_args = (merge_files_arg *) palloc(sizeof(merge_files_arg) * num_threads);

	/* Create external directories lists */
	if (to_backup->external_dir_str)
		to_external = make_external_directory_list(to_backup->external_dir_str);
	if (from_backup->external_dir_str)
		from_external = make_external_directory_list(from_backup->external_dir_str);

	/*
	 * Rename external directoties in to_backup (if exists)
	 * according to numeration of external dirs in from_backup.
	 */
	if (to_external)
		reorder_external_dirs(to_backup, to_external, from_external);

	/* Setup threads */
	for (i = 0; i < parray_num(files); i++)
	{
		pgFile	   *file = (pgFile *) parray_get(files, i);

		/* if the entry was an external directory, create it in the backup */
		if (file->external_dir_num && S_ISDIR(file->mode))
		{
			char		dirpath[MAXPGPATH];
			char		new_container[MAXPGPATH];

			makeExternalDirPathByNum(new_container, to_external_prefix,
									 file->external_dir_num);
			join_path_components(dirpath, new_container, file->path);
			dir_create_dir(dirpath, DIR_PERMISSION);
		}
		pg_atomic_init_flag(&file->lock);
	}

	thread_interrupted = false;
	for (i = 0; i < num_threads; i++)
	{
		merge_files_arg *arg = &(threads_args[i]);

		arg->to_files = to_files;
		arg->files = files;
		arg->to_backup = to_backup;
		arg->from_backup = from_backup;
		arg->to_root = to_database_path;
		arg->from_root = from_database_path;
		arg->from_external = from_external;
		arg->to_external_prefix = to_external_prefix;
		arg->from_external_prefix = from_external_prefix;
		/* By default there are some error */
		arg->ret = 1;

		elog(VERBOSE, "Start thread: %d", i);

		pthread_create(&threads[i], NULL, merge_files, arg);
	}

	/* Wait threads */
	for (i = 0; i < num_threads; i++)
	{
		pthread_join(threads[i], NULL);
		if (threads_args[i].ret == 1)
			merge_isok = false;
	}
	if (!merge_isok)
		elog(ERROR, "Data files merging failed");

	/*
	 * Update to_backup metadata.
	 */
	to_backup->status = BACKUP_STATUS_OK;
	StrNCpy(to_backup->program_version, PROGRAM_VERSION,
			sizeof(to_backup->program_version));
	to_backup->parent_backup = INVALID_BACKUP_ID;
	to_backup->start_lsn = from_backup->start_lsn;
	to_backup->stop_lsn = from_backup->stop_lsn;
	to_backup->recovery_time = from_backup->recovery_time;
	to_backup->recovery_xid = from_backup->recovery_xid;
	pfree(to_backup->external_dir_str);
	to_backup->external_dir_str = from_backup->external_dir_str;
	from_backup->external_dir_str = NULL; /* For safe pgBackupFree() */
	to_backup->merge_time = merge_time;
	to_backup->end_time = time(NULL);

	/*
	 * Target backup must inherit wal mode too.
	 */
	to_backup->stream = from_backup->stream;
	/* Compute summary of size of regular files in the backup */
	to_backup->data_bytes = 0;
	for (i = 0; i < parray_num(files); i++)
	{
		pgFile	   *file = (pgFile *) parray_get(files, i);

		if (S_ISDIR(file->mode))
			to_backup->data_bytes += 4096;
		/* Count the amount of the data actually copied */
		else if (S_ISREG(file->mode))
			to_backup->data_bytes += file->write_size;
	}
	/* compute size of wal files of this backup stored in the archive */
	if (!to_backup->stream)
		to_backup->wal_bytes = instance_config.xlog_seg_size *
			(to_backup->stop_lsn / instance_config.xlog_seg_size -
			 to_backup->start_lsn / instance_config.xlog_seg_size + 1);
	else
		to_backup->wal_bytes = BYTES_INVALID;

	write_backup_filelist(to_backup, files, from_database_path,
						  from_external_prefix, NULL);
	write_backup(to_backup);

delete_source_backup:
	/*
	 * Files were copied into to_backup. It is time to remove source backup
	 * entirely.
	 */
	delete_backup_files(from_backup);

	/*
	 * Delete files which are not in from_backup file list.
	 */
	parray_qsort(files, pgFileComparePathDesc);
	for (i = 0; i < parray_num(to_files); i++)
	{
		pgFile	   *file = (pgFile *) parray_get(to_files, i);

		if (file->external_dir_num && to_external)
		{
			char *dir_name = parray_get(to_external, file->external_dir_num - 1);
			if (backup_contains_external(dir_name, from_external))
				/* Dir already removed*/
				continue;
		}

		if (parray_bsearch(files, file, pgFileComparePathDesc) == NULL)
		{
			char		to_file_path[MAXPGPATH];
			char	   *prev_path;

			/* We need full path, file object has relative path */
			join_path_components(to_file_path, to_database_path, file->path);
			prev_path = file->path;
			file->path = to_file_path;

			pgFileDelete(file);
			elog(VERBOSE, "Deleted \"%s\"", file->path);

			file->path = prev_path;
		}
	}

	/*
	 * Rename FULL backup directory.
	 */
	elog(INFO, "Rename %s to %s", to_backup_id, from_backup_id);
	if (rename(to_backup_path, from_backup_path) == -1)
		elog(ERROR, "Could not rename directory \"%s\" to \"%s\": %s",
			 to_backup_path, from_backup_path, strerror(errno));

	/*
	 * Merging finished, now we can safely update ID of the destination backup.
	 */
	to_backup->start_time = from_backup->start_time;
	write_backup(to_backup);

	/* Cleanup */
	if (threads)
	{
		pfree(threads_args);
		pfree(threads);
	}

	parray_walk(to_files, pgFileFree);
	parray_free(to_files);

	parray_walk(files, pgFileFree);
	parray_free(files);

	pfree(to_backup_id);
	pfree(from_backup_id);
}

/*
 * Thread worker of merge_backups().
 */
static void *
merge_files(void *arg)
{
	merge_files_arg *argument = (merge_files_arg *) arg;
	pgBackup   *to_backup = argument->to_backup;
	pgBackup   *from_backup = argument->from_backup;
	int			i,
				num_files = parray_num(argument->files);

	for (i = 0; i < num_files; i++)
	{
		pgFile	   *file = (pgFile *) parray_get(argument->files, i);
		pgFile	   *to_file;
		pgFile	  **res_file;
		char		to_file_path[MAXPGPATH];	/* Path of target file */
		char		from_file_path[MAXPGPATH];
		char	   *prev_file_path;

		if (!pg_atomic_test_set_flag(&file->lock))
			continue;

		/* check for interrupt */
		if (interrupted || thread_interrupted)
			elog(ERROR, "Interrupted during merging backups");

		/* Directories were created before */
		if (S_ISDIR(file->mode))
			continue;

		if (progress)
			elog(INFO, "Progress: (%d/%d). Process file \"%s\"",
				 i + 1, num_files, file->path);

		res_file = parray_bsearch(argument->to_files, file,
								  pgFileComparePathWithExternalDesc);
		to_file = (res_file) ? *res_file : NULL;

		join_path_components(to_file_path, argument->to_root, file->path);

		/*
		 * Skip files which haven't changed since previous backup. But in case
		 * of DELTA backup we should consider n_blocks to truncate the target
		 * backup.
		 */
		if (file->write_size == BYTES_INVALID && file->n_blocks == -1)
		{
			elog(VERBOSE, "Skip merging file \"%s\", the file didn't change",
				 file->path);

			/*
			 * If the file wasn't changed in PAGE backup, retreive its
			 * write_size from previous FULL backup.
			 */
			if (to_file)
			{
				file->compress_alg = to_file->compress_alg;
				file->write_size = to_file->write_size;

				/*
				 * Recalculate crc for backup prior to 2.0.25.
				 */
				if (parse_program_version(from_backup->program_version) < 20025)
					file->crc = pgFileGetCRC(to_file_path, true, true, NULL);
				/* Otherwise just get it from the previous file */
				else
					file->crc = to_file->crc;
			}

			continue;
		}

		/* We need to make full path, file object has relative path */
		if (file->external_dir_num)
		{
			char temp[MAXPGPATH];
			makeExternalDirPathByNum(temp, argument->from_external_prefix,
									 file->external_dir_num);

			join_path_components(from_file_path, temp, file->path);
		}
		else
			join_path_components(from_file_path, argument->from_root,
								 file->path);
		prev_file_path = file->path;
		file->path = from_file_path;

		/*
		 * Move the file. We need to decompress it and compress again if
		 * necessary.
		 */
		elog(VERBOSE, "Merging file \"%s\", is_datafile %d, is_cfs %d",
			 file->path, file->is_database, file->is_cfs);

		if (file->is_datafile && !file->is_cfs)
		{
			/*
			 * We need more complicate algorithm if target file should be
			 * compressed.
			 */
			if (to_backup->compress_alg == PGLZ_COMPRESS ||
				to_backup->compress_alg == ZLIB_COMPRESS)
			{
				char		tmp_file_path[MAXPGPATH];
				char	   *prev_path;

				snprintf(tmp_file_path, MAXPGPATH, "%s_tmp", to_file_path);

				/* Start the magic */

				/*
				 * Merge files:
				 * - if target file exists restore and decompress it to the temp
				 *   path
				 * - decompress source file if necessary and merge it with the
				 *   target decompressed file
				 * - compress result file
				 */

				/*
				 * We need to decompress target file if it exists.
				 */
				if (to_file)
				{
					elog(VERBOSE, "Merge target and source files into the temporary path \"%s\"",
						 tmp_file_path);

					/*
					 * file->path points to the file in from_root directory. But we
					 * need the file in directory to_root.
					 */
					prev_path = to_file->path;
					to_file->path = to_file_path;
					/* Decompress target file into temporary one */
					restore_data_file(tmp_file_path, to_file, false, false,
									  parse_program_version(to_backup->program_version));
					to_file->path = prev_path;
				}
				else
					elog(VERBOSE, "Restore source file into the temporary path \"%s\"",
						 tmp_file_path);
				/* Merge source file with target file */
				restore_data_file(tmp_file_path, file,
								  from_backup->backup_mode == BACKUP_MODE_DIFF_DELTA,
								  false,
								  parse_program_version(from_backup->program_version));

				elog(VERBOSE, "Compress file and save it into the directory \"%s\"",
					 argument->to_root);

				/* Again we need to change path */
				prev_path = file->path;
				file->path = tmp_file_path;
				/* backup_data_file() requires file size to calculate nblocks */
				file->size = pgFileSize(file->path);
				/* Now we can compress the file */
				backup_data_file(NULL, /* We shouldn't need 'arguments' here */
								 to_file_path, file,
								 to_backup->start_lsn,
								 to_backup->backup_mode,
								 to_backup->compress_alg,
								 to_backup->compress_level);

				file->path = prev_path;

				/* We can remove temporary file now */
				if (unlink(tmp_file_path))
					elog(ERROR, "Could not remove temporary file \"%s\": %s",
						 tmp_file_path, strerror(errno));
			}
			/*
			 * Otherwise merging algorithm is simpler.
			 */
			else
			{
				/* We can merge in-place here */
				restore_data_file(to_file_path, file,
								  from_backup->backup_mode == BACKUP_MODE_DIFF_DELTA,
								  true,
								  parse_program_version(from_backup->program_version));

				/*
				 * We need to calculate write_size, restore_data_file() doesn't
				 * do that.
				 */
				file->write_size = pgFileSize(to_file_path);
				file->crc = pgFileGetCRC(to_file_path, true, true, NULL);
			}
		}
		else if (file->external_dir_num)
		{
			char	from_root[MAXPGPATH];
			char	to_root[MAXPGPATH];
			int		new_dir_num;
			char   *file_external_path = parray_get(argument->from_external,
													file->external_dir_num - 1);

			Assert(argument->from_external);
			new_dir_num = get_external_index(file_external_path,
											 argument->from_external);
			makeExternalDirPathByNum(from_root, argument->from_external_prefix,
									 file->external_dir_num);
			makeExternalDirPathByNum(to_root, argument->to_external_prefix,
									 new_dir_num);
			copy_file(from_root, to_root, file);
		}
		else if (strcmp(file->name, "pg_control") == 0)
			copy_pgcontrol_file(argument->from_root, argument->to_root, file);
		else
			copy_file(argument->from_root, argument->to_root, file);

		/*
		 * We need to save compression algorithm type of the target backup to be
		 * able to restore in the future.
		 */
		file->compress_alg = to_backup->compress_alg;

		if (file->write_size != BYTES_INVALID)
			elog(VERBOSE, "Merged file \"%s\": " INT64_FORMAT " bytes",
				 file->path, file->write_size);

		/* Restore relative path */
		file->path = prev_file_path;
	}

	/* Data files merging is successful */
	argument->ret = 0;

	return NULL;
}

/* Recursively delete a directory and its contents */
static void
remove_dir_with_files(const char *path)
{
	parray	   *files = parray_new();
	int			i;

	dir_list_file(files, path, true, true, true, 0);
	parray_qsort(files, pgFileComparePathDesc);
	for (i = 0; i < parray_num(files); i++)
	{
		pgFile	   *file = (pgFile *) parray_get(files, i);

		pgFileDelete(file);
		elog(VERBOSE, "Deleted \"%s\"", file->path);
	}
}

/* Get index of external directory */
static int
get_external_index(const char *key, const parray *list)
{
	int			i;

	if (!list) /* Nowhere to search */
		return -1;
	for (i = 0; i < parray_num(list); i++)
	{
		if (strcmp(key, parray_get(list, i)) == 0)
			return i + 1;
	}
	return -1;
}

/* Rename directories in to_backup according to order in from_external */
static void
reorder_external_dirs(pgBackup *to_backup, parray *to_external,
					  parray *from_external)
{
	char		externaldir_template[MAXPGPATH];
	int			i;

	pgBackupGetPath(to_backup, externaldir_template,
					lengthof(externaldir_template), EXTERNAL_DIR);
	for (i = 0; i < parray_num(to_external); i++)
	{
		int from_num = get_external_index(parray_get(to_external, i),
										  from_external);
		if (from_num == -1)
		{
			char old_path[MAXPGPATH];
			makeExternalDirPathByNum(old_path, externaldir_template, i + 1);
			remove_dir_with_files(old_path);
		}
		else if (from_num != i + 1)
		{
			char old_path[MAXPGPATH];
			char new_path[MAXPGPATH];
			makeExternalDirPathByNum(old_path, externaldir_template, i + 1);
			makeExternalDirPathByNum(new_path, externaldir_template, from_num);
			elog(VERBOSE, "Rename %s to %s", old_path, new_path);
			if (rename (old_path, new_path) == -1)
				elog(ERROR, "Could not rename directory \"%s\" to \"%s\": %s",
					 old_path, new_path, strerror(errno));
		}
	}
}<|MERGE_RESOLUTION|>--- conflicted
+++ resolved
@@ -207,13 +207,9 @@
 	 * BACKUP_STATUS_MERGING status.
 	 */
 	Assert(from_backup->status == BACKUP_STATUS_OK ||
-<<<<<<< HEAD
 		   from_backup->status == BACKUP_STATUS_DONE ||
-		   from_backup->status == BACKUP_STATUS_MERGING);
-=======
 		   from_backup->status == BACKUP_STATUS_MERGING ||
 		   from_backup->status == BACKUP_STATUS_DELETING);
->>>>>>> 97e6182c
 	pgBackupValidate(from_backup);
 	if (from_backup->status == BACKUP_STATUS_CORRUPT)
 		elog(ERROR, "Interrupt merging");
