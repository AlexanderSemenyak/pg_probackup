--- conflicted
+++ resolved
@@ -29,15 +29,13 @@
  * RmgrNames is an array of resource manager names, to make error messages
  * a bit nicer.
  */
-<<<<<<< HEAD
-=======
 #if PG_VERSION_NUM >= 150000
 #define PG_RMGR(symname,name,redo,desc,identify,startup,cleanup,mask,decode) \
   name,
-#elif PG_VERSION_NUM >= 100000
->>>>>>> d25a594d
+#else
 #define PG_RMGR(symname,name,redo,desc,identify,startup,cleanup,mask) \
   name,
+#endif
 
 static const char *RmgrNames[RM_MAX_ID + 1] = {
 #include "access/rmgrlist.h"
