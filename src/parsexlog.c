/*-------------------------------------------------------------------------
 *
 * parsexlog.c
 *	  Functions for reading Write-Ahead-Log
 *
 * Portions Copyright (c) 1996-2016, PostgreSQL Global Development Group
 * Portions Copyright (c) 1994, Regents of the University of California
 * Portions Copyright (c) 2015-2018, Postgres Professional
 *
 *-------------------------------------------------------------------------
 */

#include "pg_probackup.h"

#include "access/transam.h"
#include "catalog/pg_control.h"
#include "commands/dbcommands_xlog.h"
#include "catalog/storage_xlog.h"

#ifdef HAVE_LIBZ
#include <zlib.h>
#endif

#include "utils/thread.h"
#include <unistd.h>
#include <time.h>

/*
 * RmgrNames is an array of resource manager names, to make error messages
 * a bit nicer.
 */
#if PG_VERSION_NUM >= 100000
#define PG_RMGR(symname,name,redo,desc,identify,startup,cleanup,mask) \
  name,
#else
#define PG_RMGR(symname,name,redo,desc,identify,startup,cleanup) \
  name,
#endif

static const char *RmgrNames[RM_MAX_ID + 1] = {
#include "access/rmgrlist.h"
};

/* some from access/xact.h */
/*
 * XLOG allows to store some information in high 4 bits of log record xl_info
 * field. We use 3 for the opcode, and one about an optional flag variable.
 */
#define XLOG_XACT_COMMIT			0x00
#define XLOG_XACT_PREPARE			0x10
#define XLOG_XACT_ABORT				0x20
#define XLOG_XACT_COMMIT_PREPARED	0x30
#define XLOG_XACT_ABORT_PREPARED	0x40
#define XLOG_XACT_ASSIGNMENT		0x50
/* free opcode 0x60 */
/* free opcode 0x70 */

/* mask for filtering opcodes out of xl_info */
#define XLOG_XACT_OPMASK			0x70

typedef struct xl_xact_commit
{
	TimestampTz xact_time;		/* time of commit */

	/* xl_xact_xinfo follows if XLOG_XACT_HAS_INFO */
	/* xl_xact_dbinfo follows if XINFO_HAS_DBINFO */
	/* xl_xact_subxacts follows if XINFO_HAS_SUBXACT */
	/* xl_xact_relfilenodes follows if XINFO_HAS_RELFILENODES */
	/* xl_xact_invals follows if XINFO_HAS_INVALS */
	/* xl_xact_twophase follows if XINFO_HAS_TWOPHASE */
	/* xl_xact_origin follows if XINFO_HAS_ORIGIN, stored unaligned! */
} xl_xact_commit;

typedef struct xl_xact_abort
{
	TimestampTz xact_time;		/* time of abort */

	/* xl_xact_xinfo follows if XLOG_XACT_HAS_INFO */
	/* No db_info required */
	/* xl_xact_subxacts follows if HAS_SUBXACT */
	/* xl_xact_relfilenodes follows if HAS_RELFILENODES */
	/* No invalidation messages needed. */
	/* xl_xact_twophase follows if XINFO_HAS_TWOPHASE */
} xl_xact_abort;

static void extractPageInfo(XLogReaderState *record);
static bool getRecordTimestamp(XLogReaderState *record, TimestampTz *recordXtime);

typedef struct XLogPageReadPrivate
{
<<<<<<< HEAD
	int 		 thread_num;
	const char  *archivedir;
	TimeLineID	 tli;
	uint32		 xlog_seg_size;

	bool		 manual_switch;
	bool		 need_switch;

	int			 xlogfile;
	XLogSegNo	 xlogsegno;
	char		 xlogpath[MAXPGPATH];
	bool		 xlogexists;
	fio_location location;
=======
	int			thread_num;
	const char *archivedir;
	TimeLineID	tli;
	uint32		xlog_seg_size;

	bool		manual_switch;
	bool		need_switch;

	int			xlogfile;
	XLogSegNo	xlogsegno;
	char		xlogpath[MAXPGPATH];
	bool		xlogexists;

>>>>>>> c14c5a58
#ifdef HAVE_LIBZ
	gzFile		 gz_xlogfile;
	char		 gz_xlogpath[MAXPGPATH];
	int          gz_tmp;
#endif
} XLogPageReadPrivate;

/* An argument for a thread function */
typedef struct
{
	XLogPageReadPrivate private_data;

	XLogRecPtr	startpoint;
	XLogRecPtr	endpoint;
	XLogSegNo	endSegNo;

	/*
	 * Return value from the thread.
	 * 0 means there is no error, 1 - there is an error.
	 */
	int			ret;
} xlog_thread_arg;

static int SimpleXLogPageRead(XLogReaderState *xlogreader,
				   XLogRecPtr targetPagePtr,
				   int reqLen, XLogRecPtr targetRecPtr, char *readBuf,
				   TimeLineID *pageTLI);
static XLogReaderState *InitXLogPageRead(XLogPageReadPrivate *private_data,
										 const char *archivedir,
										 TimeLineID tli, uint32 xlog_seg_size,
										 bool allocate_reader);
static void CleanupXLogPageRead(XLogReaderState *xlogreader);
static void PrintXLogCorruptionMsg(XLogPageReadPrivate *private_data, int elevel);

static XLogSegNo nextSegNoToRead = 0;
static pthread_mutex_t wal_segment_mutex = PTHREAD_MUTEX_INITIALIZER;

/* copied from timestamp.c */
static pg_time_t
timestamptz_to_time_t(TimestampTz t)
{
	pg_time_t	result;

#ifdef HAVE_INT64_TIMESTAMP
	result = (pg_time_t) (t / USECS_PER_SEC +
				 ((POSTGRES_EPOCH_JDATE - UNIX_EPOCH_JDATE) * SECS_PER_DAY));
#else
	result = (pg_time_t) (t +
				 ((POSTGRES_EPOCH_JDATE - UNIX_EPOCH_JDATE) * SECS_PER_DAY));
#endif
	return result;
}

/*
 * Do manual switch to the next WAL segment.
 *
 * Returns false if the reader reaches the end of a WAL segment list.
 */
static bool
switchToNextWal(XLogReaderState *xlogreader, xlog_thread_arg *arg)
{
	XLogPageReadPrivate *private_data;
	XLogRecPtr	found;

	private_data = (XLogPageReadPrivate *) xlogreader->private_data;
	private_data->need_switch = false;

	/* Critical section */
	pthread_lock(&wal_segment_mutex);
	Assert(nextSegNoToRead);
	private_data->xlogsegno = nextSegNoToRead;
	nextSegNoToRead++;
	pthread_mutex_unlock(&wal_segment_mutex);

	/* We've reached the end */
	if (private_data->xlogsegno > arg->endSegNo)
		return false;

	/* Adjust next record position */
	GetXLogRecPtr(private_data->xlogsegno, 0,
				  private_data->xlog_seg_size, arg->startpoint);
	/* We need to close previously opened file if it wasn't closed earlier */
	CleanupXLogPageRead(xlogreader);
	/* Skip over the page header and contrecord if any */
	found = XLogFindNextRecord(xlogreader, arg->startpoint);

	/*
	 * We get invalid WAL record pointer usually when WAL segment is
	 * absent or is corrupted.
	 */
	if (XLogRecPtrIsInvalid(found))
	{
		elog(WARNING, "Thread [%d]: could not read WAL record at %X/%X",
			 private_data->thread_num,
			 (uint32) (arg->startpoint >> 32), (uint32) (arg->startpoint));
		PrintXLogCorruptionMsg(private_data, ERROR);
	}
	arg->startpoint = found;

	elog(VERBOSE, "Thread [%d]: switched to LSN %X/%X",
		 private_data->thread_num,
		 (uint32) (arg->startpoint >> 32), (uint32) (arg->startpoint));

	return true;
}

/*
 * extractPageMap() worker.
 */
static void *
doExtractPageMap(void *arg)
{
	xlog_thread_arg *extract_arg = (xlog_thread_arg *) arg;
	XLogPageReadPrivate *private_data;
	XLogReaderState *xlogreader;
	XLogSegNo	nextSegNo = 0;
	XLogRecPtr	found;
	char	   *errormsg;

	private_data = &extract_arg->private_data;
#if PG_VERSION_NUM >= 110000
	xlogreader = XLogReaderAllocate(private_data->xlog_seg_size,
									&SimpleXLogPageRead, private_data);
#else
	xlogreader = XLogReaderAllocate(&SimpleXLogPageRead, private_data);
#endif
	if (xlogreader == NULL)
		elog(ERROR, "Thread [%d]: out of memory", private_data->thread_num);
	xlogreader->system_identifier = instance_config.system_identifier;

	found = XLogFindNextRecord(xlogreader, extract_arg->startpoint);

	/*
	 * We get invalid WAL record pointer usually when WAL segment is absent or
	 * is corrupted.
	 */
	if (XLogRecPtrIsInvalid(found))
	{
		if (xlogreader->errormsg_buf[0] != '\0')
			elog(WARNING, "Thread [%d]: could not read WAL record at %X/%X: %s",
				 private_data->thread_num,
				 (uint32) (extract_arg->startpoint >> 32),
				 (uint32) (extract_arg->startpoint),
				 xlogreader->errormsg_buf);
		else
			elog(WARNING, "Thread [%d]: could not read WAL record at %X/%X",
				 private_data->thread_num,
				 (uint32) (extract_arg->startpoint >> 32),
				 (uint32) (extract_arg->startpoint));
		PrintXLogCorruptionMsg(private_data, ERROR);
	}
	extract_arg->startpoint = found;

	elog(VERBOSE, "Thread [%d]: Starting LSN: %X/%X",
		 private_data->thread_num,
		 (uint32) (extract_arg->startpoint >> 32),
		 (uint32) (extract_arg->startpoint));

	/* Switch WAL segment manually below without using SimpleXLogPageRead() */
	private_data->manual_switch = true;

	do
	{
		XLogRecord *record;

		if (interrupted)
			elog(ERROR, "Thread [%d]: Interrupted during WAL reading",
				 private_data->thread_num);

		/*
		 * We need to switch to the next WAL segment after reading previous
		 * record. It may happen if we read contrecord.
		 */
		if (private_data->need_switch)
		{
			if (!switchToNextWal(xlogreader, extract_arg))
				break;
		}

		record = XLogReadRecord(xlogreader, extract_arg->startpoint, &errormsg);

		if (record == NULL)
		{
			XLogRecPtr	errptr;

			/*
			 * There is no record, try to switch to the next WAL segment.
			 * Usually SimpleXLogPageRead() does it by itself. But here we need
			 * to do it manually to support threads.
			 */
			if (private_data->need_switch && errormsg == NULL)
			{
				if (switchToNextWal(xlogreader, extract_arg))
					continue;
				else
					break;
			}

			errptr = extract_arg->startpoint ?
				extract_arg->startpoint : xlogreader->EndRecPtr;

			if (errormsg)
				elog(WARNING, "Thread [%d]: could not read WAL record at %X/%X: %s",
					 private_data->thread_num,
					 (uint32) (errptr >> 32), (uint32) (errptr),
					 errormsg);
			else
				elog(WARNING, "Thread [%d]: could not read WAL record at %X/%X",
					 private_data->thread_num,
					 (uint32) (errptr >> 32), (uint32) (errptr));

			/*
			 * If we don't have all WAL files from prev backup start_lsn to current
			 * start_lsn, we won't be able to build page map and PAGE backup will
			 * be incorrect. Stop it and throw an error.
			 */
			PrintXLogCorruptionMsg(private_data, ERROR);
		}

		extractPageInfo(xlogreader);

		/* continue reading at next record */
		extract_arg->startpoint = InvalidXLogRecPtr;

		GetXLogSegNo(xlogreader->EndRecPtr, nextSegNo,
					 private_data->xlog_seg_size);
	} while (nextSegNo <= extract_arg->endSegNo &&
			 xlogreader->ReadRecPtr < extract_arg->endpoint);

	CleanupXLogPageRead(xlogreader);
	XLogReaderFree(xlogreader);

	/* Extracting is successful */
	extract_arg->ret = 0;
	return NULL;
}

/*
 * Read WAL from the archive directory, from 'startpoint' to 'endpoint' on the
 * given timeline. Collect data blocks touched by the WAL records into a page map.
 *
 * Pagemap extracting is processed using threads. Eeach thread reads single WAL
 * file.
 */
void
extractPageMap(const char *archivedir, TimeLineID tli, uint32 seg_size,
			   XLogRecPtr startpoint, XLogRecPtr endpoint, parray *files)
{
	int			i;
	int			threads_need = 0;
	XLogSegNo	endSegNo;
	bool		extract_isok = true;
	pthread_t  *threads;
	xlog_thread_arg *thread_args;
	time_t		start_time,
				end_time;

	elog(LOG, "Compiling pagemap");
	if (!XRecOffIsValid(startpoint))
		elog(ERROR, "Invalid startpoint value %X/%X",
			 (uint32) (startpoint >> 32), (uint32) (startpoint));

	if (!XRecOffIsValid(endpoint))
		elog(ERROR, "Invalid endpoint value %X/%X",
			 (uint32) (endpoint >> 32), (uint32) (endpoint));

	GetXLogSegNo(endpoint, endSegNo, seg_size);

	nextSegNoToRead = 0;
	time(&start_time);

	threads = (pthread_t *) palloc(sizeof(pthread_t) * num_threads);
	thread_args = (xlog_thread_arg *) palloc(sizeof(xlog_thread_arg)*num_threads);

	/*
	 * Initialize thread args.
	 *
	 * Each thread works with its own WAL segment and we need to adjust
	 * startpoint value for each thread.
	 */
	for (i = 0; i < num_threads; i++)
	{
		InitXLogPageRead(&thread_args[i].private_data, archivedir, tli,
						 seg_size, false);
		thread_args[i].private_data.thread_num = i + 1;

		thread_args[i].startpoint = startpoint;
		thread_args[i].endpoint = endpoint;
		thread_args[i].endSegNo = endSegNo;
		/* By default there is some error */
		thread_args[i].ret = 1;

		threads_need++;

		/* Adjust startpoint to the next thread */
		if (nextSegNoToRead == 0)
			GetXLogSegNo(startpoint, nextSegNoToRead, seg_size);

		nextSegNoToRead++;
		/*
		 * If we need to read less WAL segments than num_threads, create less
		 * threads.
		 */
		if (nextSegNoToRead > endSegNo)
			break;
		GetXLogRecPtr(nextSegNoToRead, 0, seg_size, startpoint);
	}

	/* Run threads */
	for (i = 0; i < threads_need; i++)
	{
		elog(VERBOSE, "Start WAL reader thread: %d", i + 1);
		pthread_create(&threads[i], NULL, doExtractPageMap, &thread_args[i]);
	}

	/* Wait for threads */
	for (i = 0; i < threads_need; i++)
	{
		pthread_join(threads[i], NULL);
		if (thread_args[i].ret == 1)
			extract_isok = false;
	}

	pfree(threads);
	pfree(thread_args);

	time(&end_time);
	if (extract_isok)
		elog(LOG, "Pagemap compiled, time elapsed %.0f sec",
			 difftime(end_time, start_time));
	else
		elog(ERROR, "Pagemap compiling failed");
}

/*
 * Ensure that the backup has all wal files needed for recovery to consistent state.
 */
static void
validate_backup_wal_from_start_to_stop(pgBackup *backup,
									   char *backup_xlog_path, TimeLineID tli,
									   uint32 xlog_seg_size)
{
	XLogRecPtr	startpoint = backup->start_lsn;
	XLogRecord *record;
	XLogReaderState *xlogreader;
	char	   *errormsg;
	XLogPageReadPrivate private;
	bool		got_endpoint = false;

	xlogreader = InitXLogPageRead(&private, backup_xlog_path, tli,
								  xlog_seg_size, true);

	while (true)
	{
		record = XLogReadRecord(xlogreader, startpoint, &errormsg);

		if (record == NULL)
		{
			if (errormsg)
				elog(WARNING, "%s", errormsg);

			break;
		}

		/* Got WAL record at stop_lsn */
		if (xlogreader->ReadRecPtr == backup->stop_lsn)
		{
			got_endpoint = true;
			break;
		}
		startpoint = InvalidXLogRecPtr; /* continue reading at next record */
	}

	if (!got_endpoint)
	{
		PrintXLogCorruptionMsg(&private, WARNING);

		/*
		 * If we don't have WAL between start_lsn and stop_lsn,
		 * the backup is definitely corrupted. Update its status.
		 */
		backup->status = BACKUP_STATUS_CORRUPT;
		write_backup_status(backup);

		elog(WARNING, "There are not enough WAL records to consistenly restore "
			"backup %s from START LSN: %X/%X to STOP LSN: %X/%X",
			 base36enc(backup->start_time),
			 (uint32) (backup->start_lsn >> 32),
			 (uint32) (backup->start_lsn),
			 (uint32) (backup->stop_lsn >> 32),
			 (uint32) (backup->stop_lsn));
	}

	/* clean */
	CleanupXLogPageRead(xlogreader);
	XLogReaderFree(xlogreader);
}

/*
 * Ensure that the backup has all wal files needed for recovery to consistent
 * state. And check if we have in archive all files needed to restore the backup
 * up to the given recovery target.
 */
void
validate_wal(pgBackup *backup, const char *archivedir,
			 time_t target_time, TransactionId target_xid,
			 XLogRecPtr target_lsn,
			 TimeLineID tli, uint32 seg_size)
{
	XLogRecPtr	startpoint = backup->start_lsn;
	const char *backup_id;
	XLogRecord *record;
	XLogReaderState *xlogreader;
	char	   *errormsg;
	XLogPageReadPrivate private;
	TransactionId last_xid = InvalidTransactionId;
	TimestampTz last_time = 0;
	char		last_timestamp[100],
				target_timestamp[100];
	bool		all_wal = false;
	char		backup_xlog_path[MAXPGPATH];

	/* We need free() this later */
	backup_id = base36enc(backup->start_time);

	if (!XRecOffIsValid(backup->start_lsn))
		elog(ERROR, "Invalid start_lsn value %X/%X of backup %s",
			 (uint32) (backup->start_lsn >> 32), (uint32) (backup->start_lsn),
			 backup_id);

	if (!XRecOffIsValid(backup->stop_lsn))
		elog(ERROR, "Invalid stop_lsn value %X/%X of backup %s",
			 (uint32) (backup->stop_lsn >> 32), (uint32) (backup->stop_lsn),
			 backup_id);

	/*
	 * Check that the backup has all wal files needed
	 * for recovery to consistent state.
	 */
	if (backup->stream)
	{
		pgBackupGetPath2(backup, backup_xlog_path, lengthof(backup_xlog_path),
						 DATABASE_DIR, PG_XLOG_DIR);

		validate_backup_wal_from_start_to_stop(backup, backup_xlog_path, tli,
											   seg_size);
	}
	else
		validate_backup_wal_from_start_to_stop(backup, (char *) archivedir, tli,
											   seg_size);

	if (backup->status == BACKUP_STATUS_CORRUPT)
	{
		elog(WARNING, "Backup %s WAL segments are corrupted", backup_id);
		return;
	}
	/*
	 * If recovery target is provided check that we can restore backup to a
	 * recovery target time or xid.
	 */
	if (!TransactionIdIsValid(target_xid) && target_time == 0 && !XRecOffIsValid(target_lsn))
	{
		/* Recovery target is not given so exit */
		elog(INFO, "Backup %s WAL segments are valid", backup_id);
		return;
	}

	/*
	 * If recovery target is provided, ensure that archive files exist in
	 * archive directory.
	 */
	if (dir_is_empty(archivedir))
		elog(ERROR, "WAL archive is empty. You cannot restore backup to a recovery target without WAL archive.");

	/*
	 * Check if we have in archive all files needed to restore backup
	 * up to the given recovery target.
	 * In any case we cannot restore to the point before stop_lsn.
	 */
	xlogreader = InitXLogPageRead(&private, archivedir, tli, seg_size,
								  true);

	/* We can restore at least up to the backup end */
	time2iso(last_timestamp, lengthof(last_timestamp), backup->recovery_time);
	last_xid = backup->recovery_xid;

	if ((TransactionIdIsValid(target_xid) && target_xid == last_xid)
		|| (target_time != 0 && backup->recovery_time >= target_time)
		|| (XRecOffIsValid(target_lsn) && backup->stop_lsn >= target_lsn))
		all_wal = true;

	startpoint = backup->stop_lsn;
	while (true)
	{
		bool		timestamp_record;

		record = XLogReadRecord(xlogreader, startpoint, &errormsg);
		if (record == NULL)
		{
			if (errormsg)
				elog(WARNING, "%s", errormsg);

			break;
		}

		timestamp_record = getRecordTimestamp(xlogreader, &last_time);
		if (XLogRecGetXid(xlogreader) != InvalidTransactionId)
			last_xid = XLogRecGetXid(xlogreader);

		/* Check target xid */
		if (TransactionIdIsValid(target_xid) && target_xid == last_xid)
		{
			all_wal = true;
			break;
		}
		/* Check target time */
		else if (target_time != 0 && timestamp_record && timestamptz_to_time_t(last_time) >= target_time)
		{
			all_wal = true;
			break;
		}
		/* If there are no target xid and target time */
		else if (!TransactionIdIsValid(target_xid) && target_time == 0 &&
			xlogreader->ReadRecPtr == backup->stop_lsn)
		{
			all_wal = true;
			/* We don't stop here. We want to get last_xid and last_time */
		}

		startpoint = InvalidXLogRecPtr; /* continue reading at next record */
	}

	if (last_time > 0)
		time2iso(last_timestamp, lengthof(last_timestamp),
				 timestamptz_to_time_t(last_time));

	/* There are all needed WAL records */
	if (all_wal)
		elog(INFO, "backup validation completed successfully on time %s and xid " XID_FMT,
			 last_timestamp, last_xid);
	/* Some needed WAL records are absent */
	else
	{
		PrintXLogCorruptionMsg(&private, WARNING);

		elog(WARNING, "recovery can be done up to time %s and xid " XID_FMT,
				last_timestamp, last_xid);

		if (target_time > 0)
			time2iso(target_timestamp, lengthof(target_timestamp),
						target_time);
		if (TransactionIdIsValid(target_xid) && target_time != 0)
			elog(ERROR, "not enough WAL records to time %s and xid " XID_FMT,
					target_timestamp, target_xid);
		else if (TransactionIdIsValid(target_xid))
			elog(ERROR, "not enough WAL records to xid " XID_FMT,
					target_xid);
		else if (target_time != 0)
			elog(ERROR, "not enough WAL records to time %s",
					target_timestamp);
		else if (XRecOffIsValid(target_lsn))
			elog(ERROR, "not enough WAL records to lsn %X/%X",
					(uint32) (target_lsn >> 32), (uint32) (target_lsn));
	}

	/* clean */
	CleanupXLogPageRead(xlogreader);
	XLogReaderFree(xlogreader);
}

/*
 * Read from archived WAL segments latest recovery time and xid. All necessary
 * segments present at archive folder. We waited **stop_lsn** in
 * pg_stop_backup().
 */
bool
read_recovery_info(const char *archivedir, TimeLineID tli, uint32 seg_size,
				   XLogRecPtr start_lsn, XLogRecPtr stop_lsn,
				   time_t *recovery_time, TransactionId *recovery_xid)
{
	XLogRecPtr	startpoint = stop_lsn;
	XLogReaderState *xlogreader;
	XLogPageReadPrivate private;
	bool		res;

	if (!XRecOffIsValid(start_lsn))
		elog(ERROR, "Invalid start_lsn value %X/%X",
			 (uint32) (start_lsn >> 32), (uint32) (start_lsn));

	if (!XRecOffIsValid(stop_lsn))
		elog(ERROR, "Invalid stop_lsn value %X/%X",
			 (uint32) (stop_lsn >> 32), (uint32) (stop_lsn));

	xlogreader = InitXLogPageRead(&private, archivedir, tli, seg_size, true);

	/* Read records from stop_lsn down to start_lsn */
	do
	{
		XLogRecord *record;
		TimestampTz last_time = 0;
		char	   *errormsg;

		record = XLogReadRecord(xlogreader, startpoint, &errormsg);
		if (record == NULL)
		{
			XLogRecPtr	errptr;

			errptr = startpoint ? startpoint : xlogreader->EndRecPtr;

			if (errormsg)
				elog(ERROR, "could not read WAL record at %X/%X: %s",
					 (uint32) (errptr >> 32), (uint32) (errptr),
					 errormsg);
			else
				elog(ERROR, "could not read WAL record at %X/%X",
					 (uint32) (errptr >> 32), (uint32) (errptr));
		}

		/* Read previous record */
		startpoint = record->xl_prev;

		if (getRecordTimestamp(xlogreader, &last_time))
		{
			*recovery_time = timestamptz_to_time_t(last_time);
			*recovery_xid = XLogRecGetXid(xlogreader);

			/* Found timestamp in WAL record 'record' */
			res = true;
			goto cleanup;
		}
	} while (startpoint >= start_lsn);

	/* Didn't find timestamp from WAL records between start_lsn and stop_lsn */
	res = false;

cleanup:
	CleanupXLogPageRead(xlogreader);
	XLogReaderFree(xlogreader);

	return res;
}

/*
 * Check if there is a WAL segment file in 'archivedir' which contains
 * 'target_lsn'.
 */
bool
wal_contains_lsn(const char *archivedir, XLogRecPtr target_lsn,
				 TimeLineID target_tli, uint32 seg_size)
{
	XLogReaderState *xlogreader;
	XLogPageReadPrivate private;
	char	   *errormsg;
	bool		res;

	if (!XRecOffIsValid(target_lsn))
		elog(ERROR, "Invalid target_lsn value %X/%X",
			 (uint32) (target_lsn >> 32), (uint32) (target_lsn));

	xlogreader = InitXLogPageRead(&private, archivedir, target_tli, seg_size,
								  true);

	res = XLogReadRecord(xlogreader, target_lsn, &errormsg) != NULL;
	/* Didn't find 'target_lsn' and there is no error, return false */

	CleanupXLogPageRead(xlogreader);
	XLogReaderFree(xlogreader);

	return res;
}

/*
 * Get LSN of last or prior record within the WAL segment with number 'segno'.
 * If 'start_lsn'
 * is in the segment with number 'segno' then start from 'start_lsn', otherwise
 * start from offset 0 within the segment.
 *
 * Returns LSN which points to end+1 of the last WAL record if seek_prev_segment
 * is true. Otherwise returns LSN of the record prior to stop_lsn.
 */
XLogRecPtr
get_last_wal_lsn(const char *archivedir, XLogRecPtr start_lsn,
				 XLogRecPtr stop_lsn, TimeLineID tli, bool seek_prev_segment,
				 uint32 seg_size)
{
	XLogReaderState *xlogreader;
	XLogPageReadPrivate private;
	XLogRecPtr	startpoint;
	XLogSegNo	start_segno;
	XLogSegNo	segno;
	XLogRecPtr	res = InvalidXLogRecPtr;

	GetXLogSegNo(stop_lsn, segno, seg_size);

	if (segno <= 1)
		elog(ERROR, "Invalid WAL segment number " UINT64_FORMAT, segno);

	if (seek_prev_segment)
		segno = segno - 1;

	xlogreader = InitXLogPageRead(&private, archivedir, tli, seg_size, true);

	/*
	 * Calculate startpoint. Decide: we should use 'start_lsn' or offset 0.
	 */
	GetXLogSegNo(start_lsn, start_segno, seg_size);
	if (start_segno == segno)
		startpoint = start_lsn;
	else
	{
		XLogRecPtr	found;

		GetXLogRecPtr(segno, 0, seg_size, startpoint);
		found = XLogFindNextRecord(xlogreader, startpoint);

		if (XLogRecPtrIsInvalid(found))
		{
			if (xlogreader->errormsg_buf[0] != '\0')
				elog(WARNING, "Could not read WAL record at %X/%X: %s",
					 (uint32) (startpoint >> 32), (uint32) (startpoint),
					 xlogreader->errormsg_buf);
			else
				elog(WARNING, "Could not read WAL record at %X/%X",
					 (uint32) (startpoint >> 32), (uint32) (startpoint));
			PrintXLogCorruptionMsg(&private, ERROR);
		}
		startpoint = found;
	}

	while (true)
	{
		XLogRecord *record;
		char	   *errormsg;
		XLogSegNo	next_segno = 0;

		if (interrupted)
			elog(ERROR, "Interrupted during WAL reading");

		record = XLogReadRecord(xlogreader, startpoint, &errormsg);
		if (record == NULL)
		{
			XLogRecPtr	errptr;

			errptr = XLogRecPtrIsInvalid(startpoint) ? xlogreader->EndRecPtr :
				startpoint;

			if (errormsg)
				elog(WARNING, "Could not read WAL record at %X/%X: %s",
					 (uint32) (errptr >> 32), (uint32) (errptr),
					 errormsg);
			else
				elog(WARNING, "Could not read WAL record at %X/%X",
					 (uint32) (errptr >> 32), (uint32) (errptr));
			PrintXLogCorruptionMsg(&private, ERROR);
		}

		/* continue reading at next record */
		startpoint = InvalidXLogRecPtr;

		GetXLogSegNo(xlogreader->EndRecPtr, next_segno, seg_size);
		if (next_segno > segno)
			break;

		if (seek_prev_segment)
		{
			/* end+1 of last record read */
			res = xlogreader->EndRecPtr;
		}
		else
			res = xlogreader->ReadRecPtr;

		if (xlogreader->EndRecPtr >= stop_lsn)
			break;
	}

	CleanupXLogPageRead(xlogreader);
	XLogReaderFree(xlogreader);

	return res;
}

#ifdef HAVE_LIBZ
/*
 * Show error during work with compressed file
 */
static const char *
get_gz_error(gzFile gzf)
{
	int			errnum;
	const char *errmsg;

	errmsg = gzerror(gzf, &errnum);
	if (errnum == Z_ERRNO)
		return strerror(errno);
	else
		return errmsg;
}
#endif

/* XLogreader callback function, to read a WAL page */
static int
SimpleXLogPageRead(XLogReaderState *xlogreader, XLogRecPtr targetPagePtr,
				   int reqLen, XLogRecPtr targetRecPtr, char *readBuf,
				   TimeLineID *pageTLI)
{
	XLogPageReadPrivate *private_data;
	uint32		targetPageOff;

	private_data = (XLogPageReadPrivate *) xlogreader->private_data;
	targetPageOff = targetPagePtr % private_data->xlog_seg_size;

	if (interrupted)
		elog(ERROR, "Thread [%d]: Interrupted during WAL reading",
				private_data->thread_num);

	/*
	 * See if we need to switch to a new segment because the requested record
	 * is not in the currently open one.
	 */
	if (!IsInXLogSeg(targetPagePtr, private_data->xlogsegno,
					 private_data->xlog_seg_size))
	{
		elog(VERBOSE, "Thread [%d]: Need to switch to the next WAL segment, page LSN %X/%X, record being read LSN %X/%X",
			 private_data->thread_num,
			 (uint32) (targetPagePtr >> 32), (uint32) (targetPagePtr),
			 (uint32) (xlogreader->currRecPtr >> 32),
			 (uint32) (xlogreader->currRecPtr ));

		/*
		 * If the last record on the page is not complete,
		 * we must continue reading pages in the same thread
		 */
		if (!XLogRecPtrIsInvalid(xlogreader->currRecPtr) &&
			xlogreader->currRecPtr < targetPagePtr)
		{
			CleanupXLogPageRead(xlogreader);

			/*
			 * Switch to the next WAL segment after reading contrecord.
			 */
			if (private_data->manual_switch)
				private_data->need_switch = true;
		}
		else
		{
			CleanupXLogPageRead(xlogreader);
			/*
			* Do not switch to next WAL segment in this function. Currently it is
			* manually switched only in doExtractPageMap().
			*/
			if (private_data->manual_switch)
			{
				private_data->need_switch = true;
				return -1;
			}
		}
	}

	GetXLogSegNo(targetPagePtr, private_data->xlogsegno,
				 private_data->xlog_seg_size);

	/* Try to switch to the next WAL segment */
	if (!private_data->xlogexists)
	{
		char		xlogfname[MAXFNAMELEN];

		GetXLogFileName(xlogfname, private_data->tli, private_data->xlogsegno,
						private_data->xlog_seg_size);
		snprintf(private_data->xlogpath, MAXPGPATH, "%s/%s",
				 private_data->archivedir, xlogfname);

		if (fileExists(private_data->xlogpath, private_data->location))
		{
			elog(LOG, "Thread [%d]: Opening WAL segment \"%s\"",
				 private_data->thread_num,
				 private_data->xlogpath);

			private_data->xlogexists = true;
			private_data->xlogfile = fio_open(private_data->xlogpath,
											  O_RDONLY | PG_BINARY, private_data->location);

			if (private_data->xlogfile < 0)
			{
				elog(WARNING, "Thread [%d]: Could not open WAL segment \"%s\": %s",
					 private_data->thread_num,
					 private_data->xlogpath,
					 strerror(errno));
				return -1;
			}
		}
#ifdef HAVE_LIBZ
		/* Try to open compressed WAL segment */
		else
		{
			snprintf(private_data->gz_xlogpath,
					 sizeof(private_data->gz_xlogpath), "%s.gz",
					 private_data->xlogpath);
			if (fileExists(private_data->gz_xlogpath, private_data->location))
			{
				elog(LOG, "Thread [%d]: Opening compressed WAL segment \"%s\"",
					 private_data->thread_num, private_data->gz_xlogpath);

				private_data->xlogexists = true;
				private_data->gz_xlogfile = fio_gzopen(private_data->gz_xlogpath,
													   "rb", &private_data->gz_tmp, private_data->location);
				if (private_data->gz_xlogfile == NULL)
				{
					elog(WARNING, "Thread [%d]: Could not open compressed WAL segment \"%s\": %s",
						 private_data->thread_num, private_data->gz_xlogpath, strerror(errno));
					return -1;
				}
			}
		}
#endif

		/* Exit without error if WAL segment doesn't exist */
		if (!private_data->xlogexists)
			return -1;
	}

	/*
	 * At this point, we have the right segment open.
	 */
	Assert(private_data->xlogexists);

	/* Read the requested page */
	if (private_data->xlogfile != -1)
	{
		if (fio_seek(private_data->xlogfile, (off_t) targetPageOff) < 0)
		{
			elog(WARNING, "Thread [%d]: Could not seek in WAL segment \"%s\": %s",
				 private_data->thread_num, private_data->xlogpath, strerror(errno));
			return -1;
		}

		if (fio_read(private_data->xlogfile, readBuf, XLOG_BLCKSZ) != XLOG_BLCKSZ)
		{
			elog(WARNING, "Thread [%d]: Could not read from WAL segment \"%s\": %s",
				 private_data->thread_num, private_data->xlogpath, strerror(errno));
			return -1;
		}
	}
#ifdef HAVE_LIBZ
	else
	{
		if (gzseek(private_data->gz_xlogfile, (z_off_t) targetPageOff, SEEK_SET) == -1)
		{
			elog(WARNING, "Thread [%d]: Could not seek in compressed WAL segment \"%s\": %s",
				 private_data->thread_num,
				 private_data->gz_xlogpath,
				 get_gz_error(private_data->gz_xlogfile));
			return -1;
		}

		if (gzread(private_data->gz_xlogfile, readBuf, XLOG_BLCKSZ) != XLOG_BLCKSZ)
		{
			elog(WARNING, "Thread [%d]: Could not read from compressed WAL segment \"%s\": %s",
				 private_data->thread_num,
				 private_data->gz_xlogpath,
				 get_gz_error(private_data->gz_xlogfile));
			return -1;
		}
	}
#endif

	*pageTLI = private_data->tli;
	return XLOG_BLCKSZ;
}

/*
 * Initialize WAL segments reading.
 */
static XLogReaderState *
InitXLogPageRead(XLogPageReadPrivate *private_data, const char *archivedir,
				 TimeLineID tli, uint32 xlog_seg_size, bool allocate_reader)
{
	XLogReaderState *xlogreader = NULL;

	MemSet(private_data, 0, sizeof(XLogPageReadPrivate));
	private_data->archivedir = archivedir;
	private_data->tli = tli;
	private_data->xlog_seg_size = xlog_seg_size;
	private_data->xlogfile = -1;
	private_data->location = FIO_BACKUP_HOST;

	if (allocate_reader)
	{
#if PG_VERSION_NUM >= 110000
		xlogreader = XLogReaderAllocate(xlog_seg_size,
										&SimpleXLogPageRead, private_data);
#else
		xlogreader = XLogReaderAllocate(&SimpleXLogPageRead, private_data);
#endif
		if (xlogreader == NULL)
			elog(ERROR, "out of memory");
		xlogreader->system_identifier = instance_config.system_identifier;
	}

	return xlogreader;
}

/*
 * Cleanup after WAL segment reading.
 */
static void
CleanupXLogPageRead(XLogReaderState *xlogreader)
{
	XLogPageReadPrivate *private_data;

	private_data = (XLogPageReadPrivate *) xlogreader->private_data;
	if (private_data->xlogfile >= 0)
	{
		fio_close(private_data->xlogfile);
		private_data->xlogfile = -1;
	}
#ifdef HAVE_LIBZ
	else if (private_data->gz_xlogfile != NULL)
	{
		fio_gzclose(private_data->gz_xlogfile, private_data->gz_xlogpath, private_data->gz_tmp);
		private_data->gz_xlogfile = NULL;
	}
#endif
	private_data->xlogexists = false;
}

static void
PrintXLogCorruptionMsg(XLogPageReadPrivate *private_data, int elevel)
{
	if (private_data->xlogpath[0] != 0)
	{
		/*
		 * XLOG reader couldn't read WAL segment.
		 * We throw a WARNING here to be able to update backup status.
		 */
		if (!private_data->xlogexists)
			elog(elevel, "Thread [%d]: WAL segment \"%s\" is absent",
				 private_data->thread_num,
				 private_data->xlogpath);
		else if (private_data->xlogfile != -1)
			elog(elevel, "Thread [%d]: Possible WAL corruption. "
						 "Error has occured during reading WAL segment \"%s\"",
				 private_data->thread_num,
				 private_data->xlogpath);
#ifdef HAVE_LIBZ
		else if (private_data->gz_xlogfile != NULL)
			elog(elevel, "Thread [%d]: Possible WAL corruption. "
						 "Error has occured during reading WAL segment \"%s\"",
				 private_data->thread_num,
				 private_data->gz_xlogpath);
#endif
	}
	else
	{
		/* Cannot tell what happened specifically */
		elog(elevel, "Thread [%d]: An error occured during WAL reading",
			 private_data->thread_num);
	}
}

/*
 * Extract information about blocks modified in this record.
 */
static void
extractPageInfo(XLogReaderState *record)
{
	uint8		block_id;
	RmgrId		rmid = XLogRecGetRmid(record);
	uint8		info = XLogRecGetInfo(record);
	uint8		rminfo = info & ~XLR_INFO_MASK;

	/* Is this a special record type that I recognize? */

	if (rmid == RM_DBASE_ID && rminfo == XLOG_DBASE_CREATE)
	{
		/*
		 * New databases can be safely ignored. They would be completely
		 * copied if found.
		 */
	}
	else if (rmid == RM_DBASE_ID && rminfo == XLOG_DBASE_DROP)
	{
		/*
		 * An existing database was dropped. It is fine to ignore that
		 * they will be removed appropriately.
		 */
	}
	else if (rmid == RM_SMGR_ID && rminfo == XLOG_SMGR_CREATE)
	{
		/*
		 * We can safely ignore these. The file will be removed when
		 * combining the backups in the case of differential on.
		 */
	}
	else if (rmid == RM_SMGR_ID && rminfo == XLOG_SMGR_TRUNCATE)
	{
		/*
		 * We can safely ignore these. When we compare the sizes later on,
		 * we'll notice that they differ, and copy the missing tail from
		 * source system.
		 */
	}
	else if (info & XLR_SPECIAL_REL_UPDATE)
	{
		/*
		 * This record type modifies a relation file in some special way, but
		 * we don't recognize the type. That's bad - we don't know how to
		 * track that change.
		 */
		elog(ERROR, "WAL record modifies a relation, but record type is not recognized\n"
			 "lsn: %X/%X, rmgr: %s, info: %02X",
		  (uint32) (record->ReadRecPtr >> 32), (uint32) (record->ReadRecPtr),
				 RmgrNames[rmid], info);
	}

	for (block_id = 0; block_id <= record->max_block_id; block_id++)
	{
		RelFileNode rnode;
		ForkNumber	forknum;
		BlockNumber blkno;

		if (!XLogRecGetBlockTag(record, block_id, &rnode, &forknum, &blkno))
			continue;

		/* We only care about the main fork; others are copied in toto */
		if (forknum != MAIN_FORKNUM)
			continue;

		process_block_change(forknum, rnode, blkno);
	}
}

/*
 * Extract timestamp from WAL record.
 *
 * If the record contains a timestamp, returns true, and saves the timestamp
 * in *recordXtime. If the record type has no timestamp, returns false.
 * Currently, only transaction commit/abort records and restore points contain
 * timestamps.
 */
static bool
getRecordTimestamp(XLogReaderState *record, TimestampTz *recordXtime)
{
	uint8		info = XLogRecGetInfo(record) & ~XLR_INFO_MASK;
	uint8		xact_info = info & XLOG_XACT_OPMASK;
	uint8		rmid = XLogRecGetRmid(record);

	if (rmid == RM_XLOG_ID && info == XLOG_RESTORE_POINT)
	{
		*recordXtime = ((xl_restore_point *) XLogRecGetData(record))->rp_time;
		return true;
	}
	else if (rmid == RM_XACT_ID && (xact_info == XLOG_XACT_COMMIT ||
							   xact_info == XLOG_XACT_COMMIT_PREPARED))
	{
		*recordXtime = ((xl_xact_commit *) XLogRecGetData(record))->xact_time;
		return true;
	}
	else if (rmid == RM_XACT_ID && (xact_info == XLOG_XACT_ABORT ||
							   xact_info == XLOG_XACT_ABORT_PREPARED))
	{
		*recordXtime = ((xl_xact_abort *) XLogRecGetData(record))->xact_time;
		return true;
	}

	return false;
}
<|MERGE_RESOLUTION|>--- conflicted
+++ resolved
@@ -88,8 +88,7 @@
 
 typedef struct XLogPageReadPrivate
 {
-<<<<<<< HEAD
-	int 		 thread_num;
+	int			 thread_num;
 	const char  *archivedir;
 	TimeLineID	 tli;
 	uint32		 xlog_seg_size;
@@ -102,21 +101,7 @@
 	char		 xlogpath[MAXPGPATH];
 	bool		 xlogexists;
 	fio_location location;
-=======
-	int			thread_num;
-	const char *archivedir;
-	TimeLineID	tli;
-	uint32		xlog_seg_size;
-
-	bool		manual_switch;
-	bool		need_switch;
-
-	int			xlogfile;
-	XLogSegNo	xlogsegno;
-	char		xlogpath[MAXPGPATH];
-	bool		xlogexists;
-
->>>>>>> c14c5a58
+
 #ifdef HAVE_LIBZ
 	gzFile		 gz_xlogfile;
 	char		 gz_xlogpath[MAXPGPATH];
