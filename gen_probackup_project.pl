--- conflicted
+++ resolved
@@ -158,12 +158,8 @@
 		'validate.c'
 		);
 	$probackup->AddFiles(
-<<<<<<< HEAD
-		'contrib/pg_probackup/src/utils',
+		"$currpath/src/utils",
 		'configuration.c',
-=======
-		"$currpath/src/utils", 
->>>>>>> d04d314e
 		'json.c',
 		'logger.c',
 		'parray.c',
